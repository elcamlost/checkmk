--- conflicted
+++ resolved
@@ -37,13 +37,8 @@
 
 def check_ups_bat_temp(item, params, info):
     for line in info:
-<<<<<<< HEAD
-	if "Battery %s" % line[0] == item:
-            status, infotext, perfdata = check_temperature(int(line[1]), params, "ups_bat_temp_%s" % item)
-=======
-        if line[0] == item:
+    if "Battery %s" % line[0] == item:
             status, infotext, perfdata = check_temperature(int(line[1]), params)
->>>>>>> 4c92f6df
             perfdatanew = [ perfdata[0] + (80,) ]
             return status, infotext, perfdatanew
 
