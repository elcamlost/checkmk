1.2.2b1:
    Core:
    * cmk --notify: added notification script to generate HTML mails including
      the performance graphs of hosts and services
    * cmk --notify: added the macros NOTIFY_LASTHOSTSTATECHANGE, NOTIFY_HOSTSTATEID,
      NOTIFY_LASTSERVICESTATECHANGE, NOTIFY_SERVICESTATEID, NOTIFY_NOTIFICATIONCOMMENT,
      NOTIFY_NOTIFICATIONAUTHOR, NOTIFY_NOTIFICATIONAUTHORNAME, NOTIFY_NOTIFICATIONAUTHORALIAS
    * FIX: more robust deletion of precompiled files to ensure the correct 
      creation of the files (Thanks to Guido Günther)
    * FIX: Inventory for cluster nodes who are part of multiple clusters 
    * cmk --notify: added plugin for sms notification

    Checks & Agents:
    * winperf_processor now outputs float usage instead of integer
    * FIX: mssql_counters.file_sizes - Fixed wrong value for "Log Files" in output
    * FIX: drbd: Parameters for expected roles and disk states can now be set to 
           None to disable alerting on changed values
    * printer_supply_ricoh: New check for Ricoh printer supply levels
    * jolokia_metrics.mem: now supports warn/crit levels for heap, nonheap, totalheap
    * jolokia_metrics.mem: add dedicated PNP graph
    * FIX: logwatch.ec: use UNIX socket instead of Pipe for forwarding into EC 
<<<<<<< HEAD
    * FIX: logwatch.ec: fixed exception when forwarding "OK" lines
    * FIX: logwatch.ec: fixed forwarding of single log lines to event console
=======
    * livestatus_status: new check for monitoring performance of monitoring
>>>>>>> 67114b04

    Multisite:
    * Added comment painter to notification related views

    BI:
    * Use Ajax to delay rendering of invisible parts of the tree (this
      saves lots of HTML code)

    WATO:
    * Added hr_mem check to the memory checkgroup to make it configurable in WATO
    * FIX: Fixed some typos in ldap error messages
    * FIX: Fixed problem on user profile page when no alias set for a user
    * FIX: list valuespecs could not be extended after once saving
    * FIX: fix title of foldable areas contained in list valuespecs
    * FIX: Fixed bug where pending log was not removed in multisite setup
    * Make page_header configurable in global settings

    Event Console:
    * Added UNIX socket for sending events to the EC

1.2.1i5:
    Core:
    * Improved handling of CTRL+C (SIGINT) to terminate long runnining tasks 
      (e.g.  inventory of SNMP hosts)
    * FIX: PING services on clusters are treated like the host check of clusters
    * cmk --notify: new environment variable NOTIFY_WHAT which has HOST or SERVICE as value
    * cmk --notify: removing service related envvars in case of host notifications
    * cmk --notify: added test code to help developing nitofication plugins.
      Can be called with "cmk --notify fake-service debug" for example

    Checks & Agents:
    * Linux Agent, diskstat: Now supporting /dev/emcpower* devices (Thanks to Claas Rockmann-Buchterkirche)
    * FIX: winperf_processor: Showing 0% on "cmk -nv" now instead of 100%
    * FIX: win_dhcp_pools: removed faulty output on non-german windows 2003 servers 
           with no dhcp server installed (Thanks to Mathias Decker)
    * Add: fileinfo is now supported by the solaris agent. Thanks to Daniel Roettgermann
    * Logwatch: unknown eventlog level ('u') from windows agent treated as warning
    * FIX: logwatch_ec: Added state undefined as priority
    * Add: New Check for Raritan EMX Devices
    * Add: mailman_lists - New check to gather statistics of mailman mailinglists
    * FIX: megaraid_bbu - Handle missing charge information (ignoring them)
    * FIX: myssql_tablespaces - fix PNP graph (thanks to Christian Zock)
    * kernel.util: add "Average" information to PNP graph
    * Windows Agent: Fix startup crash on adding a logfiles pattern, but no logfile specified
    * Windows Agent: check_mk.example.ini: commented logfiles section

    Multisite:
    * FIX: Fixed rendering of dashboard globes in opera
    * When having row selections enabled and no selected and performing
      actions an error message is displayed instead of performing the action on
      all rows
    * Storing row selections in user files, cleaned up row selection 
      handling to single files. Cleaned up GET/POST mixups in confirm dialogs
    * Add: New user_options to limit seen nagios objects even the role is set to see all
    * Fix: On site configaration changes, only relevant sites are marked as dirty
    * Fix: Distributed setup: Correct cleanup of pending changes logfile after "Activate changes"
    * FIX: LDAP: Fixed problem with special chars in LDAP queries when having
    contactgroup sync plugin enabled
    * FIX: LDAP: OpenLDAP - Changed default filter for users
    * FIX: LDAP: OpenLDAP - Using uniqueMember instead of member when searching for groups of a user
    * FIX: LDAP: Fixed encoding problem of ldap retrieved usernames
    * LDAP: Role sync plugin validates the given group DNs with the group base dn now
    * LDAP: Using roles defined in default user profile in role sync plugin processing
    * LDAP: Improved error handling in case of misconfigurations
    * LDAP: Reduced number of ldap querys during a single page request / sync process
    * LDAP: Implemnted some kind of debug logging for LDAP communication
    * FIX: Re-added an empty file as auth.py (wato plugin) to prevent problems during update 

    WATO:
    * CPU load ruleset does now accept float values
    * Added valuespec for cisco_mem check to configure thresholds via WATO
    * FIX: Fixed displaying of tag selections when creating a rule in the ruleeditor
    * FIX: Rulesets are always cloned in the same folder
    * Flexibile notifications: removed "debug notification" script from GUI (you can make it
      executable to be choosable again)
    * Flexibile notifications: added plain mail notification which uses the
      mail templates from global settings dialog

    BI:
    * Added FOREACH_SERVICE capability to leaf nodes
    * Add: Bi views now support debug of livestatus queries

1.2.1i4:
    Core:
    * Better exception handling when executing "Check_MK"-Check. Printing python
      exception to status output and traceback to long output now.
    * Added HOSTTAGS to notification macros which contains all Check_MK-Tags
      separated by spaces
    * Output better error message in case of old inventory function
    * Do object cache precompile for monitoring core on cmk -R/-O
    * Avoid duplicate verification of monitoring config on cmk -R/-O
    * FIX: Parameter --cleanup-autochecks (long for -u) works now like suggested in help
    * FIX: Added error handling when trying to --restore with a non existant file

    Notifications:
    * Fix flexible notifications on non-OMD systems
    
    Checks & Agents:
    * Linux Agent, mk_postgres: Supporting pgsql and postgres as user
    * Linux Agent, mk_postgres: Fixed database stats query to be compatible
      with more versions of postgres
    * apache_status: Modified to be usable on python < 2.6 (eg RHEL 5.x)
    * apache_status: Fixed handling of PIDs with more than 4 numbers
    * Add: New Check for Rittal CMC PSM-M devices
    * Smart plugin: Only use relevant numbers of serial
    * Add: ibm_xraid_pdisks - new check for agentless monitoring of disks on IBM SystemX servers.
    * Add: hp_proliant_da_cntlr check for disk controllers in HP Proliant servers
    * Add: Check to monitor Storage System Drive Box Groups attached to HP servers
    * Add: check to monitor the summary status of HP EML tape libraries
    * Add: apc_rackpdu_status - monitor the power consumption on APC rack PDUs
    * Add: sym_brightmail_queues - monitor the queue levels on Symantec Brightmail mail scanners.
    * Add: plesk_domains - List domains configured in plesk installations
    * Add: plesk_backups - Monitor backup spaces configured for domains in plesk
    * Add: mysql_connections - Monitor number of parallel connections to mysql daemon
    * Add: flexible notifcations: filter by hostname
    * New script multisite_to_mrpe for exporting services from a remote system
    * FIX: postgres_sessions: handle case of no active/no idle sessions
    * FIX: correct backslash representation of windows logwatch files
    * FIX: postgres_sessions: handle case of no active/no idle sessions
    * FIX: zfsget: fix exception on snapshot volumes (where available is '-')
    * FIX: zfsget: handle passed-through filesystems (need agent update)
    * FIX: loading notification scripts in local directory for real
    * FIX: oracle_version: return valid check result in case of missing agent info
    * FIX: apache_status: fixed bug with missing 'url', wrote man page
    * FIX: fixed missing localisation in check_parameteres.py 
    * FIX: userdb/ldap.py: fixed invalid call site.getsitepackages() for python 2.6
    * FIX: zpool_status: fixed crash when spare devices were available
    * FIX: hr_fs: handle negative values in order to larger disks (thanks to Christof Musik)
    * FIX: mssql_backup: Fixed wrong calculation of backup age in seconds


    Multisite:
    * Implemented LDAP integration of Multisite. You can now authenticate your
      users using the form based authentication with LDAP. It is also possible
      to synchronize some attributes like mail addresses, names and roles from
      LDAP into multisite.
    * Restructured cookie auth cookies (all auth cookies will be invalid
      after update -> all users have to login again)
    * Modularized login and cookie validation
    * Logwatch: Added buttons to acknowledge all logs of all hosts or really
      all logs which currently have a problem
    * Check reschedule icon now works on services containing an \
    * Now showing correct representation of SI unit kilo ( k )
    * if perfometer now differs between byte and bit output
    * Use pprint when writing global settings (makes files more readable)
    * New script for settings/removing downtimes: doc/treasures/downtime
    * New option when setting host downtimes for also including child hosts
    * Option dials (refresh, number of columns) now turnable by mouse wheel
    * Views: Commands/Checkboxes buttons are now activated dynamically (depending on data displayed)
    * FIX: warn / crit levels in if-check when using "bit" as unit
    * FIX: Fixed changing own password when notifications are disabled
    * FIX: On page reload, now updating the row field in the headline
    * FIX: ListOfStrings Fields now correctly autoappend on focus
    * FIX: Reloading of sidebar after activate changes
    * FIX: Main Frame without sidebar: reload after activate changes
    * FIX: output_format json: handle newlines correctly
    * FIX: handle ldap logins with ',' in distinguished name
    * FIX: quote HTML variable names, fixes potential JS injection
    * FIX: Sidebar not raising exceptions on configured but not available snapins
    * FIX: Quicksearch: Fixed Up/Down arrow handling in chrome
    * FIX: Speedometer: Terminating data updates when snapin is removed from sidebar
    * FIX: Views: toggling forms does not disable the checkbox button anymore
    * FIX: Dashboard: Fixed wrong display options in links after data reloads
    * FIX: Fixed "remove all downtimes" button in views when no downtimes to be deleted 
    * FIX: Services in hosttables now use the service name as header (if no custom title set)
    * New filter for host_contact and service_contact
    
    WATO:
    * Add: Creating a new rule immediately opens its edit formular
    * The rules formular now uses POST as transaction method
    * Modularized the authentication and user management code
    * Default config: add contact group 'all' and put all hosts into it
    * Reverse order of Condition, Value and General options in rule editor
    * Allowing "%" and "+" in mail prefixes of contacts now
    * FIX: Fixed generated manual check definitions for checks without items
      like ntp_time and tcp_conn_stats
    * FIX: Persisting changing of folder titles when only the title has changed
    * FIX: Fixed rendering bug after folder editing

    Event Console:
    * Replication slave can now copy rules from master into local configuration
      via a new button in WATO.
    * Speedup access to event history by earlier filtering and prefiltering with grep
    * New builtin syslog server! Please refer to online docu for details.
    * Icon to events of host links to view that has context button to host
    * FIX: remove event pipe on program shutdown, prevents syslog freeze
    * FIX: hostnames in livestatus query now being utf8 encoded
    * FIX: fixed a nastiness when reading from local pipe
    * FIX: fix exception in rules that use facility local7
    * FIX: fix event icon in case of using TCP access to EC
    * FIX: Allowing ":" in application field (e.g. needed for windows logfiles)
    * FIX: fix bug in Filter "Hostname/IP-Address of original event"

    Livestatus:
    * FIX: Changed logging output "Time to process request" to be debug output

1.2.1i3:
    Core:
    * added HOST/SERVICEPROBLEMID to notification macros
    * New configuration check_periods for limiting execution of
      Check_MK checks to a certain time period.

    Checks & Agents:
    * Windows agent: persist offsets for logfile monitoring

    Notifications:
    * fix two errors in code that broke some service notifications

    Event Console:
    * New performance counter for client request processing time
    * FIX: fixed bug in rule optimizer with ranges of syslog priorities

    WATO:
    * Cloning of contact/host/service groups (without members)

    Checks & Agents:
    * logwatch: Fixed confusion with ignore/ok states of log messages
    * AIX Agent: now possible to specify -d flag. Please test :)

1.2.1i2:
    Core:
    * Improved validation of inventory data reported by checks
    * Added -d option to precompiled checks to enable debug mode
    * doc/treasures: added script for printing RRD statistics

    Notifications:
    * New system of custom notification, with WATO support

    Event Console:
    * Moved source of Event Console into Check_MK project 
    * New button for resetting all rule hits counters
    * When saving a rule then its hits counter is always reset
    * New feature of hiding certain actions from the commands in the status GUI
    * FIX: rule simulator ("Try out") now handles cancelling rules correctly
    * New global option for enabling log entries for rule hits (debugging)
    * New icon linking to event views for the event services
    * check_mkevents outputs last worst line in service output
    * Max. number of queued connections on status sockets is configurable now
    * check_mkevents: new option -a for ignoring acknowledged events
    * New sub-permissions for changing comment and contact while updating an event
    * New button for generating test events directly via WATO
    * Allow Event Console to replicate from another (master) console for
      fast failover.
    * Allow event expiration also on acknowledged events (configurable)

    Multisite:
    * Enable automation login with _username= and _secret=, while
      _secret is the content of var/check_mk/web/$USER/automation.secret
    * FIX: Fixed releasing of locks and livestatus connections when logging out
    * FIX: Fixed login/login confusions with index page caching
    * FIX: Speed-o-meter: Fixed calculation of Check_MK passive check invervals
    * Removed focus of "Full name" attribute on editing a contact
    * Quicksearch: Convert search text to regex when accessing livestatus
    * FIX: WATO Folder filter not available when WATO disabled
    * WATO Folder Filter no longer available in single host views
    * Added new painters "Service check command expanded" and
      "Host check command expanded"
    * FIX: Corrected garbled description for sorter "Service Performance data" 
    * Dashboard globes can now be filtered by host_contact_group/service_contact_group
    * Dashboard "iframe" attribute can now be rendered dynamically using the
      "iframefunc" attribute in the dashlet declaration
    * Dashboard header can now be hidden by setting "title" to None
    * Better error handling in PNP-Graph hover menus in case of invalid responses

    Livestatus:
    * Added new table statehist, used for SLA queries
    * Added new column check_command_expanded in table hosts
    * Added new column check_command_expanded in table services
    * New columns livestatus_threads, livestatus_{active,queued}_connections

    BI:
    * Added missing localizations
    * Added option bi_precompile_on_demand to split compilations of
      the aggregations in several fragments. If possible only the needed
      aggregations are compiled to reduce the time a user has to wait for
      BI based view. This optimizes BI related views which display
      information for a specific list of hosts or aggregation groups.
    * Added new config option bi_compile_log to collect statistics about
      aggregation compilations
    * Aggregations can now be part of more than one aggregation group
      (just configure a list of group names instead of a group name string)
    * Correct representation of (!), (!!) and (?) markers in check output
    * Corrected representation of assumed state in box layout
    * Feature: Using parameters for hosttags

    WATO:
    * Added progress indicator in single site WATO "Activate Changes"
    * Users & Contacts: Case-insensitive sorting of 'Full name' column
    * ntp/ntp.time parameters are now configurable via WATO
    * FIX: Implemented basic non HTTP 200 status code response handling in interactive
           progress dialogs (e.g. bulk inventory mode)
    * FIX: Fixed editing of icon_image rules
    * Added support of locked hosts and folders ( created by CMDB )
    * Logwatch: logwatch agents/plugins now with ok pattern support 
    * Valuespec: Alternative Value Spec now shows helptext of its elements
    * Valuespec: DropdownChoice, fixed exception on validate_datatype

    Checks & Agents:
    * New check mssql_counters.locks: Monitors locking related information of
      MSSQL tablespaces
    * Check_MK service is now able to output additional performance data
      user_time, system_time, children_user_time, children_system time
    * windows_updates agent plugin: Fetching data in background mode, caching
      update information for 30 minutes
    * Windows agent: output ullTotalVirtual and ullAvailVirtual (not yet
      being used by check)
    * Solaris agent: add <<<uptime>>> section (thanks to Daniel Roettgermann)
    * Added new WATO configurable option inventory_services_rules for the
      windows services inventory check
    * Added new WATO configurable option inventory_processes_rules for the
      ps and ps.perf inventory
    * FIX: mssql_counters checks now really only inventorize percentage based
      counters if a base value is set
    * win_dhcp_pools: do not inventorize empty pools any more. You can switch
      back to old behaviour with win_dhcp_pools_inventorize_empty = True
    * Added new Check for Eaton UPS Devices
    * zfsget: new check for monitoring ZFS disk usage for Linux, Solaris, FreeBSD
      (you need to update your agent as well)
    * Added new Checks for Gude PDU Units
    * logwatch: Working around confusion with OK/Ignore handling in logwatch_rules
    * logwatch_ec: Added new subcheck to forward all incoming logwatch messages
      to the event console. With this check you can use the Event Console 
      mechanisms and GUIs instead of the classic logwatch GUI. It can be 
      enabled on "Global Settings" page in WATO for your whole installation.
      After enabling it you need to reinventorize your hosts.
    * Windows Update Check: Now with caching, Thanks to Phil Randal and Patrick Schlüter
    * Windows Check_MK Agent: Now able to parse textfiles for logwatch output
    * Added new Checks sni_octopuse_cpu, sni_octopuse_status, sni_octopuse_trunks: These
      allow monitoring Siemens HiPath 3000/5000 series PBX.
    * if-checks now support "bit" as measurement unit
    * winperf_phydisk: monitor average queue length for read/write

1.2.0p4:
    WATO:
    * FIX: fixed detection of existing groups when creating new groups
    * FIX: allow email addresses like test@test.test-test.com
    * FIX: Fixed Password saving problem in user settings

    Checks & Agents:
    * FIX: postgres_sessions: handle case of no active/no idle sessions
    * FIX: winperf_processor: handle parameters "None" (as WATO creates)
    * FIX: mssql_counters: remove debug output, fix bytes output
    * FIX: mssql_tablespaces: gracefully handle garbled agent output

    Multisite:
    * FIX: performeter_temparature now returns unicode string, because of °C
    * FIX: output_format json in webservices now using " as quotes

    Livestatus:
    * FIX: fix two problems when reloading module in Icinga (thanks to Ronny Biering)

1.2.0p3:
    Mulitisite
    * Added "view" parameter to dashlet_pnpgraph webservice
    * FIX: BI: Assuming "OK" for hosts is now possible
    * FIX: Fixed error in makeuri() calls when no parameters in URL
    * FIX: Try out mode in view editor does not show context buttons anymore
    * FIX: WATO Folder filter not available when WATO disabled
    * FIX: WATO Folder Filter no longer available in single host views
    * FIX: Quicksearch converts search text to regex when accessing livestatus
    * FIX: Fixed "access denied" problem with multisite authorization in PNP/NagVis
           in new OMD sites which use the multisite authorization
    * FIX: Localize option for not OMD Environments

    WATO:
    * FIX: Users & Contacts uses case-insensitive sorting of 'Full name' column  
    * FIX: Removed focus of "Full name" attribute on editing a contact
    * FIX: fix layout bug in ValueSpec ListOfStrings (e.g. used in
           list of explicit host/services in rules)
    * FIX: fix inheritation of contactgroups from folder to hosts
    * FIX: fix sorting of users, fix lost user alias in some situations
    * FIX: Sites not using distritubed WATO now being skipped when determining
           the prefered peer
    * FIX: Updating internal variables after moving hosts correctly
      (fixes problems with hosts tree processed in hooks)

    BI:
    * FIX: Correct representation of (!), (!!) and (?) markers in check output

    Livestatus:
    * FIX: check_icmp: fixed calculation of remaining length of output buffer
    * FIX: check_icmp: removed possible buffer overflow on do_output_char()
    
    Livecheck:
    * FIX: fixed problem with long plugin output
    * FIX: added /0 termination to strings
    * FIX: changed check_type to be always active (0)
    * FIX: fix bug in assignment of livecheck helpers 
    * FIX: close inherited unused filedescriptors after fork()
    * FIX: kill process group of called plugin if timeout is reached
           -> preventing possible freeze of livecheck
    * FIX: correct escaping of character / in nagios checkresult file
    * FIX: fixed SIGSEGV on hosts without defined check_command
    * FIX: now providing correct output buffer size when calling check_icmp 

    Checks & Agents:
    * FIX: Linux mk_logwatch: iregex Parameter was never used
    * FIX: Windows agent: quote '%' in plugin output correctly
    * FIX: multipath check now handles '-' in "user friendly names"
    * New check mssql_counters.locks: Monitors locking related information of
      MSSQL tablespaces
    * FIX: mssql_counters checks now really only inventorize percentage based
      counters if a base value is set
    * windows_updates agent plugin: Fetching data in background mode, caching
      update information for 30 minutes
    * FIX: netapp_vfiler: fix inventory function (thanks to Falk Krentzlin)
    * FIX: netapp_cluster: fix inventory function
    * FIX: ps: avoid exception, when CPU% is missing (Zombies on Solaris)
    * FIX: win_dhcp_pools: fixed calculation of perc_free
    * FIX: mssql_counters: fixed wrong log size output

1.2.0p3:
    Multisite:
    * Added "view" parameter to dashlet_pnpgraph webservice

    WATO:
    * FIX: It is now possible to create clusters in empty folders
    * FIX: Fixed problem with complaining empty ListOf() valuespecs

    Livestatus:
    * FIX: comments_with_info in service table was always empty

1.2.1i1:
    Core:
    * Allow to add options to rules. Currently the options "disabled" and
      "comment" are allowed. Options are kept in an optional dict at the
      end of each rule.
    * parent scan: skip gateways that are reachable via PING
    * Allow subcheck to be in a separate file (e.g. foo.bar)
    * Contacts can now define *_notification_commands attributes which can now
      override the default notification command check-mk-notify
    * SNMP scan: fixed case where = was contained in SNMP info
    * check_imap_folder: new active check for searching for certain subjects
      in an IMAP folder
    * cmk -D shows multiple agent types e.g. when using SNMP and TCP on one host

    Checks & Agents:
    * New Checks for Siemens Blades (BX600)
    * New Checks for Fortigate Firewalls
    * Netapp Checks for CPU Util an FC Port throughput
    * FIX: megaraid_pdisks: handle case where no enclosure device exists
    * FIX: megaraid_bbu: handle the controller's learn cycle. No errors in that period.
    * mysql_capacity: cleaned up check, levels are in MB now
    * jolokia_info, jolokia_metrics: new rewritten checks for jolokia (formerly
      jmx4perl). You need the new plugin mk_jokokia for using them
    * added preliminary agent for OpenVMS (refer to agents/README.OpenVMS) 
    * vms_diskstat.df: new check file usage of OpenVMS disks
    * vms_users: new check for number of interactive sessions on OpenVMS
    * vms_cpu: new check for CPU utilization on OpenVMS
    * vms_if: new check for network interfaces on OpenVMS
    * vms_system.ios: new check for total direct/buffered IOs on OpenVMS
    * vms_system.procs: new check for number of processes on OpenVMS
    * vms_queuejobs: new check for monitoring current VMS queue jobs
    * FIX: mssql_backup: Fixed problems with datetime/timezone calculations
    * FIX: mssql agent: Added compatibility code for MSSQL 9
    * FIX: mssql agent: Fixed connection to default instances ("MSSQLSERVER")
    * FIX: mssql agent: Fixed check of databases with names starting with numbers
    * FIX: mssql agent: Fixed handling of databases with spaces in names
    * f5_bigip_temp: add performance data
    * added perf-o-meters for a lot of temperature checks
    * cmctc_lcp.*: added new checks for Rittal CMC-TC LCP
    * FIX: diskstat (linux): Don't inventorize check when data empty
    * Cisco: Added Check for mem an cpu util
    * New check for f5 bigip network interfaces
    * cmctc.temp: added parameters for warn/crit, use now WATO rule
      "Room temperature (external thermal sensors)"
    * cisco_asa_failover: New Check for clustered Cisco ASA Firewalls 
    * cbl_airlaser.status: New Check for CBL Airlaser IP1000 laser bridge.
    * cbl_airlaser.hardware: New Check for CBL Airlaser IP1000 laser bridge.
      Check monitors the status info and allows alerting based on temperature.
    * df, hr_fs, etc.: Filesystem checks now support grouping (pools)
      Please refer to the check manpage of df for details
    * FIX: windows agent: try to fix crash in event log handling
    * FreeBSD Agent: Added swapinfo call to mem section to make mem check work again
    * windows_multipath: Added the missing check for multipath.vbs (Please test)
    * carel_uniflair_cooling: new check for monitoring datacenter air conditioning by "CAREL"
    * Added Agent for OpenBSD
    * Added Checks for UPS devices
    * cisco_hsrp: New Check for monitoring HSRP groups on Cisco Routers. (SMIv2 version)
    * zypper: new check and plugin mk_zypper for checking zypper updates.
    * aironet_clients: Added support for further Cisco WLAN APs (Thanks to Stefan Eriksson for OIDs)
    * aironet_errors: Added support for further Cisco WLAN APs
    * apache_status: New check to monitor apache servers which have the status-module enabled.
      This check needs the linux agent plugin "apache_status" installed on the target host.

    WATO:
    * Added permission to control the "clone host" feature in WATO
    * Added new role/permission matrix page in WATO to compare
      permissions of roles
    * FIX: remove line about number of rules in rule set overview
      (that garbled the logical layout)
    * Rules now have an optional comment and an URL for linking to 
      documntation
    * Rule now can be disabled without deleting them.
    * Added new hook "sites-saved"
    * Allow @ in user names (needed for some Kerberos setups)
    * Implemented new option in WATO attributes: editable
      When set to False the attribute can only be changed during creation
      of a new object. When editing an object this attribute is only displayed.
    * new: search for rules in "Host & Service Configuration"
    * parent scan: new option "ping probes", that allows skipping 
      unreachable gateways.
    * User managament: Added fields for editing host/service notification commands
    * Added new active check configuration for check_smtp
    * Improved visualization of ruleset lists/dictionaries
    * Encoding special chars in RegExp valuespec (e.g. logwatch patterns)
    * Added check_interval and retry_interval rules for host checks
    * Removed wmic_process rule from "inventory services" as the check does not support inventory
    * Made more rulegroup titles localizable
    * FIX: Fixed localization of default permissions
    * FIX: Removed double collect_hosts() call in activate changes hook
    * FIX: Fixed double hook execution when using localized multisite
    * FIX: User list shows names of contactgroups when no alias given
    * FIX: Reflecting alternative mode of check_http (check ssl certificate
    age) in WATO rule editor
    * FIX: Fixed monitoring of slave hosts in master site in case of special
      distributed wato configurations
    * FIX: Remove also user settings and event console rule on factory reset
    * FIX: complex list widgets (ListOf) failed back to old value when
           complaining
    * FIX: complex list widgets (ListOf) lost remaining entries after deleting one
    * FIX: Fixed error in printer_supply valuespec which lead to an exception
           when defining host/service specific rules
    * FIX: Fixed button url icon in docu-url link

    BI:
    * Great speed up of rule compilation in large environments

    Multisite:
    * Added css class="dashboard_<name>" to the dashboard div for easier
    customization of the dashboard style of a special dashboard
    * Dashboard: Param wato_folder="" means WATO root folder, use it and also
      display the title of this folder
    * Sidebar: Sorting aggregation groups in BI snapin now
    * Sidebar: Sorting sites in master control snapin case insensitive
    * Added some missing localizations (error messages, view editor)
    * Introducted multisite config option hide_languages to remove available
      languages from the multisite selection dialogs. To hide the builtin
      english language simply add None to the list of hidden languages.
    * FIX: fixed localization of general permissions
    * FIX: show multisite warning messages even after page reload
    * FIX: fix bug in Age ValueSpec: days had been ignored
    * FIX: fixed bug showing only sidebar after re-login in multisite
    * FIX: fixed logwatch loosing the master_url parameter in distributed setups
    * FIX: Fixed doubled var "site" in view editor (site and siteopt filter)
    * FIX: Don't crash on requests without User-Agent HTTP header
    * Downtimes: new conveniance function for downtime from now for ___ minutes.
      This is especially conveniant for scripting.
    * FIX: fixed layout of login dialog when showing up error messages
    * FIX: Fixed styling of wato quickaccess snapin preview
    * FIX: Made printer_supply perfometer a bit more robust against bad perfdata
    * FIX: Removed duplicate url parameters e.g. in dashboard (display_options)
    * FIX: Dashboard: If original request showed no "max rows"-message, the
           page rendered during reload does not show the message anymore
    * FIX: Fixed bug in alert statistics view (only last 1000 lines were
           processed for calculating the statistics)
    * FIX: Added missing downtime icon for comment view
    * FIX: Fixed handling of filter configuration in view editor where filters
           are using same variable names. Overlaping filters are now disabled
	   in the editor.
    * FIX: Totally hiding hidden filters from view editor now

    Livecheck:
    * FIX: Compile livecheck also if diet libc is missing

1.2.0p2:
    Core:
    * simulation_mode: legacy_checks, custom_checks and active_checks
      are replaced with dummy checks always being OK
    * FIX: Precisely define order of reading of configuration files. This
      fixes a WATO rule precedence problem

    Checks & Agents:
    * FIX: Fixed syntax errors in a bunch of man pages
    * if_lancom: silently ignore Point-To-Point interfaces
    * if_lancom: add SSID to logical WLAN interface names
    * Added a collection of MSSQL checks for monitoring MSSQL servers
      (backups, tablespaces, counters)
    * New check wut_webio_io: Monitor the IO input channels on W&T Web-IO 
      devices
    * nfsmounts: reclassify "Stale NFS handle" from WARN to CRIT
    * ORACLE agent/checks: better error handling. Let SQL errors get
      through into check output, output sections even if no database
      is running.
    * oracle_version: new check outputting the version of an ORACLE
      database - and using uncached direct SQL output.
    * ORACLE agent: fix handling of EXCLUDE, new variable ONLY_SIDS
      for explicitely listing SIDs to monitor
    * mk_logwatch on Linux: new options regex and iregex for file selection
    * remove obsolete ORACLE checks where no agent plugins where available
    * FIX: printer_supply: Fix problem on DELL printers with "S/N" in output
      (thanks to Sebastian Talmon)
    * FIX: winperf_phydisk: Fix typo (lead to WATO rule not being applied)
    * Windows agent: new [global] option crash_debug (see online docu)
    * AIX agent: new check for LVM volume status in rootvg.
    * PostgreSQL plugin: agent is now modified to work with PostgreSQL 
      versions newer than 8.1. (multiple reports, thanks!)

    Multisite:
    * Show number of rows and number of selected rows in header line
      (also for WATO hosts table)
    * FIX: fix problem in showing exceptions (due to help function)
    * FIX: fixed several localization problems in view/command processing
    * FIX: fixed duplicated settings in WATO when using localisation
    * FIX: fixed exception when refering to a language which does not exist
    * FIX: Removing all downtimes of a host/service is now possible again
    * FIX: The refresh time in footer is updated now when changing the value
    * FIX: view editor shows "(Mobile)" hint in view titles when linking to views

    WATO: 
    * Main menu of ruleeditor (Host & Service Parameters) now has
      a topic for "Used rules" - a short overview of all non-empty
      rulesets.
    * FIX: add missing context help to host details dialog
    * FIX: set new site dirty is host move due to change of
      folder attributes
    * FIX: fix exception on unknown value in DropdownChoice
    * FIX: add service specification to ruleset Delay service notifications
    * FIX: fixed problem with disabled sites in WATO
    * FIX: massive speedup when changing roles/users and activing changes
      (especially when you have a larger number of users and folders)
    * Add variable CONTACTPAGER to allowed macros in notifications
    * FIX: fixed default setting if "Hide names of configuration variables"
      in WATO
    * FIX: ListOfString Textboxes (e.g. parents of folders) do now extend in IE
    * FIX: fixed duplicated sections of permissions in rule editor

    BI:
    * New iterators FOREACH_CHILD and FOREACH_PARENT
    * FIX: fix handling of FOREACH_ in leaf nodes (remove hard coded
      $HOST$, replace with $1$, $2$, ..., apply argument substitution)
    * New logical datatable for aggregations that have the same name
      as a host. Converted view "BI Boxes" to this new table. This allows
      for Host-Aggregations containing data of other hosts as well.
    * count_ok: allow percentages, e.g. "count_ok!70%!50%"

1.2.0p1:
    Core:
    * Added macros $DATE$, $SHORTDATETIME$ and $LONGDATETIME$' to
      notification macros

    Checks & Agents:
    * FIX: diskstat: handle output 'No Devices Found' - avoiding exception
    * 3ware_units: Following states now lead to WARNING state instead of
      CRITICAL: "VERIFY-PAUSED", "VERIFYING", "REBUILDING"
    * New checks tsm_stagingpools, tsm_drive and tsm_storagepools
      Linux/UNIX
    * hpux_fchba: new check for monitoring FibreChannel HBAs und HP-UX

    Multisite:
    * FIX: fix severe exception in all views on older Python versions
      (like RedHat 5.5).

    WATO:
    * FIX: fix order of rule execution: subfolders now take precedence
      as they should.

1.2.0:
    Setup:
    * FIX: fix building of RPM packages (due to mk_mysql, mk_postgres)

    Core:
    * FIX: fix error message in case of duplicate custom check

    WATO:
    * FIX: add missing icon on cluster hosts to WATO in Multisite views
    * FIX: fix search field in host table if more than 10 hosts are shown
    * FIX: fix bulk edit and form properties (visibility of attributes was broken)
    * FIX: fix negating hosts in rule editor

    Checks & Agents: 
    * fileinfo: added this check to Linux agent. Simply put your
      file patterns into /etc/check_mk/fileinfo.cfg for configuration.
    * mysql.sessions: New check for MySQL sessions (need new plugin mk_mysql)
    * mysql.innodb_io: New check for Disk-IO of InnoDB
    * mysql_capacity: New check for used/free capacity of MySQL databases
    * postgres_sessions: New check for PostgreSQL number of sessions
    * postgres_stat_database: New check for PostgreSQL database statistics
    * postgres_stat_database.size: New check for PostgreSQL database size
    * FIX: hpux_if: convert_to_hex was missing on non-SNMP-hosts -replace
      with inline implementation
    * tcp_conn_stats: handle state BOUND (found on Solaris)
    * diskstat: support for checking latency, LVM and VxVM on Linux (needs 
      updated agent)
    * avoid duplicate checks cisco_temp_perf and cisco_sensor_temp

1.2.0b6:
    Multisite:
    * FIX: Fixed layout of some dropdown fields in view filters
    * Make heading in each page clickable -> reload page
    * FIX: Edit view: couldn't edit filter settings
    * FIX: Fixed styling of links in multisite context help
    * FIX: Fixed "select all" button for IE
    * FIX: Context links added by hooks are now hidden by the display
           option "B" again
    * FIX: preselected "refresh" option did not reflect view settings
           but was simply the first available option - usually 30.
    * FIX: fixed exception with custom views created by normal users

    WATO:
    * FIX: Fixed "select all" button in hosts & folders for IE
    * Optically mark modified variables in global settings
    * Swapped icons for rule match and previous rule match (makes for sense)

    Core:
    * FIX: Fixed "make_utf is not defined" error when having custom
           timeperiods defined in WATO

    Checks & Agents: 
    * MacOS X: Agent for MacOS (Thanks to Christian Zigotzky)
    * AIX: New check aix_multipath: Supports checking native AIX multipathing from AIX 5.2 onward
    * Solaris: New check solaris_multipath: Supports checking native Solaris multipath from Solaris10 and up.
    * Solaris: The ZFS Zpool status check now looks more closely at the reported messages. (It's also tested to work on Linux now)

1.2.0b5:
    Core:
    * FIX: handle UTF-8 encoded binary strings correctly (e.g. in host alias)
    * FIX: fix configuration of passive checks via custom_checks
    * Added NOTIFICATIONTYPE to host/service mail bodies

    WATO:
    * Site management: "disabled" only applies to Livestatus now
    * FIX: fix folding problems with dependent host tags
    * FIX: Detecting duplicate tag ids between regular tags and auxtags
    * FIX: Fixed layout problem of "new special rule" button in rule editor
    * FIX: Fixed layout problem on "activate changes" page
    * FIX: Added check if contacts belong to contactgroup before contactgroup deletion
    * FIX: fix site configuration for local site in Multisite environments
    * FIX: "(no not monitor)" setting in distributed WATO now works
    * FIX: Site management: replication setting was lost after re-editing
    * FIX: fixed problems after changing D/WATO-configuration
    * FIX: D/WATO: mark site dirty after host deletion
    * FIX: D/WATO: replicate auth.secret, so that login on one site also
           is valid on the replication slaves
    * FIX: implement locking in order to prevent data corruption on
           concurrent changes
    * FIX: Fixed handling of validation errors in cascading dropdown fields
    * FIX: fix cloning of users
    * Keep track of changes made by other users before activating changes,
      let user confirm this, new permission can be used to prevent a user
      from activating foreign changes.
    * FIX: Allowing german umlauts in users mail addresses
    * Allow list of aux tags to be missing in host tag definitions. This
      makes migration from older version easier.
    * FIX: user management modules can now deal with empty lines in htpasswd
    * FIX: Fixed js error on hostlist page with search form

    Multisite:
    * New display type 'boxes-omit-root' for BI views
    * Hostgroup view BI Boxes omits the root level
    * Finalized layout if view options and commands/filters/painteroptions.
    * Broken plugins prevent plugin caching now
    * FIX: remove refresh button from dashboard.
    * FIX: remove use of old option defaults.checkmk_web_uri
    * FIX: fixed outgoing bandwidth in fc port perfometer
    * FIX: remove nasty JS error in sidebar
    * FIX: fix folding in custom links (directories would not open)
    * FIX: animation of rotation treeangle in trees works again
    * FIX: Logwatch: Changed font color back to black
    * FIX: show toggle button for checkboxes in deactivated state
    * FIX: fix repeated stacked refresh when toggling columns
    * FIX: disable checkbox button in non-checkboxable layouts
    * FIX: fix table layout for views (gaps where missing sometimes)
    * FIX: Fixed sorting views by perfdata values which contain floats
    * FIX: fix sometimes-broken sizing of sidebar and dashboard on Chrome
    * FIX: fix dashboard layout on iPad
    * FIX: Fixed styling issues of sidebar in IE7
    * FIX: fix problem where filter settings (of checkboxes) are not effective
           when it comes to executing commands
    * FIX: Fixed styling issues of view filters with dropdown fields
    * FIX: multisite login can now deal with empty lines in htpasswd
    * FIX: Fixed a bunch of js/css errors

    Mobile:
    * FIX: Fixed logtime filter settings in all mobile views
    * FIX: fix some layout problems

    BI:
    * New aggregation function count_ok, that counts the number
      of nodes in state OK.
    * FIX: Removed debug output int count_ok aggregation

    Checks & Agents:
    * Linux: Modified cluster section to allow pacemaker/corosync clusters without heartbeat
    * AIX: convert NIC check to lnx_if (now being compatible with if/if64)
    * AIX: new check for CPU utilization (using section lparstat_aix)
    * ntp checks: Changed default value of time offsets to be 200ms (WARN) / 500ms (CRIT)
    * aironet_{errors,clients}: detect new kinds of devices (Thanks to Tiago Sousa)
    * check_http, check_tcp: allow to omit -I and use dynamic DNS name instead

1.2.0b4:
    Core:
    * New configuration variable snmp_timing, allowing to 
      configure timeout and retries for SNMP requests (also via WATO)
    * New configuration variable custom_checks. This is mainly for
      WATO but also usable in main.mk It's a variant of legacy_checks that
      automatically creates the required "define command" sections.

    WATO:
    * ps and ps.perf configurable via WATO now (without inventory)
    * New layout of main menu and a couple of other similar menus
    * New layout of ruleset overviews
    * Hide check_mk variable names per default now (change via global settings)
    * New layout of global settings
    * Folder layout: show contact groups of folder
    * Folder movement: always show complete path to target folder
    * Sidebar snapin: show pending changes
    * New rule for configuring custom_checks - allowing to run arbitrary
      active checks even if not yet formalized (like HTTP and TCP)
    * Added automation_commands to make automations pluginable
    * New layout and new internal implementation of input forms
    * New layout for view overview and view editor
    * Split up host search in two distinct pages
    * Use dynamic items in rule editor for hosts and items (making use
      of ListOfStrings())
    * FIX: audit log was not shown if no entry for today existed
    * FIX: fix parent scan on single site installations
    * FIX: fix folder visibility permission handling
    * FIX: honor folder-permissions when creating, deleting 
           and modifiying rules
    * FIX: detect non-local site even if unix: is being used
    * FIX: better error message if not logged into site during 
           action that needs remote access
    * FIX: send automation data via POST not GET. This fixes inventory
           on hosts with more than 500 services.
    * FIX: make config options directly active after resetting them
           to their defaults (didn't work for start_url, etc.
    * FIX: Fixed editing of ListOf in valuespec editors (e.g. used in logwatch
    pattern editor)
    * FIX: Reimplemented correct behaviour of the logwatch pattern "ignore"
    state which is used to drop the matching log lines

    Multisite:
    * FIX: fixed filter of recent event views (4 hours didn't catch)
    * FIX: convert more buttons to new graphical style
    * FIX: Logwatch handles logs with only OK lines in it correctly in logfile list views
    * FIX: Fixed syntax error in "Single-Host Problems" view definition
    * New help button at top right of each page now toggles help texts
    * Snapin Custom Links allows to specify HTTP link target
    * Redesign of bar with Display/Filter/Commands/X/1,2,3,4,6,8/30,60,90/Edit

    Mobile GUI:
    * FIX: commands can be executed again
    * FIX: fixed styling of buttons

    Checks & Agents:
    * FIX: Logwatch: fixed missing linebreak during reclassifing lines of logfiles
    * FIX: Logwatch: Logwatch services in rules configured using WATO must be
      given as item, not as whole service name
    * New active check via WATO: check_ldap
    * printer_alerts: new configuration variable printer_alerts_text_map. Make
      'Energiesparen' on Brother printers an OK state.
    * services: This check can now be parameterized in a way that it warn if
      a certain service is running. WATO formalization is available.

    BI:
    * FIX: make rotating folding arrows black (white was not visible)
    * Display format 'boxes' now in all BI views available
    * Display format 'boxes' now persists folding state

1.2.0b3:
    Core:
    * FIX: fixed SNMP info declaration in checks: could be garbled
      up in rare cases
    * avoid duplicate parents definition, when using 'parents' and
      extra_host_conf["parents"] at the same time. The later one has
      precedence.

    Multisite:
    * Logwatch: Colorizing OK state blocks correctly
    * FIX: allow web plugins to be byte compiled (*.pyc). Those
      are preferred over *.py if existing
    * View Editor: Fixed jump to top of the page after moving painters during
      editing views
    * FIX: Fixed login redirection problem after relogging
    * Filter for times now accept ranges (from ... until)
    * New view setting for page header: repeat. This repeats the
      column headers every 20'th row.
    * FIX: Fixed problem with new eval/pickle
    * FIX: Fixed commands in host/service search views

    Checks & Agents:
    * FIX: Made logwatch parsing mechanism a little more robust
      (Had problems with emtpy sections from windows agent)
    * FIX: brocade_fcport: Configuration of portsates now possible  
    * if_lancom: special version for if64 for LANCOM devices (uses
      ifName instead of ifDescr)


    WATO:
    * Reimplemented folder listing in host/folders module
    * Redesigned the breadcrumb navigation
    * Global settings: make boolean switches directly togglable
    * New button "Recursive Inventory" on folder: Allows to do
      a recursive inventory over all hosts. Also allows to selectively
      retry only hosts that have failed in a previous inventory.
    * You can configure parents now (via a host attribute, no rules are
      neccessary).
    * You can now do an automated scan for parents and layer 3 (IP)
    * You can configure active checks (check_tcp, ...) via WATO now
    * FIX: fix page header after confirmation dialogs
    * FIX: Fixed umlaut problem in host aliases and ip addresses created by WATO
    * FIX: Fixed exception caused by validation problems during editing tags in WATO
    * FIX: create sample config only if both rules.mk and hosttags.mk are missing
    * FIX: do not loose host tags when both using WATO-configured and 
      manual ones (via multisite.mk)
    * Timeperiods: Make list of exceptions dynamic, not fixed to 10 entries
    * Timeperiods: Configure exclusion of other timeperiods
    * Configuration of notification_delay and notification_interval

1.2.0b2:
    Core:
    * FIX: Cluster host checks were UNKNOWN all the time
    * FIX: reset counter in case of (broken) future time
    * FIX: Automation try-inventory: Fixed problem on where checks which
      produce equal service descriptions could lead to invalid inventory
      results on cluster hosts.
    * FIX: do not create contacts if they won't be assigned to any host
      or service. Do *not* assign to dummy catch-all group "check_mk".

    WATO:
    * Added new permission "move hosts" to allow/deny moving of hosts in WATO
    * Also write out contact definitions for users without contactgroups to
      have the mail addresses and other notification options persisted
    * FIX: deletion of automation accounts now works
    * FIX: Disabling notifications for users does work now
    * New main overview for rule editor
    * New multisite.mk option wato_hide_varnames for hiding Check_MK 
      configuration variable names from the user
    * New module "Logwatch Pattern Analyzer" to verify logwatch rules
    * Added new variable logwatch_rules which can also be managed through the
      WATO ruleset editor (Host/Service Parameters > Parameters and rules for
      inventorized checks > Various applications > Logwatch Patterns)
    * Users & Contacts: Added new option wato_hidden_users which holds a list
      of userids to hide the listed users from the WATO user management GUI.
    * WATO API: Added new method rewrite_configuration to trigger a rewrite of
      all host related wato configuration files to distribute changed tags
    * Added new internal hook pre-activate-changes to execute custom
      code BEFORE Check_MK is called to restart Nagios
    * FIX: Only showing sudo hint message on sudo error message in automation
      command
    * FIX: Fixed js eror in IE7 on WATO host edit page
    * FIX: Using pickle instead of repr/eval when reading data structures from
      urls to prevent too big security issues
    * Rule editor: improve sorting of groups and rulesets
    * FIX: Escaping single quotes in strings when writing auth.php
    * FIX: Fix resorting of host tags (was bug in ListOf)

    Multisite
    * Added config option default_ts_format to configure default timestamp
      output format in multisite
    * Layout and design update
    * Quicksearch: display site name if more than one different site
      is present in the current search result list
    * FIX: Fixed encoding problem in "custom notification" message
    * New configuration parameter page_heading for the HTML page heads
      of the main frameset (%s will be replaced with OMD site name)
    * FIX: Fix problem where snapins where invisible
    * FIX: Fixed multisite timeout errors when nagios not running
    * Sidebar: some new layout improvements
    * Login page is not shown in framesets anymore (redirects framed page to
      full screen login page)
    * FIX: fix exception when disallowing changing display options
    * FIX: Automatically redirect from login page to target page when already
      logged in
    * FIX: Updating the dashboard header time when the dashlets refresh

    BI:
    * Added new painter "affected hosts (link to host page)" to show all
      host names with links to the "hosts" view
    * FIX: Fixed filtering of Single-Host Aggregations
    * New sorter for aggregation group
    * FIX: fix sorting of Single-Host Aggregations after group
    * Avoid duplicate rule incarnations when using FOREACH_*
    * BI Boxes: allow closing boxes (not yet persisted)
    * New filter for services (not) contained in any aggregate
    * Configure sorting for all BI views

    Checks & Agents:
    * FIX: snmp_uptime handles empty snmp information without exception
    * FIX: Oracle checks try to handle ORA-* errors reported by the agent
      All oracle checks will return UNKNOWN when finding an ORA-* message
    * FIX: filesystem levels set via WATO didn't work, but do now
    * FIX: Group filters can handle groups without aliases now
    * nfsmounts: Added nfs4 support thanks to Thorsten Hintemann
    * megaraid_pdisks megaraid_ldisks: Support for Windows.  Thanks to Josef Hack

1.2.0b1:
    Core, Setup, etc.:
    * new tool 'livedump' for dumping configuration and status
      information from one monitoring core and importing this
      into another.
    * Enable new check registration API (not yet used in checks)
    * FIX: fix handling of prefix-tag rules (+), needed for WATO
    * FIX: handle buggy SNMP devices with non-consecutive OIDS
      (such as BINTEC routers)
    * Check API allows a check to get node information
    * FIX: fix problem with check includes in subchecks
    * Option --checks now also applies to ad-hoc check (e.g.
      cmk --checks=mrpe,df -v somehost)
    * check_mk_templates.cfg: added s to notification options
      of host and service (= downtime alerts)

    WATO:
    * Hosttag-editor: allow reordering of tags
    * Create very basic sample configuration when using
      WATO the first time (three tag groups, two rules)
    * Much more checks are configurable via WATO now
    * Distributed WATO: Made all URL calls using curl now
    * FIX: fix bug in inventory in validate_datatype()
    * Better output in case of inventory error
    * FIX: fix bug in host_icon rule on non OMD
    * FIX: do not use isdisjoint() (was in rule editor on Lenny)
    * FIX: allow UTF-8 encoded permission translations
    * FIX: Fixed several problems in OMD apache shared mode
    * FIX: Do not use None$ as item when creating new rules
    * FIX: Do load *all* users from htpasswd, so passwords from
      users not created via WATO will not be lost.
    * FIX: honor site disabling in replication module
    * FIX: honor write permissions on folder in "bulk delete"
    * FIX: honor permissions for "bulk cleanup" and "bulk edit"
    * FIX: honor write permissions and source folder when moving hosts
    * FIX: honor permissions on hosts also on bulk inventory
    * Only create contacts in Nagios if they are member of at
      least one contact group.
    * It is now possible to configure auxiliary tags via WATO
      (formerly also called secondary tags)
    * FIX: Fixed wrong label "Main Overview" shown for moved WATO folders
      in foldertree snapin
    * FIX: Fixed localization of empty host tags
    * FIX: User alias and notification enabling was not saved

    Checks & Agents:
    * hpux_if: fix missing default parameter errors
    * hpux_if: make configurable via WATO
    * if.include: fix handling of NIC with index 0
    * hpux_lunstats: new check for disk IO on HP-UX
    * windows - mk_oracle tablespace: Added missing sid column
    * diskstat: make inventory mode configurable via WATO
    * added new checks for Fujitsu ETERNUS DX80 S2 
      (thanks to Philipp Höfflin)
    * New checks: lgp_info, lgp_pdu_info and lgp_pdu_aux to monitor Liebert
      MPH/MPX devices
    * Fix Perf-O-Meter of fileage
    * hpux_snmp_cs.cpu: new SNMP check for CPU utilization
      on HP-UX.
    * if/if64: inventory also picks up type 62 (fastEther). This
      is needed on Cisco WLC 21xx series (thanks to Ralf Ertzinger)
    * FIX: fix inventory of f5_bigip_temp
    * mk_oracle (lnx+win): Fixed TEMP tablespace size calculations
    * ps: output node process is running on (only for clusters)
    * FIX: Linux Agent: Fixed ipmi-sensors handling of Power_Unit data
    * hr_mem: handle rare case where more than one entry is present
      (this prevents an exception of pfSense)
    * statgrab_load: level is now checked against 15min average - 
      in order to be consistent with the Linux load check
    * dell_powerconnect_cpu: hopefully correctly handle incomplete
      output from agent now.
    * ntp: do not check 'when' anymore since it can produce false
      alarms.
    * postfix_mailq: handle output with 'Total requests:' in last line
    * FIX: check_mk-hp_blade_psu.php: allow more than 4 power supplies
    * FIX: smart plugin: handle cases with missing vendor (thanks
      to Stefan Kärst)
    * FIX: megaraid_bbu: fix problem with alternative agent output
      (thanks to Daniel Tuecks)
    * mk_oracle: fix quoting problem, replace sessions with version,
      use /bin/bash instead of /bin/sh

    Multisite:
    * Added several missing localization strings
    * IE: Fixed problem with clicking SELECT fields in the new wato foldertree snapin
    * Fixed problem when trying to visit dashboards from new wato foldertree snapin
    * Chrome: Fixed styling problem of foldertree snapin
    * Views: Only show the commands and row selection options for views where
      commands are possible
    * The login mask honors the default_language definition now
    * check_bi_local.py: works now with cookie based authentication
    * FIX: Fixed wrong redirection after login in some cases
    * FIX: Fixed missing stats grouping in alert statistics view
    * FIX: Fixed preview table styling in view editor
    * FIX: Multisite authed users without permission to multisite are
      automatically logged out after showing the error message
    * Retry livestatus connect until timeout is used up. This avoids
      error messages when the core is being restarted
    * Events view now shows icon and text for "flapping" events
    * Use buffer for HTML creation (this speeds up esp. HTTPS a lot)
    * FIX: Fixed state filter in log views

    Livestatus:
    * Add missing column check_freshness to services table

    BI:
    * New column (painter) for simplistic box display of tree.
      This is used in a view for a single hostgroup.

1.1.13i3:
    Core, Setup, etc.:
    * *_contactgroups lists: Single group rules are all appended. When a list
      is found as a value this first list is used exclusively. All other
      matching rules are ignored
    * cmk -d does now honor --cache and --no-tcp
    * cmk -O/-R now uses omd re{start,load} core if using OMD
    * FIX: setup.sh now setups up permissions for conf.d/wato
      correctly
    * cmk --localize update supports an optional ALIAS which is used as
      display string in the multisite GUI
    * FIX: Fixed encoding problems with umlauts in group aliases
    * FIX: honor extra_summary_host_conf (was ignored)
    * new config variable snmpv2c_hosts that allows to enable SNMP v2c
      but *not* bulkwalk (for some broken devices). bulkwalk_hosts still
      implies v2c.

    Checks & Agents:
    * Windows agent: output eventlog texts in UTF-8 encoding. This
      should fix problems with german umlauts in message texts.
    * Windows agent: Added installer for the windows agent (install_agent.exe)
    * Windows agent: Added dmi_sysinfo.bat plugin (Thanks to Arne-Nils Kromer for sharing)
    * Disabled obsolete checks fc_brocade_port and fc_brocade_port_detailed.
      Please use brocade_fcport instead.
    * aironet_errors, statgrab_disk, statgrab_net: Performance data has
      been converted from counters to rates. You might need to delete your
      existing RRDs of these checks. Sorry, but these have been that last
      checks still using counters...
    * ibm_imm_health: added last missing scan function
    * Filesystem checks: trend performance data is now normalized to MB/24h.
      If you have changed the trend range, then your historic values will
      be displayed in a wrong scale. On the other hand - from now on changes
      in the range-setting will not affect the graph anymore.
    * if/if64/lnx_if: pad port numbers with zeros in order to sort correctly.
      This can be turned off with if_inventory_pad_portnumbers = False.
    * Linux agent: wrap freeipmi with lock in order to avoid cache corruption
    * New check: megaraid_bbu - check existance & status of LSI MegaRaid BBU module
    * HP-UX Agent: fix mrpe (remove echo -e and test -e, thanks to Philipp Lemke)
    * FIX: ntp checks: output numeric data also if stratum too high
    * Linux agent: new check for dmraid-based "bios raid" (agent part as plugin)
    * FIX: if64 now uses ifHighSpeed instead of ifSpeed for determining the
      link speed (fixes speed of 10GBit/s and 20GBit/s ports, thanks Marco Poet)
    * cmctc.temp: serivce has been renamed from "CMC Temperature %s" to just
      "Temperature %s", in order to be consistent with the other checks.
    * mounts: exclude changes of the commit option (might change on laptops),
      make only switch to ro critical, other changes warning.
    * cisco_temp_sensor: new check for temperature sensors of Cisco NEXUS
      and other new Cisco devices
    * oracle_tablespace: Fixed tablespace size/free space calculations
    * FIX: if/if64: omit check result on counter wrap if bandwidth traffic levels
      are used.

    Multisite:
    * Improve transaction handling and reload detection: user can have 
      multiple action threads in parallel now
    * Sounds in views are now enabled per default. The new configuration
      variable enable_sounds can be set to False in multisite.mk in order
      to disable sounds.
    * Added filter for log state (UP,DOWN,OK,CRIT...) to all log views
    * New painter for normal and retry check interval (added to detail views)
    * Site filter shows "(local)" in case of non multi-site setup
    * Made "wato folder" columns sortable
    * Hiding site filter in multisite views in single site setups
    * Replaced "wato" sidebar snapin which mixed up WATO and status GUIs with
      the new "wato_foldertree" snapin which only links to the status views
      filtered by the WATO folder.
    * Added "Dashboard" section to views snapin which shows a list of all dashboards
    * FIX: Fixed auth problem when following logwatch icon links while using
      the form based auth
    * FIX: Fix problem with Umlaut in contact alias
    * FIX: Creating auth.php file on first login dialog based login to ensure
      it exists after login when it is first needed
    * Dashboard: link problem views to *unhandled* views (this was
      inconsistent)
    * Localization: Fixed detection of gettext template file when using the
      local/ hierarchy in OMD

    Mobile:
    * Improved sorting of views in main page 
    * Fix: Use all the availiable space in header
    * Fix: Navigation with Android Hardwarekeys now working
    * Fix: Links to pnp4nagios now work better
    * Fix: Host and Service Icons now finger friendly
    * Fix: Corrected some buildin views

    WATO:
    * Removed IP-Address attribute from folders
    * Supporting localized tag titles
    * Using Username as default value for full names when editing users
    * Snapshot/Factory Reset is possible even with a broken config
    * Added error messages to user edit dialog to prevent notification problems
      caused by incomplete configuration
    * Activate Changes: Wato can also reload instead of restarting nagios
    * Replication: Can now handle replication sites which use the form based auth
    * Replication: Added option to ignore problems with the ssl certificates
                   used in ssl secured replications
    * WATO now supports configuring Check_MK clusters
    * FIX: Fixed missing folders in "move to" dropdown fields
    * FIX: Fixed "move to target folders" after CSV import
    * FIX: Fixed problem with duplicate extra_buttons when using the i18n of multiisite
    * FIX: Fixed problem with duplicate permissions when using the i18n of multiisite
    * FIX: Writing single host_contactgroups rules for each selected
      contactgroup in host edit dialog
    * FIX: Fixed wrong folder contacgroup related permissions in auth.php api
    * FIX: Fixed not up-to-date role permission data in roles_saved hook
    * FIX: Fixed duplicate custom columns in WATO after switching languages

    BI:
    * improve doc/treasures/check_bi_local.py: local check that creates
      Nagios services out of BI aggregates

    Livestatus:
    * ColumnHeaders: on is now able to switch column header on even if Stats:
      headers are used. Artifical header names stats_1, stats_2, etc. are
      begin used. Important: Use "ColumnHeaders: on" after Columns: and 
      after Stats:.

1.1.13i2:
    Core, Setup, etc.:
    * cmk -I: accept host tags and cluster names

    Checks & Agents:
    * linux agent - ipmi: Creating directory of cache file if not exists
    * dell_powerconnect_cpu: renamed service from CPU to "CPU utilization", in
      order to be consistent with other checks
    
    Multisite:
    * Several cleanups to prevent css/js warning messages in e.g. Firefox
    * Made texts in selectable rows selectable again
    * Adding reschedule icon to all Check_MK based services. Clicks on these
      icons will simply trigger a reschedule of the Check_MK service
    * FIX: ship missing CSS files for mobile GUI
    * FIX: rename check_mk.js into checkmk.js in order to avoid browser
      caching problems during version update

    WATO:
    * Optimized wraps in host lists tag column
    * Bulk inventory: Remove leading pipe signs in progress bar on main
      folder inventory
    * NagVis auhtorization file generation is also executed on activate_changes
    * Implemented a new inclusion based API for using multisite permissions
      in other addons
    * Inventory of SNMP devices: force implicit full scan if no services
      are configured yet
    * FIX: Calling activate_changes hook also in distributed WATO setups
    * FIX: Fixed display bug in host tags drop down menu after POST of form
    * FIX: Fixed javascript errors when doing replication in distributed
      wato environments when not having the sidebar open
    * FIX: Fixed search form dependant attribute handling
    * FIX: Fixed search form styling issues
    * You can now move folders to other folders
    * FIX: Distributed WATO: Supressing site sync progress output written in
      the apache error log

1.1.13i1:
    Multisite:
    * New nifty sidebar snapin "Speed-O-Meter"
    * Implemented new cookie based login mechanism including a fancy login GUI
    * Implemented logout functionality for basic auth and the new cookie based auth
    * Implemented user profile management page for changing the user password and
      the default language (if available)
    * New filter for the (new) state in host/service alerts
    * New command for sending custom notifications
    * FIX: Fixed encoding problem when opening dashboard
    * New icon on a service whos host is in downtime
    * Only show most frequently used context buttons (configurable
      in multisite.mk via context_buttons_to_show)
    * Show icon if user has modified a view's filter settings
    * New config option debug_livestatus_queries, normal debug
      mode does not include this anymore
    * Icons with link to page URL at bottom of each page
    * Logwatch: Switched strings in logwatch to i18n strings
    * Logwatch: Fixed styling of context button when acknowleding log messages
    * Logwatch: Implemented overview page to show all problematic logfiles
    * Add Snapin page: show previews of all snapins
    * Add Snapin page: Trying to prevent dragging confusions by using other click event
    * New (hidden) button for reloading a snapin (left to the close button)
    * Automatically falling back to hardcoded default language if configured
    language is not available
    * Repair layout of Perf-O-Meter in single dataset layout
    * FIX: Fixed duplicate view plugin loading when using localized multisite
    * FIX: Host-/Servicegroup snapin: Showing group names when no alias is available
    * FIX: Removed double "/" from pnp graph image urls in views

    BI:
    * Host/Service elements are now iterable via FOREACH_HOST, e.g.
      (FOREACH_HOST, ['server'], ALL_HOSTS, "$HOST$", "Kernel" ),
    * FIX: Assuming host states is possible again (exception: list index "3")

    WATO:
    * Evolved to full featured monitoring configuration tool!
    * Major internal code cleanup
    * Hosts can now be created directly in folders. The concept of host lists
      has been dropped (see migration notes!)
    * Configuration of global configuration variables of Check_MK via WATO
    * Configuration of main.mk rules
    * Configuration of Nagios objects and attributes
    * Configuration of users and roles
    * Configuration of host tags
    * Distributed WATO: replication of the configuration to slaves and peers
    * Added missing API function update_host_attributes() to change the
      attributes of a host
    * Added API function num_hosts_in_folder() to count the number of hosts
      below the given folder
    * Added option to download "latest" snapshot
    * extra_buttons can now register a function to gather the URL to link to
    * Implemented NagVis Authorisation management using WATO users/permissions

    Livestatus:
    * Experimental feature: livecheck -> super fast active check execution
      by making use of external helper processes. Set livecheck=PATH_TO_bin/livecheck
      in nagios.cfg where you load Livestatus. Optional set num_livecheck_helpers=NUM
      to set number of processes. Nagios will not fork() anymore for check exection.
    * New columns num_hosts and num_services in status table
    * New aggregation functions suminv and avginv (see Documentation)

    Core, Setup, etc.:
    * New configuration variable static_checks[] (used by WATO)
    * New configuration variable checkgroup_parameters (mainly for WATO)
    * check_submission defaults now to "file" (was "pipe")
    * Added pre-configured notification via cmk --notify
    * Drop RRA-configuration files for PNP4Nagios completely
    * New configuration variable ping_levels for configuring parameters
      for the host checks.
    * cmk --notify: new macros $MONITORING_HOST$, $OMD_ROOT$ and $OMD_SITE$
    * make ping_levels also apply to PING services for ping-only hosts
      (thanks to Bernhard Schmidt)

    Checks & Agents:
    * if/if64: new ruleset if_disable_if64_hosts, that force if on
      hosts the seem to support if64
    * Windows agent: new config variable "sections" in [global], that
      allows to configure which sections are being output.
    * Windows agent: in [logwatch] you can now configure which logfiles
      to process and which levels of messages to send.
    * Windows agent: new config variable "host" in all sections that
      restricts the folling entries to certain hosts.
    * Windows agent: finally implemented <<<mrpe>>. See check_mk.ini
      for examples.
    * Windows agent: do not execute *.txt and *.dir in <<<plugins>>> and
      <<<local>>>
    * Windows agent: make extensions to execute configurable (see
      example check_mk.ini)
    * Windows agent: agent now reuses TCP port even when taskkill'ed, so
      a system reboot is (hopefully) not neccessary anymore
    * Windows agent: section <<<df>>> now also outputs junctions (windows
      mount points). No external plugin is needed.
    * Windows agent: new section <<<fileinfo>>> for monitoring file sizes
      (and later possible ages)
    * logwatch: allow to classify messages based on their count (see
      man page of logwatch for details)
    * fileinfo: new check for monitoring age and size of files
    * heartbeat_crm: apply patches from Václav Ovsík, so that the check
      should work on Debian now.
    * ad_replication: added warninglevel 
    * fsc_*: added missing scan functions
    * printer_alerts: added further state codes (thanks to Matthew Stew)
    * Solaris agent: changed shell to /usr/bin/bash (fixes problems with LC_ALL=C)

1.1.12p7:
    Multisite:
    * FIX: detail view of host was missing column headers
    * FIX: fix problem on IE with background color 'white'
    * FIX: fix hitting enter in host search form on IE
    * FIX: fix problem in ipmi_sensors perfometer

    Checks & Agents:
    * FIX: fixed man pages of h3c_lanswitch_sensors and statgrab_cpu
    * FIX: netapp_volumes: added raid4 as allowed state (thanks to Michaël Coquard)

    Livestatus
    * FIX: fix type column in 'GET columns' for dict-type columns (bug found
      by Gerhard Lausser)

1.1.12p6:
    Checks & Agents:
    * FIX: lnx_if: remove debug output (left over from 1.1.12p5)
    
1.1.12p5:
    Multisite:
    * FIX: fix hitting enter in Quicksearch on IE 8
    * FIX: event/log views: reverse sorting, so that newest entries
      are shown first
    * FIX: fix dashboard dashlet background on IE
    * FIX: fix row highlight in status GUI on IE 7/8
    * FIX: fix row highlight after status page reload
    * FIX: single dataset layout honors column header settings
    * FIX: quote '#' in PNP links (when # is contained in services)
    * FIX: quote '#' in PNP image links also
    * FIX: add notifications to host/service event view

    Checks & Agents:
    * FIX: lnx_if: assume interfaces as up if ethtool is missing or
      not working but interface has been used since last reboot. This
      fixes the problem where interface are not found by inventory.
    * FIX: snmp_uptime: handels alternative timeformat
    * FIX: netapp_*: scan functions now detect IBM versions of firmware
    * FIX: bluecoat_diskcpu: repair scan function
    * FIX: mem.vmalloc: fix default levels (32 and 64 was swapped)
    * FIX: smart: make levels work (thanks to Bernhard Schmidt)
    * FIX: PNP template if if/if64: reset LC_ALL, avoids syntax error
    * FIX: dell_powerconnect_cpu: handle sporadic incomplete output
      from SNMP agent

1.1.12p4:
    Multisite:
    * FIX: sidebar snapin Hostgroups and Servicegroups sometimes
           failed with non-existing "available_views".
    * FIX: Fix host related WATO context button links to point to the hosts site
    * FIX: Fixed view editor redirection to new view after changing the view_name
    * FIX: Made icon painter usable when displaying hostgroup rows
    * Logwatch: Switched strings in logwatch to i18n strings
    * Logwatch: Fixed styling of context button when acknowleding log messages
    * Logwatch: Implemented overview page to show all problematic logfiles

    WATO:
    * FIX: add missing icon_csv.png
    * FIX: WATO did not write values of custom macros to extra_host_conf definitions

1.1.12p3:
    Core, Setup, etc.:
    * FIX: really suppress precompiling on PING-only hosts now

1.1.12p2:
    Core, Setup, etc.:
    * FIX: fix handling of empty suboids
    * FIX: do not create precomiled checks for host without Check_MK services

    Checks & Agents:
    * FIX: mem.win: Default levels now works, check not always OK
    * FIX: blade_health: fix OID specification
    * FIX: blade_bays: fix naming of item and man page

    Multisite:
    * FIX: Fixed styling of view header in older IE browsers
    * FIX: Do not show WATO button in views if WATO is disabled
    * FIX: Remove WATO Folder filter if WATO is disabled 
    * FIX: Snapin 'Performance': fix text align for numbers
    * FIX: Disallow setting downtimes that end in the past
    * FIX: Fix links to downtime services in dashboard
    * FIX: Fix popup help of reschedule icon

1.1.12p1:
    Core, Setup, etc.:
    * FIX: fix aggregate_check_mk (Summary host agent status)

    Checks & Agents:
    * FIX: mk_oracle now also detects XE databases
    * FIX: printer_alerts: handle 0-entries of Brother printers
    * FIX: printer_supply: fix Perf-O-Meter if no max known
    * FIX: Added id parameter to render_statistics() method to allow more than
      one pie dashlet for host/service stats
    * FIX: drbd: fixed inventory functions
    * FIX: printer_supply: handle output of Brother printers
    * FIX: ps.perf PNP template: show memory usage per process and not
      summed up. This is needed in situations where one process forks itself
      in irregular intervals and rates but you are interested just in the
      memory usage of the main process.

    Multisite:
    * FIX: finally fixed long-wanted "NagStaMon create hundreds
      of Apache processes" problem!
    * FIX: query crashed when sorting after a join columns without
      an explicit title.
    * FIX: filter for WATO file/folder was not always working.
    * Added filter for hard services states to search and service
      problems view
    * FIX: dashboard problem views now ignore notification period,
      just as tactical overview and normal problem views do
    * FIX: Loading dashboard plugins in dashboard module
 

1.1.12:
    Checks & Agents:
    * dell_powerconnect_*: final fixed, added PNP-templates
    * ps.perf: better error handling in PNP template

    Multisite:
    * Dashboard: fix font size of service statistics table
    * Dashboard: insert links to views into statistics
    * Dashboard: add links to PNP when using PNP graphs
    
1.1.12b2:
    Core, Setup, etc.:
    * FIX: fix crash with umlauts in host aliases
    * FIX: remove duplicate alias from Nagios config

    Checks & Agents:
    * services: better handling of invalid patterns
    * FIX: multipath: fix for another UUID format
    * AIX agent: fix implementation of thread count
    * blade_bays: detect more than 16 bays
    * statgrab_*: added missing inventory functions
    * FIX: fix smart.temp WARN/CRIT levels were off by one degree

    Multisite:
    * Remove Check_MK logo from default dashboard
    * Let dashboard use 10 more pixels right and bottom
    * FIX: do not show WATO icon if no WATO permission
    * Sidebar sitestatus: Sorting sites by sitealias
    * FIX: removed redundant calls of view_linktitle()

    WATO:
    * FIX: fix update of file/folder title after title property change

    Livestatus:
    * FIX: fix crash on imcomplete log lines (i.e. as
      as result of a full disk)
    * FIX: Livestatus-API: fix COMMAND via persistent connections
	

1.1.12b1:
    Core, Setup, etc.:
    * FIX: fix cmk -D on cluster hosts
    * Made profile output file configurable (Variable: g_profile_path)

    Checks & Agents:
    * FIX: j4p_performance: fix inventory functions 
    * FIX: mk_oracle: fix race condition in cache file handling (agent data
      was missing sections in certain situations)
    * mrpe: make check cluster-aware and work as clustered_service
    * cups_queues: Run agent part only on directly on CUPS servers,
      not on clients
    * FIX: mbg_lantime_state: Fixed output UOM to really be miliseconds
    * FIX: ntp: Handling large times in "poll" column correctly
    * New check dmi_sysinfo to gather basic hardware information
    * New check bintec_info to gather the software version and serial number
    of bintec routers

    Multisite:
    * FIX: fix rescheduling of host check
    * FIX: fix exception when using status_host while local site is offline
    * FIX: Fixed not updating pnp graphs on dashboard in some browsers (like chrome)
    * FIX: fix URL-too-long in permissions page
    * FIX: fix permission computation
    * FIX: fixed sorting of service perfdata columns
    * FIX: fixed sorting of multiple joined columns in some cases
    * FIX: fixed some localisation strings
    * Cleanup permissions page optically, add comments for views and snapins
    * Added some missing i18n strings in general HTML functions
    * Added display_option "w" to disable limit messages and livestatus errors in views
    * Service Perfdata Sorters are sorting correctly now
    * Added "Administration" snapin to default sidebar
    * Tactical Overview: make link clickable even if count is zero
    * Minor cleanup in default dashboard
    * Dashboard: new dashlet attribute title_url lets you make a title into a link
    * Dashboard: make numbers match "Tactical Overview" snapin

    Livestatus:
    * Write messages after initialization into an own livestatus.log

    WATO:
    * FIX: "bulk move to" at the top of wato hostlists works again
    * FIX: IE<9: Fixed problem with checkbox events when editing a host
    * FIX: "move to" dropdown in IE9 works again

1.1.11i4:
    Core, Setup, etc.:
    * FIX: use hostgroups instead of host_groups in Nagios configuration.
      This fixes a problem with Shinken
    * --scan-parents: detected parent hosts are now tagged with 'ping', so
      that no agent will be contacted on those hosts

    Checks & Agents:
    * Added 4 new checks dell_powerconnect_* by Chris Bowlby
    * ipmi_sensors: correctly handle further positive status texts
      (thanks to Sebastian Talmon)
    * FIX: nfsmounts handles zero-sized volumes correctly
    * AIX agent now outputs the user and performance data in <<<ps>>>

    Multisite:
    * FIX: WATO filtered status GUIs did not update the title after changing
      the title of the file/folder in WATO
    * FIX: Removed new python syntax which is incompatible with old python versions
    * FIX: Made bulk inventory work in IE
    * FIX: Fixed js errors in IE when having not enough space on dashboard 
    * FIX: fix error when using non-Ascii characters in view title
    * FIX: fix error on comment page caused by missing sorter
    * FIX: endless javascript when fetching pnp graphs on host/service detail pages
    * FIX: Not showing the action form in "try" mode of the view editor
    * FIX: Preventing up-then-over effect while loading the dashboard in firefox
    * Added missing i18n strings in command form and list of views
    * Views are not reloaded completely anymore. The data tables are reloaded
      on their own.
    * Open tabs in views do not prevent reloading the displayed data anymore
    * Added display_option "L" to enable/disable column title sortings
    * Sorting by joined columns is now possible
    * Added missing sorters for "service nth service perfdata" painters
    * Implemented row selection in views to select only a subset of shown data
      for actions
    * Sort titles in views can be enabled by clicking on the whole cells now
    * Submitting the view editor via ENTER key saves the view now instead of try mode
    * Host comments have red backgrounded rows when host is down
    * Implemented hook api to draw custom link buttons in views

    WATO:
    * Changed row selection in WATO to new row selection mechanism
    * Bulk action buttons are shown at the top of hostlists too when the lists
      have more than 10 list items
    * New function for backup and restore of the configuration

    Livestatus:
    * FIX: fix compile error in TableLog.cc by including stddef.h
    * FIX: tables comments and downtimes now honor AuthUser
    * Table log honors AuthUser for entries that belong to hosts
      (not for external commands, though. Sorry...)
    * FIX: fix Stats: sum/min/max/avg for columns of type time

1.1.11i3:
    Core, Setup, etc.:
    * FIX: allow host names to have spaces
    * --snmpwalk: fix missing space in case of HEX strings
    * cmk --restore: be aware of counters and cache being symbolic links
    * do_rrd_update: direct RRD updates have completely been removed.
      Please use rrdcached in case of performance problems.
    * install_nagios.sh has finally been removed (was not maintained anyway).
      Please use OMD instead.
    * Inventory functions now only take the single argument 'info'. The old
      style FUNC(checkname, info) is still supported but deprecated.
    * Show datasource program on cmk -D
    * Remove .f12 compile helper files from agents directory
    * Output missing sections in case of "WARNING - Only __ output of __..."
    * Remove obsolete code of snmp_info_single
    * Remove 'Agent version (unknown)' for SNMP-only hosts
    * Options --version, --help, --man, --list-checks and --packager now
      work even with errors in the configuration files
    * Minor layout fix in check man-pages

    Checks & Agents:
    * FIX: hr_mem: take into account cache and buffers
    * FIX: printer_pages: workaround for trailing-zero bug in HP Jetdirect
    * mk_logwatch: allow to set limits in processing time and number of
      new log messages per log file
    * Windows Agent: Now supports direct execution of powershell scripts
    * local: PNP template now supports multiple performance values
    * lnx_if: make lnx_if the default interface check for Linux
    * printer_supply: support non-Ascii characters in items like
      "Resttonerbehälter". You need to define snmp_character_encodings in main.mk
    * mem.win: new dedicated memory check for Windows (see Migration notes)
    * hr_mem: added Perf-O-Meter
    * Renamed all temperature checks to "Temperature %s". Please
      read the migration notes!
    * df and friends: enabled trend performance data per default. Please
      carefully read the migration notes!
    * diskstat: make summary mode the default behavious (one check per host)

    MK Livestatus:
    * WaitObject: allow to separate host name and service with a semicolon.
      That makes host names containing spaces possible.
    * Better error messages in case of unimplemented operators

    Multisite:
    * FIX: reschedule now works for host names containing spaces
    * FIX: correctly sort log views in case of multi site setups
    * FIX: avoid seven broken images in case of missing PNP graphs
    * FIX: Fixed javascript errors when opening dashboard in IE below 9
    * FIX: Views: Handling deprecated value "perpage" for option
      column_headers correctly
    * FIX: Fixed javascript error when saving edited views without sidebar
    * FIX: Showing up PNP hover menus above perfometers
    * Host/Service Icon column is now modularized and can be extended using
      the multisite_icons list.
    * New sorters for time and line number of logfile entries
    * Bookmarks snapin: save relative URLs whenever possible
    * Man-Pages of Check_MK checks shown in Multisite honor OMD's local hierarchy
    * nicer output of substates, translate (!) and (!!) into HTML code
    * new command for clearing modified attributes (red cross, green checkmark)
    * Perf-O-Meters: strip away arguments from check_command (e.g.
      "check-foo!17!31" -> "check-foo").
    * Added several missing i18n strings in view editor
    * Views can now be sorted by the users by clicking on the table headers.
      The user sort options are not persisted.
    * Perf-O-Meters are now aware if there really is a PNP graph

    WATO:
    * Show error message in case of empty inventory due to agent error
    * Commited audit log entries are now pages based on days
    * Added download link to download the WATO audit log in CSV format

1.1.11i2:
    Core, Setup, etc.:
    * FIX: sort output of cmk --list-hosts alphabetically
    * FIX: automatically remove leading and trailing space from service names
      (this fixes a problem with printer_pages and an empty item)
    * Great speed up of cmk -N/-C/-U/-R, especially when number of hosts is
      large.
    * new main.mk option delay_precompile: if True, check_mk will skip Python 
      precompilation during cmk -C or cmk -R, but will do this the first 
      time the host is checked.  This speeds up restarts. Default is False.
      Nagios user needs write access in precompiled directory!
    * new config variable agent_ports, allowing to specify the agent's
      TCP port (default is 6556) on a per-host basis.
    * new config variable snmp_ports, allowing to specify the UDP port
      to used with SNMP, on a per-host basis.
    * new config variable dyndns_hosts. Hosts listed in this configuration
      list (compatible to bulkwalk_hosts) use their hostname as IP address.
    
    Checks & Agents:
    * FIX: AIX agent: output name of template in case of MRPE
    * FIX: cisco_temp: skip non-present sensors at inventory
    * FIX: apc_symmetra: fix remaining runtime calculation (by factor 100)
    * FIX: Added PNP-template for winperf_phydisk
    * FIX: if64: fix UNKNOWN in case of non-unique ifAlias
    * FIX: lnx_if/if/if64: ignore percentual traffic levels on NICs without
           speed information.
    * FIX: cisco_temp_perf: add critical level to performance data
    * FIX: windows agent: hopefully fix case with quotes in directory name
    * FIX: printer_supply: fixed logic of Perf-O-Meter (mixed up crit with ok)
    * FIX: Solaris agent: reset localization to C, fixes problems with statgrab
    * FIX: blade_*: fix SNMP scan function for newer firmwares (thanks to Carlos Peón)
    * snmp_uptime, snmp_info: added scan functions. These checks will now
      always be added. Please use ingored_checktypes to disable, if non needed.
    * brocade_port: check for Brocade FC ports has been rewritten with
      lots of new features.
    * AIX agent now simulates <<<netctr>>> output (by Jörg Linge)
    * mbg_lantime_state: Handling refclock offsets correctly now; Changed
      default thresholds to 5/10 refclock offset
    * brocade_port: parameter for phystate, opstate and admstate can now
      also be lists of allowed states.
    * lnx_if: treat interfaces without information from ethtool as
      softwareLoopback interface. The will not be found by inventory now.
    * vbox_guest: new check for checking guest additions of Linux virtual box hosts
    * if/if64: Fixed bug in operstate detection when using old tuple based params
    * if/if64: Fixed bug in operstate detection when using tuple of valid operstates
    * mk_oracle: Added caching of results to prevent problems with long
    running SQL queries. Cache is controlled by CACHE_MAXAGE var which is preset to
    120 seconds 
    * mk_oracle: EXCLUDE_<sid>=ALL or EXCLUDE_<sid>=oracle_sessions can be
    used to exclude specific checks now
    * mk_oracle: Added optional configuration file to configure the new options
    * j4p_performance agent plugin: Supports basic/digest auth now
    * New checks j4p_performance.threads and j4p_performance.uptime which
      track the number of threads and the uptime of a JMX process
    * j4p_performance can fetch app and servlet specific status data. Fetching
      the running state, number of sessions and number of requests now. Can be
      extended via agent configuration (j4p.cfg).
    * Added some preflight checks to --scan-parents code
    * New checks netapp_cluster, netapp_vfiler for checking NetAPP filer 
      running as cluster or running vfilers.
    * megaraid_pdisks: Better handling of MegaCli output (Thanks to Bastian Kuhn)
    * Windows: agent now also sends start type (auto/demand/disabled/boot/system)
    * Windows: inventory_services now allowes regexes, depends and state/start type
      and also allows host tags.

    Multisite:
    * FIX: make non-Ascii characters in services names work again
    * FIX: Avoid exceptions in sidebar on Nagios restart
    * FIX: printer_supply perfometer: Using white font for black toners
    * FIX: ipmi: Skipping items with invalid data (0.000 val, "unspecified" unit) in summary mode
    * FIX: ipmi: Improved output formating in summary mode
    * FIX: BI - fixed wrong variable in running_on aggregation function
    * FIX: "view_name" variable missing error message when opening view.py
      while using the "BI Aggregation Groups" and "Hosts" snapins in sidebar
    * FIX: Fixed styling of form input elements in IE + styling improvements
    * FIX: Fixed initial folding state on page loading on pages with multiple foldings opened
    * Introduced basic infrastructure for multilanguage support in Multisite
    * Make 'Views' snapin foldable
    * Replace old main view by dashboard
    * Sidebar: Snapins can register for a triggered reload after a nagios
      restart has been detected. Check interval is 30 seconds for now.
    * Quicksearch snapin: Reloads host lists after a detected nagios restart.
    * New config directory multisite.d/ - similar to conf.d/
    * great speed up of HTML rendering
    * support for Python profiling (set profile = True in multisite.mk, profile
      will be in var/check_mk/web)
    * WATO: Added new hook "active-changes" which calls the registered hosts
      with a dict of "dirty" hosts
    * Added column painter for host contacts
    * Added column painters for contact groups, added those to detail views
    * Added filters for host and service contact groups
    * Detail views of host/service now show contacts
    * Fix playing of sounds: All problem views now have play_sounds activated,
      all other deactivated.
    * Rescheduling of Check_MK: introduce a short sleep of 0.7 sec. This increases
      the chance of the passive services being updated before the repaint.
    * Added missing i18n strings in filter section of view editor
    * Added filter and painter for the contact_name in log table
    * Added several views to display the notification logs of Nagios

    WATO:
    * Configration files can now be administered via the WEB UI
      (config_files in multisite.mk is obsolete)
    * Snapin is tree-based and foldable
    * Bulk operation on host lists (inventory, tags changed, etc)
    * Easy search operation in host lists
    * Dialog for global host search
    * Services dialog now tries to use cached data. On SNMP hosts
      no scan will be done until new button "Full Scan" is pressed.

    BI:
    * FIX: Fixed displaying of host states (after i18n introduction)h
    * FiX: Fixed filter for aggregation group
    * FIX: Fixed assumption button for services with non-Ascii-characters

    MK Livestatus:
    * FIX: fix compile problem on Debian unstable (Thanks to Sven Velt)
    * Column aggregation (Stats) now also works for perf_data
    * New configuration variable data_encoding and full UTF-8 support.
    * New column contact_groups in table hosts and services (thanks to
      Matthew Kent)
    * New headers Negate:, StatsNegate: and WaitConditionNegate:

1.1.11i1:
    Core, Setup, etc.:
    * FIX: Avoid duplicate SNMP scan of checktypes containing a period
    * FIX: honor ignored_checktypes also on SNMP scan
    * FIX: cmk -II also refreshes cluster checks, if all nodes are specified
    * FIX: avoid floating points with 'e' in performance data
    * FIX: cmk -D: drop obsolete (and always empty) Notification:
    * FIX: better handling of broken checks returning empty services
    * FIX: fix computation of weight when averaging
    * FIX: fix detection of missing OIDs (led to empty lines) 
    * SNMP scan functions can now call oid(".1.3.6.1.4.1.9.9.13.1.3.1.3.*")
      That will return the *first* OID beginning with .1.3.6.1.4.1.9.9.13.1.3.1.3
    * New config option: Set check_submission = "file" in order to write
      check result files instead of using Nagios command pipe (safes
      CPU ressources)
    * Agent simulation mode (for internal use and check development)
    * Call snmpgetnext with the option -Cf (fixes some client errors)
    * Call snmp(bulk)walk always with the option -Cc (fixes problems in some
      cases where OIDs are missing)
    * Allow merging of dictionary based check parameters
    * --debug now implies -v
    * new option --profile: creates execution profile of check_mk itself
    * sped up use of stored snmp walks
    * find configuration file in subdirectories of conf.d also
    * check_mk_templates.cfg: make check-mk-ping take arguments

    Multisite:
    * FIX: Display limit-exceeded message also in multi site setups
    * FIX: Tactical Overview: fix unhandled host problems view
    * FIX: customlinks snapin: Suppressing exception when no links configured
    * FIX: webservice: suppress livestatus errors in multi-site setups
    * FIX: install missing example icons in web/htdocs/images/icons
    * FIX: Nagios-Snapin: avoid duplicate slash in URL
    * FIX: custom_style_sheet now also honored by sidebar
    * FIX: ignore case when sorting groups in ...groups snapin
    * FIX: Fixed handling of embedded graphs to support the changes made to
    * FIX: avoid duplicate import of plugins in OMD local installation
    the PNP webservice
    * FIX: Added host_is_active and host_flapping columns for NagStaMon views
    * Added snmp_uptime, uptime and printer_supply perfometers
    * Allow for displaying service data in host tables
    * View editor foldable states are now permament per user
    * New config variable filter_columns (default is 2)

    BI:
    * Added new component BI to Multisite.

    WATO:
    * FIX: fix crash when saving services after migration from old version
    * Allow moving hosts from one to another config file

    Checks & Agents:
    * FIX: hr_mem: ignore devices that report zero memory
    * FIX: cisco_power: fix syntax error in man page (broke also Multisite)
    * FIX: local: fixed search for custom templates PNP template
    * FIX: if/if64: always generate unique items (in case ifAlias is used)
    * FIX: ipmi: fix ugly ouput in case of warning and error
    * FIX: vms_df: fix, was completely broken due to conversion to df.include
    * FIX: blade_bays: add missing SNMP OIDs (check was always UNKNOWN)
    * FIX: df: fix layout problems in PNP template
    * FIX: df: fix trend computation (thanks to Sebastian Talmon)
    * FIX: df: fix status in case of critical trend and warning used
    * FIX: df: fix display of trend warn/crit in PNP-graph
    * FIX: cmctc: fix inventory in case of incomplete entries
    * FIX: cmctc: add scan function
    * FIX: ucd_cpu_load and ucd_cpu_util: make scan function find Rittal
    * FIX: ucd_cpu_util: fix check in case of missing hi, si and st
    * FIX: mk_logwatch: improve implementation in order to save RAM
    * FIX: mk_oracle: Updated tablespace query to use 'used blocks' instead of 'user blocks'
    * FIX: mk_oracle: Fixed computation for TEMP table spaces
    * FIX: bluecoat_sensors: Using scale parameter provided by the host for reported values
    * FIX: fjdarye60_devencs, fjdarye60_disks.summary: added snmp scan functions
    * FIX: decru_*: added snmp scan functions
    * FIX: heartbeat_rscstatus handles empty agent output correctly
    * FIX: hp_procurve_cpu: fix synatx error in man page
    * FIX: hp_procurve_memory: fix syntax error in man page
    * FIX: fc_brocade_port_detailed: fix PNP template in MULTIPLE mode
    * FIX: ad_replication.bat only generates output on domain controllers now.
           This is useful to prevent checks on non DC hosts (Thanks to Alex Greenwood)
    * FIX: cisco_temp_perf: handle sensors without names correctly
    * printer_supply: Changed order of tests. When a printer reports -3 this
      is used before the check if maxlevel is -2.
    * printer_supply: Skipping inventory of supplies which have current value
    and maxlevel both set to -2.
    * cisco_locif: The check has been removed. Please switch to if/if64
      has not the index 1
    * cisco_temp/cisco_temp_perf: scan function handles sensors not beginning
      with index 1
    * df: split PNP graphs for growth/trend into two graphs
    * omd_status: new check for checking status of OMD sites
    * printer_alerts: Added new check for monitoring alert states reported by
      printers using the PRINTER-MIB
    * diskstat: rewritten check: now show different devices, r+w in one check
    * canon_pages: Added new check for monitoring processed pages on canon
    printer/multi-function devices
    * strem1_sensors: added check to monitor sensors attached to Sensatorinc EM1 devices
    * windows_update: Added check to monitor windows update states on windows
      clients. The check monitors the number of pending updates and checks if
      a reboot is needed after updates have been installed.
    * lnx_if: new check for Linux NICs compatible with if/if64 replacing 
      netif.* and netctr.
    * if/if64: also output performance data if operstate not as expected
    * if/if64: scan function now also detects devices where the first port
    * if/if64: also show perf-o-meter if speed is unknown
    * f5_bigip_pool: status of F5 BIP/ip load balancing pools
    * f5_bigip_vserver: status of F5 BIP/ip virtual servers
    * ipmi: new configuration variable ipmi_ignored_sensors (see man page)
    * hp_procurve_cpu: rename services description to CPU utilization
    * ipmi: Linux agent now (asynchronously) caches output of ipmitool for 20 minutes
    * windows: agent has new output format for performance counters
    * winperf_process.util: new version of winperf.cpuusage supporting new agent
    * winperf_system.diskio: new version of winperf.diskstat supporting new agent
    * winperf_msx_queues: new check for MS Exchange message queues
    * winperf_phydisk: new check compatible with Linux diskstat (Disk IO per device!)
    * smart.temp/smart.stats: added new check for monitoring health of HDDs
      using S.M.A.R.T
    * mcdata_fcport: new check for ports of MCData FC Switches
    * hp_procurve_cpu: add PNP template
    * hp_procurve_cpu: rename load to utilization, rename service to CPU utilizition
    * df,df_netapp,df_netapp32,hr_fs,vms_df: convert to mergeable dictionaries
    * mbg_lantime_state,mbg_lantime_refclock: added new checks to monitor 
      Meinberg LANTIME GPS clocks

    Livestatus:
    * Updated Perl API to version 0.74 (thanks to Sven Nierlein)

1.1.10:
    Core, Setup, etc.:
    * --flush now also deletes all autochecks 
    
    Checks & Agents:
    * FIX: hr_cpu: fix inventory on 1-CPU systems (thanks to Ulrich Kiermayr)


1.1.10b2:
    Core, Setup, etc.:
    * FIX: setup.sh on OMD: fix paths for cache and counters
    * FIX: check_mk -D did bail out if host had no ip address
    * cleanup: all OIDs in checks now begin with ".1.3.6", not "1.3.6"

    WATO:
    * FIX: Fixed bug that lost autochecks when using WATO and cmk -II together

    Checks & Agents:
    * Added check man pages for systemtime, multipath, snmp_info, sylo,
      ad_replication, fsc_fans, fsc_temp, fsc_subsystems
    * Added SNMP uptime check which behaves identical to the agent uptime check


1.1.10b1:
    Core, Setup, etc.:
    * FIX: do not assume 127.0.0.1 as IP address for usewalk_hosts if
      they are not SNMP hosts.
    * FIX: precompile: make sure check includes are added before actual
      checks
    * FIX: setup.sh: do not prepend current directory to url_prefix
    * FIX: output agent version also for mixed (tcp|snmp) hosts
    * RPM: use BuildArch: noarch in spec file rather than as a command
      line option (thanks to Ulrich Kiermayr)
    * setup.sh: Allow to install Check_MK into existing OMD site (>= 0.46).
      This is still experimental!

    Checks & Agents:
    * FIX: Windows agent: fix output of event ID of log messages
    * FIX: if/if64: output speed correctly (1.50MB/s instead of 1MB/s)
    * FIX: drbd now handles output of older version without an ep field
    * FIX: repaired df_netapp32
    * FIX: Added SNMP scan function of df_netapp and df_netapp32
    * FIX: repaired apc_symmetra (was broken due to new option -Ot 
      for SNMP)
    * FIX: df, hr_fs and other filesystem checks: fix bug if using
      magic number. levels_low is now honored.
    * FIX: scan function avoids hr_cpu and ucd_cpu_utilization
      at the same time
    * FIX: HP-UX agent: fixed output of df for long mount points
      (thanks to Claas Rockmann-Buchterkirche)
    * FIX: df_netapp/32: fixed output of used percentage (was always
      0% due to integer division)
    * FIX: fixed manual of df (magic_norm -> magic_normsize)
    * FIX: removed filesystem_trend_perfdata. It didn't work. Use
      now df-parameter "trend_perfdata" (see new man page of df)
    * FIX: cisco_temp_perf: fix return state in case of WARNING (was 0 = OK)
    * FIX: repair PNP template for df when using trends
    * FIX: cisco_qos: fix WATO exception (was due to print command in check)
    * FIX: check_mk check: fixed template for execution time
    * FIX: blade_health, fc_brocade_port_detailed removed debug outputs
    * FIX: netapp_volumes: The check handled 64-bit aggregates correctly
    * FIX: netapp_volumes: Fixed snmp scan function
    * FIX: blade_*: Fixed snmp scan function
    * FIX: nfsmount: fix exception in check in case of 'hanging'
    * systemtime: new simple check for time synchronization on Windows
      (needs agent update)
    * Added Perf-O-Meter for non-df filesystem checks (e.g. netapp)
    * hp_proliant_*: improve scan function (now just looks for "proliant")

    Multisite:
    * FIX: fix json/python Webservice

1.1.9i9:
    Core, Setup, etc.:
    * FIX: check_mk_templates.cfg: add missing check_period for hosts
      (needed for Shinken)
    * FIX: read *.include files before checks. Fixes df_netapp not finding
      its check function
    * FIX: inventory checks on SNMP+TCP hosts ignored new TCP checks
    * local.mk: This file is read after final.mk and *not* backup up
      or restored
    * read all files in conf.d/*.mk in alphabetical order now.
    * use snmp commands always with -Ot: output time stamps as UNIX epoch
      (thanks to Ulrich Kiermayr)

    Checks & Agents:
    * ucd_cpu_load: new check for CPU load via UCD SNMP agent
    * ucd_cpu_util: new check for CPU utilization via UCD SNMP agent
    * steelhead_status: new check for overall health of Riverbed Steelhead appliance
    * steelhead_connections: new check for Riverbed Steelhead connections
    * df, df_netapp, df_netapp32, hr_fs, vms_df: all filesystem checks now support
      trends. Please look at check manpage of df for details.
    * FIX: heartbeat_nodes: Fixed error handling when node is active but at least one link is dead
    * 3ware_units: Handling INITIALIZING state as warning now
    * FIX: 3ware_units: Better handling of outputs from different tw_cli versions now
    * FIX: local: PNP template for local now looks in all template directories for
      specific templates (thanks to Patrick Schaaf)

    Multisite:
    * FIX: fix "too many values to unpack" when editing views in single layout
      mode (such as host or service detail)
    * FIX: fix PNP icon in cases where host and service icons are displayed in 
      same view (found by Wolfgang Barth)
    * FIX: Fixed view column editor forgetting pending changes to other form
           fields
    * FIX: Customlinks snapin persists folding states again
    * FIX: PNP timerange painter option field takes selected value as default now
    * FIX: Fixed perfometer styling in single dataset layouts
    * FIX: Tooltips work in group headers now
    * FIX: Catching exceptions caused by unset bandwidth in interface perfometer

    WATO:
    * FIX: fix problem with vanishing services on Windows. Affected were services
      containing colons (such as fs_C:/).

    Livestatus:
    * FIX: fix most compiler warnings (thanks to patch by Sami Kerola)
    * FIX: fix memory leak. The leak caused increasing check latency in some
      situations
    
1.1.9i8:
    Multisite:
    * New "web service" for retrieving data from views as JSON or 
      Python objects. This allows to connect with NagStaMon 
      (requires patch in NagStaMon). Simply add &output_format=json
      or &output_format=python to your view URL.
    * Added two builtin views for NagStaMon.
    * Acknowledgement of problem now has checkboxes for sticky,
      send notification and persisten comment
    * Downtimes: allow to specify fixed/flexible downtime
    * new display_options d/D for switching on/off the tab "Display"
    * Improved builtin views for downtimes
    * Bugfix: Servicegroups can be searched with the quicksearch snapin using
      the 'sg:' prefix again

    WATO:
    * Fixed problem appearing at restart on older Python version (RH)

1.1.9i7:
    Core, Setup, etc.:
    * Fix crash on Python 2.4 (e.g. RedHat) with fake_file
    * Fixed clustering of SNMP hosts
    * Fix status output of Check_MK check in mixed cluster setups

    Checks & Agents:
    * PNP templates for if/if64: fix bugs: outgoing packets had been
      same as incoming, errors and discards were swapped (thanks to 
      Paul Freeman)
    * Linux Agent: Added suport for vdx and xvdx volumes (KVM+Virtio, XEN+xvda)

    Multisite:
    * Fix encoding problem when host/service groups contain non-ascii
      characters.

    WATO:
    * Fix too-long-URL problem in cases of many services on one host


1.1.9i6:
    INCOMPATIBLE CHANGES:
    * Removed out-dated checks blade_misc, ironport_misc and snia_sml. Replaced
      with dummy checks begin always UNKNOWN.

    Core, Setup, etc.:
    * cmk -D: show ip address of host 
    * Fix SNMP inventory find snmp misc checks inspite of negative scan function
    * Fix output of MB and GB values (fraction part was zero)

    Checks & Agents:
    * megaraid_ldisks: remove debug output
    * fc_brocade_port: hide on SNMP scan, prefer fc_brocade_port_detailed
    * fc_brocade_port_detailed: improve scan function, find more devices
    * New agent for HP-UX
    * hpux_cpu: new check for monitoring CPU load average on HP-UX
    * hpux_if: New check for monitoring NICs on HP-UX (compatible to if/if64)
    * hpux_multipath: New check for monitoring Multipathing on HP-UX
    * hpux_lvm: New check for monitoring LVM mirror state on HP-UX
    * hpux_serviceguard: new check for monitoring HP-UX Serviceguard
    * drbd: Fixed var typo which prevented inventory of drbd general check
      (Thanks to Andreas Behler)
    * mk_oracle: new agent plugin for monitoring ORACLE (currently only
      on Linux and HP-UX, but easily portable to other Unices)
    * oracle_sessions: new check for monitoring the current number of active
      database sessions.
    * oracle_logswitches: new check for monitoring the number of logswitches
      of an ORACLE instances in the last 60 minutes.
    * oracle_tablespaces: new check for monitoring size, state and autoextension
      of ORACLE tablespaces.
    * h3c_lanswitch_cpu: new check for monitoring CPU usage of H3C/HP/3COM switches
    * h3c_lanswitch_sensors: new check for monitoring hardware sensors of H3C/HP/3COM switches
    * superstack3_sensors: new check for monitoring hardware sensors of 3COM Superstack 3 switches

    Multisite:
    * Fixed aligns/widths of snapin contents and several small styling issues
    * Fixed links and border-styling of host matrix snapin
    * Removed jQuery hover menu and replaced it with own code

1.1.9i5:
    Multisite:
    * custom notes: new macros $URL_PREFIX$ and $SITE$, making 
      multi site setups easier
    * new intelligent logwatch icon, using url_prefix in multi site
      setups


1.1.9i4:
    Core, Setup, etc.:
    * added missing 'register 0' to host template
    * setup: fix creation of symlink cmk if already existing

    Multisite:
    * New reschedule icon now also works for non-local sites.
    * painter options are now persisted on a per-user-base
    * new optional column for displaying host and service comments
      (not used in shipped views but available in view editor)

    Livestatus:
    * Check for buffer overflows (replace strcat with strncat, etc.)
    * Reduce number of log messages (reclassify to debug)

    Checks & Agents:
    * apc_symmetra: handle empty SNMP variables and treat as 0.


1.1.9i3:
    INCOMPATIBLE CHANGES:
    * You need a current version of Livestatus for Multisite to work!
    * Multisite: removed (undocumented) view parameters show_buttons and show_controls.
      Please use display_options instead.
    * Finally removed deprecated filesystem_levels. Please use check_parameters instead.
    * Livestatus: The StatsGroupBy: header is still working but now deprecated.
      Please simply use Columns: instead. If your query contains at least one Stats:-
      header than Columns: has the meaning of the old StatsGroupBy: header

    Core, Setup, etc.:
    * Create alias 'cmk' for check_mk in bin/ (easier typing)
    * Create alias 'mkp' for check_mk -P in bin/ (easier typing) 

    Multisite:
    * Each column can now have a tooltip showing another painter (e.g.
      show the IP address of a host when hovering over its name)
    * Finally show host/services icons from the nagios value "icon_image".
      Put your icon files in /usr/share/check_mk/web/htdocs/images/icons.
      OMD users put the icons into ~/local/share/check_mk/web/htdocs/images/icons.
    * New automatic PNP-link icons: These icons automatically appear, if
      the new livestatus is configured correctly (see below). 
    * new view property "hidebutton": allow to hide context button to a view.
    * Defaults views 'Services: OK', 'Services: WARN, etc. do now not create
      context buttons (cleans up button bar).
    * new HTML parameter display_options, which allows to switch off several
      parts of the output (e.g. the HTML header, external links, etc).
    * View hoststatus: show PNP graph of host (usually ping stats)
    * new tab "Display": here the user can choose time stamp
      display format and PNP graph ranges
    * new column "host_tags", showing the Check_MK host tags of a host
    * new datasource "alert_stats" for computing alert statistics
    * new view "Alert Statistics" showing alert statistics for all hosts
      and services
    * Sidebar: Fixed snapin movement to the bottom of the snapin list in Opera
    * Sidebar: Fixed scroll position saving in Opera
    * Fixed reloading button animation in Chrome/IE (Changed request to async mode)
    * Sidebar: Removed scrollbars of in older IE versions and IE8 with compat mode
    * Sidebar: Fixed scrolling problem in IE8 with compat mode (or maybe older IE versions)
      which broke the snapin titles and also the tactical overview table
    * Sidebar: Fixed bulletlist positioning
    * Sidebar: The sidebar quicksearch snapin is case insensitive again
    * Fixed header displaying on views when the edit button is not shown to the user
    * View pages are not refreshed when at least one form (Filter, Commands,
      Display Options) is open
    * Catching javascript errors when pages from other domain are opened in content frame
    * Columns in view editor can now be added/removed/moved easily

    Checks & Agents:
    * Fixed problem with OnlyFrom: in Linux agent (df didn't work properly)
    * cups_queues: fixed plugin error due to invalid import of datetime,
      converted other checks from 'from datetime import...' to 'import datetime'.
    * printer_supply: handle the case where the current value is missing
    * megaraid_ldisks: Fixed item detection to be compatible with different versions of megaraid
    * Linux Agent: Added new 3ware agent code to support multiple controllers
      (Re-inventory of 3ware checks needed due to changed check item names)

    Livestatus:
    * new column pnpgraph_present in table host and service. In order for this
      column to work you need to specify the base directory of the PNP graphs
      with the module option pnp_path=, e.g. pnp_path=/omd/sites/wato/var/pnp4nagios/perfdata
    * Allow more than one column for StatsGroupBy:
    * Do not use function is_contact_member_of_contactgroup anymore (get compatible
      with Nagios CVS)
    * Livestatus: log timeperiod transitions (active <-> inactive) into Nagios
      log file. This will enable us to create availability reports more simple
      in future.

    Multisite:
    * allow include('somefile.mk') in multisite.mk: Include other files.
      Paths not beginning with '/' are interpreted relative to the directory
      of multisite.mk

    Livestatus:
    * new columns services_with_info: similar to services_with_state but with
      the plugin output appended as additional tuple element. This tuple may
      grow in future so do not depend on its length!

1.1.9i2:
    Checks & Agents:
    * ibm_imm_health: fix inventory function
    * if/if64: fix average line in PNP-template, fix display of speed for 20MBit
      lines (e.g. Frame Relay)

    Multisite:
    * WATO: Fixed omd mode/site detection and help for /etc/sudoers
    * WATO: Use and show common log for pending changes 
    * Sidebar Quicksearch: Now really disabling browser built-in completion
      dropdown selections
    
1.1.9i1:
    INCOMPATIBLE CHANGES:
    * TCP / SNMP: hosts using TCP and SNMP now must use the tags 'tcp'
      and 'snmp'. Hosts with the tag 'ping' will not inventorize any
      service. New configuration variable tcp_hosts.
    * Inventory: The call syntax for inventory has been simplified. Just
      call check_mk -I HOSTNAME now. Omit the "tcp" or "snmp". If you
      want to do inventory just for certain check types, type "check_mk --checks=snmp_info,if -I hostnames..."
      instead
    * perfdata_format now defaults to "pnp". Previous default was "standard".
      You might have to change that in main.mk if you are not using PNP (only
      relevant for MRPE checks)
    * inventory_check_severity defaults to 1 now (WARNING)
    * aggregation_output_format now defaults to "multiline"
    * Removed non_bulkwalk_hosts. You can use bulkwalk_hosts with NEGATE
      instead (see docu)
    * snmp_communites is now initialized with [], not with {}. It cannot
      be a dict any longer.
    * bulkwalk_hosts is now initizlized with []. You can do += here just
      as with all other rule variables.
    * Configuration check (-X) is now always done. It is now impossible to
      call any Check_MK action with an invalid configuration. This saves
      you against mistyped variables.
    * Check kernel: converted performance data from counters to rates. This
      fixes RRD problems (spikes) on reboots and also allows better access 
      to the peformance data for the Perf-O-Meters.  Also changed service 
      descriptions. You need to reinventurize the kernel checks. Your old
      RRDs will not be deleted, new ones will be created.
    * Multisite: parameters nagios_url, nagios_cgi_url and pnp_url are now
      obsolete. Instead the new parameter url_prefix is used (which must
      end with a /).

    Core, Setup, etc.:
    * Improve error handling: if hosts are monitored with SNMP *and* TCP,
      then after an error with one of those two agents checks from the
      other haven't been executed. This is fixed now. Inventory check
      is still not complete in that error condition.
    * Packages (MKP): Allow to create and install packages within OMD!
      Files are installed below ~/local/share/check_mk. No root permissions
      are neccessary
    * Inventory: Better error handling on invalid inventory result of checks
    * setup.sh: fix problem with missing package_info (only appears if setup
      is called from another directory)
    * ALL_SERVICES: Instead of [ "" ] you can now write ALL_SERVICES
    * debug_log: also output Check_MK version, check item and check parameters
    * Make sure, host has no duplicate service - this is possible e.g. by
      monitoring via agent and snmp in parallel. duplicate services will
      make Nagios reject the configuration.
    * --snmpwalk: do not translate anymore, use numbers. All checks work
      with numbers now anyway.
    * check_mk -I snmp will now try all checktypes not having an snmp scan
      function. That way all possible checks should be inventorized.
    * new variable ignored_checks: Similar to ignored_checktypes, but allows
      per-host configuration
    * allow check implementations to use common include files. See if/if64
      for an example
    * Better handling for removed checks: Removed exceptions in check_mk calls
      when some configured checks have been removed/renamed

    Checks & Agents:
    * Renamed check functions of imm_health check from test_imm to imm_health
      to have valid function and check names. Please remove remove from
      inventory and re-inventory those checks.
    * fc_brocade_port_detailed: allow to specify port state combinations not 
      to be critical
    * megaraid_pdisks: Using the real enclosure number as check item now
    * if/if64: allow to configure averaging of traffic over time (e.g. 15 min) 
      and apply traffic levels and averaged values. Also allow to specify relative
      traffic levels. Allow new parameter configuration via dictionary. Also
      allow to monitor unused ports and/or to ignore link status.
    * if/if64: Added expected interface speed to warning output
    * if/if64: Allow to ignore speed setting (set target speed to None)
    * wut_webtherm: handle more variants of WuT Webtherms (thanks to Lefty)
    * cisco_fan: Does not inventorize 'notPresent' sensors anymore. Improved output
    * cisco_power: Not using power source as threshold anymore. Improved output
    * cisco_fan: Does not inventorize 'notPresent' sensors anymore. Improved output
    * cisco_power: Not using power source as threshold anymore. Improved output
    * cisco_power: Excluding 'notPresent' devices from inventory now
    * cisco_temp_perf: Do not crash if device does not send current temperature
    * tcp_conn_stats: new check for monitoring number of current TCP connections
    * blade_*: Added snmp scan functions for better automatic inventory
    * blade_bays: Also inventorizes standby blades and has a little more
                  verbose output.
    * blade_blowers: Can handle responses without rpm values now. Improved output
    * blade_health: More detailed output on problems
    * blade_blades: Added new check for checking the health-, present- and
                    power-state of IBM Bladecenter blades
    * win_dhcp_pools: Several cleanups in check
    * Windows agent: allow restriction to ip addresses with only_hosts (like xinetd)
    * heartbeat_rscstatus: Catching empty output from agent correctly
    * tcp_conn_stats: Fixed inventory function when no conn stats can be inventoried
    * heartbeat_nodes: fix Linux agent for hostname with upper case letters (thanks to
            Thorsten Robers)
    * heartbeat_rscstatus: Catching empty output from agent correctly
    * heartbeat_rscstatus: Allowing a list as expected state to expect multiple OK states
    * win_dhcp_pools agent plugin: Filtering additional error message on
      systems without dhcp server
    * j4p_performance: Added experimental agent plugin fetching data via 
      jmx4perl agent (does not need jmx4perl on Nagios)
    * j4p_performance.mem: added new experimental check for memory usage via JMX.
    * if/if64: added Perf-O-Meter for Multisite
    * sylo: fix performance data: on first execution (counter wrap) the check did
      output only one value instead of three. That lead to an invalid RRD.
    * Cleaned up several checks to meet the variable naming conventions
    * drbd: Handling unconfigured drbd devices correctly. These devices are
      ignored during nventory
    * printer_supply: In case of OKI c5900 devices the name of the supply units ins not
      unique. The color of the supply unit is reported in a dedicated OID and added to the
      check item name to have a unique name now.
    * printer_supply: Added simple pnp template to have better graph formating for the check results
    * check_mk.only_from: new check for monitoring the IP address access restriction of the
      agent. The current Linux and Windows agents provide this information.
    * snmp_info check: Recoded not to use snmp_info_single anymore
    * Linux Agent: Fixed <<<cpu>>> output on SPARC machines with openSUSE
    * df_netapp/df_netapp32: Made check inventory resistant against empty size values
    * df_netapp32: Added better detection for possible 32bit counter wrap
    * fc_brocade_port_detailed: Made check handle phystate "noSystemControlAccessToSlot" (10)
      The check also handles unknown states better now
    * printer_supply: Added new parameter "printer_supply_some_remaining_status" to
      configure the reported state on small remaining capacity.
    * Windows agent: .vbs scripts in agents plugins/ directory are executed
      automatically with "cscript.exe /Nologo" to prevent wrong file handlers
    * aironet_clients: Only counting clients which don't have empty values for strength
    * statgrab_disk: Fixed byte calculation in plugin output
    * statgrab_disk: Added inventory function
    * 3ware_disks: Ignoring devices in state NOT-PRESENT during inventory

    Multisite:
    * The custom open/close states of custom links are now stored for each
      user
    * Setting doctype in sidebar frame now
    * Fixed invalid sidebar css height/width definition
    * Fixed repositioning the sidebar scroll state after refreshing the page
    * Fixed mousewheel scrolling in opera/chrome
    * Fixed resize bug on refresh in chrome
    * New view for all services of a site
    * Sidebar snapin site_status: make link target configurable
    * Multisite view "Recently changed services": sort newest first
    * Added options show_header and show_controls to remove the page headers
      from views
    * Cool: new button for an immediate reschedule of a host or service
      check: the view is redisplayed exactly at the point of time when
      Nagios has finished the check. This makes use of MK Livestatus'
      unique waiting feature.

   Livestatus:
    * Added no_more_notifications and check_flapping_recovery_notification
      fields to host table and no_more_notifications field to service table.
      Thanks to Matthew Kent

1.1.8:
    Core, Setup, etc.:
    * setup.sh: turn off Python debugging
    * Cleaned up documentation directory
    * cluster host: use real IP address for host check if cluster has
      one (e.g. service IP address)

    Checks & Agents:
    * Added missing PNP template for check_mk-hr_cpu
    * hr_fs: inventory now ignores filesystem with size 0,
      check does not longer crash on filesystems with size 0
    * logwatch: Fixed typo in 'too many unacknowledged logs' error message
    * ps: fix bug: inventory with fixed user name now correctly puts
      that user name into the resulting check - not None.
    * ps: inventory with GRAB_USER: service description may contain
      %u. That will be replaced with the user name and thus makes the
      service description unique.
    * win_dhcp_pools: better handle invalid agent output
    * hp_proliant_psu: Fixed multiple PSU detection on one system (Thanks to Andreas Döhler)
    * megaraid_pdisks: Fixed coding error
    * cisco_fan: fixed check bug in case of critical state
    * nfsmounts: fix output (free and used was swapped), make output identical to df

    Livestatus:
    * Prohibit { and } in regular expressions. This avoids a segmentation
      fault caused by regcomp in glibc for certain (very unusual) regular
      expressions.
    * Table status: new columns external_command_buffer_slots,
      external_command_buffer_usage and external_command_buffer_max
      (this was implemented according to an idea and special request of
       Heinz Fiebig. Please sue him if this breaks anything for you. I was
       against it, but he thinks that it is absolutely neccessary to have
       this in version 1.1.8...)
    * Table status: new columns external_commands and external_commands_rate
      (also due to Mr. Fiebig - he would have quit our workshop otherwise...)
    * Table downtimes/comments: new column is_service

    Multisite:
    * Snapin Performance: show external command per second and usage and
      size of external command buffer
    * Downtimes view: Group by hosts and services - just like comments
    * Fix links for items containing + (e.g. service descriptionen including
      spaces)
    * Allow non-ASCII character in downtimes and comments
    * Added nagvis_base_url to multisite.mk example configuration
    * Filter for host/service groups: use name instead of alias if 
      user has no permissions for groups

1.1.8b3:
    Core, Setup, etc.:
    * Added some Livestatus LQL examples to documentation
    * Removed cleanup_autochecks.py. Please use check_mk -u now.
    * RRA configuration for PNP: install in separate directory and do not
      use per default, since they use an undocumented feature of PNP.

    Checks & Agents:
    * postfix_mailq: Changed limit last 6 lines which includes all needed
		information
    * hp_proliant_temp/hp_proliant_fans: Fixed wrong variable name
    * hp_procurve_mem: Fixed wrong mem usage calculation
    * ad_replication: Works no with domain controller hostnames like DC02,DC02
    * aironet_client: fix crash on empty variable from SNMP output
    * 3ware_disks, 3ware_units: hopefully repaired those checks
    * added rudimentary agent for HP-UX (found in docs/)

    Multisite:
    * added Perf-O-Meter to "Problems of Host" view
    * added Perf-O-Meter to "All Services" view
    * fix bug with cleaning up persistent connections
    * Multisite now only fetches the available PNP Graphs of hosts/services
    * Quicksearch: limit number of items in dropdown to 80
      (configurable via quicksearch_dropdown_limit)
    * Views of hosts: make counts of OK/WARN/CRIT klickable, new views
      for services of host in a certain state
    * Multisite: sort context buttons in views alphabetically
    * Sidebar drag scrolling: Trying to compensate lost mouse events when
	leaving the sidebar frame while dragging

    Livestatus:
    * check for event_broker_options on start
    * Fix memory leakage caused by Filter: headers using regular expressions
    * Fix two memory leaks in logfile parser

1.1.8b2:
    Core, Setup, etc.:
    * Inventory: skip SNMP-only hosts on non-SNMP checktypes (avoids timeouts)
    * Improve error output for invalid checks
    
    Checks & Agents:
    * fix bug: run local and plugins also when spaces are in path name
      (such as C:\Program Files\Check_MK\plugins
    * mem.vmalloc: Do not create a check for 64 bit architectures, where
      vmalloc is always plenty
    * postfix_mailq: limit output to 1000 lines
    * multipath: handle output of SLES 11 SP1 better
    * if/if64: output operstatus in check output
    * if/if64: inventory now detects type 117 (gigabitEthernet) for 3COM
    * sylo: better handling of counter wraps.

    Multisite:
    * cleanup implementation of how user settings are written to disk
    * fix broken links in 'Edit view -> Try out' situation
    * new macros $HOSTNAME_LOWER$, $HOSTNAME_UPPER$ and $HOSTNAME_TITLE$ for
      custom notes

1.1.8b1:
    Core, Setup, etc.:
    * SNMPv3: allow privProtocol and privPassword to be specified (thanks
      to Josef Hack)
    * install_nagios.sh: fix problem with broken filenames produced by wget
    * install_nagios.sh: updated software to newest versions
    * install_nagios.sh: fix Apache configuration problem
    * install_nagios.sh: fix configuration vor PNP4Nagios 0.6.6
    * config generation: fix host check of cluster hosts
    * config generation: add missing contact groups for summary hosts
    * RPM package of agent: do not overwrite xinetd.d/check_mk, but install
      new version with .rpmnew, if admin has changed his one
    * legacy_checks: fix missing perfdata, template references where in wrong
      direction (thanks Daniel Nauck for his precise investigation)

    Checks & Agents:
    * New check imm_health by Michael Nieporte
    * rsa_health: fix bug: detection of WARNING state didn't work (was UNKNOWN
            instead)
    * check_mk_agent.solaris: statgrab now excludes filesystems. This avoids hanging
      in case of an NFS problem. Thanks to Divan Santana.
    * multipath: Handle new output of multipath -l (found on SLES11 SP1)
    * ntp: fix typo in variable ntp_inventory_mode (fixes inventory problem)
    * if64: improve output formatting of link speed
    * cisco_power: inventory function now ignores non-redundant power supplies
    * zpool_status: new check from Darin Perusich for Solaris zpools

    Multisite:
    * fix several UTF-8 problems: allow non-ascii characters in host names
      (must be UTF 8 encoded!)
    * improve compatibility with Python 2.3
    * Allow loading custom style sheet overriding Check_MK styles by setting
      custom_style_sheet in multisite.mk
    * Host icons show link to detail host, on summary hosts.
    * Fix sidebar problem: Master Control did not display data correctly
    * status_host: honor states even if sites hosting status hosts is disabled
      (so dead-detection works even if local site is disabled)
    * new config variable start_url: set url for welcome page
    * Snapin Quicksearch: if no host is matching, automatically search for
      services
    * Remove links to legacy Nagios GUI (can be added by user if needed)
    * Sidebar Quicksearch: fix several annoyances
    * Views with services of one host: add title with host name and status

    Livestatus:
    * fix memory leak: lost ~4K on memory on each StatsAnd: or StatsOr:
      header (found by Sven Nierlein)
    * fix invalid json output for empty responses (found by Sven Nierlein)
    * fix Stats: avg ___ for 0 matching elements. Output was '-nan' and is
      now '0.0'
    * fix output of floating point numbers: always use exponent and make
      sure a decimal point is contained (this makes JSON/Python detect
      the correct type)

1.1.7i5:
    Core, Setup, etc.:
    * SNMP: do not load any MIB files (speeds up snmpwalk a lot!)
    * legacy_checks: new config variable allowing creating classical
      non-Check_MK checks while using host tags and config options
    * check_mk_objects.cfg: beautify output, use tabs instead of spaces
    * check_mk -II: delete only specified checktypes, allow to reinventorize
      all hosts
    * New option -O, --reload: Does the same as -R, but reloads Nagios
      instead of restarting it.
    * SNMP: Fixed string detection in --snmpwalk calls
    * SNMP: --snmpwalk does walk the enterprises tree correctly now
    * SNMP: Fixed missing OID detection in SNMP check processing. There was a problem
      when the first column had OID gaps in the middle. This affected e.g. the cisco_locif check.
    * install_nagios.sh: correctly detect Ubuntu 10.04.1
    * Config output: make order of service deterministic
    * fix problem with missing default hostgroup

    Multisite:
    * Sidebar: Improved the quicksearch snapin. It can search for services, 
      servicegroups and hostgroups now. Simply add a prefix "s:", "sg:" or "hg:"
      to search for other objects than hosts.
    * View editor: fix bug which made it impossible to add more than 10 columns
    * Service details: for Check_MK checks show description from check manual in
      service details
    * Notes: new column 'Custom notes' which allows customizable notes
      on a per host / per service base (see online docu for details)
    * Configuration: new variable show_livestatus_errors which can be set
      to False in order to hide error about unreachable sites
    * hiding views: new configuration variables hidden_views and visible_views
    * View "Service problems": hide problems of down or unreachable hosts. This
      makes the view consistant with "Tactical Overview"

    Checks & Agents:
    * Two new checks: akcp_sensor_humidity and akcp_sensor_temp (Thanks to Michael Nieporte)
    * PNP-template for kernel: show average of displayed range
    * ntp and ntp.time: Inventory now per default just creates checks for ntp.time (summary check).
      This is controlled by the new variable ntp_inventory_mode (see check manuals).
    * 3ware: Three new checks by Radoslav Bak: 3ware_disks, 3ware_units, 3ware_info
    * nvidia: agent now only queries GPUCoreTemp and GPUErrors. This avoids
      a vmalloc leakage of 32kB per call (bug in NVIDIA driver)
    * Make all SNMP based checks independent of standard MIB files
    * ad_replication: Fixed syntax errors and unhandled date output when
      not replicated yet
    * ifoperstatus: Allowing multiple target states as a list now
    * cisco_qos: Added new check to monitor traffic in QoS classes on Cisco routers
    * cisco_power: Added scan function
    * if64/if/cisco_qos: Traffic is displayed in variable byte scales B/s,KB/s,MB/s,GB/s
      depending on traffic amount.
    * if64: really using ifDescr with option if_inventory_uses_description = True
    * if64: Added option if_inventory_uses_alias to using ifAlias for the item names
    * if64/if: Fixed bug displaying the out traffic (Perfdata was ok)
    * if64/if: Added WARN/CRIT thresholds for the bandwidth usage to be given as rates
    * if64/if: Improved PNP-Templates
    * if64/if: The ifoperstatus check in if64/if can now check for multiple target states
    * if64/if: Removing all null bytes during hex string parsing (These signs Confuse nagios pipe)
    * Fixed hr_mem and hr_fs checks to work with new SNMP format
    * ups_*: Inventory works now on Riello UPS systems
    * ups_power: Working arround wrong implemented RFC in some Riello UPS systems (Fixing negative power
      consumption values)
    * FreeBSD Agent: Added sections: df mount mem netctr ipmitool (Thanks to Florian Heigl)
    * AIX: exclude NFS and CIFS from df (thanks to Jörg Linge)
    * cisco_locif: Using the interface index as item when no interface name or description are set

    Livestatus:
    * table columns: fix type of num_service_* etc.: was list, is now int (thanks to Gerhard Laußer)
    * table hosts: repair semantics of hard_state (thanks to Michael Kraus). Transition was one
      cycle to late in certain situations.

1.1.7i4:
    Core, Setup, etc.:
    * Fixed automatic creation of host contactgroups
    * templates: make PNP links work without rewrite

    Multisite:
    * Make page handler modular: this allows for custom pages embedded into
      the Multisite frame work and thus using Multisite for other tasks as
      well.
    * status_host: new state "waiting", if status host is still pending
    * make PNP links work without rewrite
    * Fix visibility problem: in multisite setups all users could see
      all objects.

1.1.7i3:
    Core, Setup, etc.:
    * Fix extra_nagios_conf: did not work in 1.1.7i2
    * Service Check_MK now displays overall processing time including
      agent communication and adds this as performance data
    * Fix bug: define_contactgroups was always assumed True. That led to duplicate
      definitions in case of manual definitions in Nagios 

    Checks & Agents:
    * New Check: hp_proliant_da_phydrv for monitoring the state of physical disks
      in HP Proliant Servers
    * New Check: hp_proliant_mem for monitoring the state of memory modules in
      HP Proliant Servers
    * New Check: hp_proliant_psu for monitoring the state of power supplies in
      HP Proliant Servers
    * PNP-templates: fix several templates not working with MULTIPLE rrds
    * new check mem.vmalloc for monitoring vmalloc address space in Linux kernel.
    * Linux agent: add timeout of 2 secs to ntpq 
    * wmic_process: make check OK if no matching process is found

    Livestatus:
    * Remove obsolete parameter 'accept_timeout'
    * Allow disabling idle_timeout and query_timeout by setting them to 0.

    Multisite:
    * logwatch page: wrap long log lines

1.1.7i2:
    Incompatible Changes:
    * Remove config option define_timeperiods and option --timeperiods.
      Check_MK does not longer define timeperiod definitions. Please
      define them manually in Nagios.
    * host_notification_period has been removed. Use host_extra_conf["notification_period"]
      instead. Same holds for service_notification_periods, summary_host_notification_periods
      and summary_service_notification_periods.
    * Removed modes -H and -S for creating config data. This now does
      the new option -N. Please set generate_hostconf = False if you
      want only services to be defined.

    Core, Setup, etc.:
    * New config option usewalk_hosts, triggers --usewalk during
      normal checking for selected hosts.
    * new option --scan-parents for automatically finding and 
      configuring parent hosts (see online docu for details)
    * inventory check: put detailed list of unchecked items into long
      plugin output (to be seen in status details)
    * New configuration variable check_parameters, that allows to
      override default parameters set by inventory, without defining 
      manual checks!

    Checks & Agents:
    * drbd: changed check parameters (please re-inventorize!)
    * New check ad_replication: Checks active directory replications
      of domain controllers by using repadm
    * New check postifx_mailq: Checks mailqueue lengths of postifx mailserves
    * New check hp_procurve_cpu: Checks the CPU load on HP Procurve switches
    * New check hp_procurve_mem: Checks the memory usage on HP Procurve switches
    * New check hp_procurve_sensors: Checks the health of PSUs, FANs and
      Temperature on HP Procurve switches
    * New check heartbeat_crm: Monitors the general state of heartbeat clusters
      using the CRM
    * New check heartbeat_crm_resources: Monitors the state of resources and nodes
      in heartbeat clusters using the CRM
    * *nix agents: output AgentOS: in header
    * New agent for FreeBSD: It is based on the linux agent. Most of the sections
      could not be ported easily so the FreeBSD agent provides information for less
      checks than the linux agent.
    * heartbeat_crm and heartbeat_crm.resources: Change handling of check parameters.
      Please reinvenurize and read the updated man page of those checks
    * New check hp_proliant_cpu: Check the physical state of CPUs in HP Proliant servers
    * New check hp_proliant_temp: Check the temperature sensors of HP Proliant servers
    * New check hp_proliant_fans: Check the FAN sensors of HP Proliant servers

    Multisite:
    * fix chown problem (when nagios user own files to be written
      by the web server)
    * Sidebar: Fixed snapin movement problem using older firefox
      than 3.5.
    * Sidebar: Fixed IE8 and Chrome snapin movement problems
    * Sidebar: Fixed IE problem where sidebar is too small
    * Multisite: improve performance in multi site environments by sending
      queries to sites in parallel
    * Multisite: improve performance in high latency situations by
      allowing persistent Livestatus connections (set "persist" : True 
      in sites, use current Livestatus version)

    Livestatus:
    * Fix problems with in_*_period. Introduce global
      timeperiod cache. This also improves performance
    * Table timeperiods: new column 'in' which is 0/1 if/not the
      timeperiod is currently active
    * New module option idle_timeout. It sets the time in ms
      Livestatus waits for the next query. Default is 300000 ms (5 min).
    * New module option query_timeout. It limits the time between
      two lines of a query (in ms). Default is 10000 ms (10 sec).

1.1.7i1: Core, Setup, etc.:
    * New option -u for reordering autochecks in per-host-files
      (please refer to updated documentation about inventory for
       details)
    * Fix exception if check_mk is called without arguments. Show
      usage in that case.
    * install_nagios.sh: Updated to NagVis 1.5 and fixed download URL
    * New options --snmpwalk and --usewalk help implemeting checks
      for SNMP hardware which is not present
    * SNMP: Automatically detect missing entries. That fixes if64
      on some CISCO switches.
    * SNMP: Fix hex string detection (hopefully)
    * Do chown only if running as root (avoid error messages)
    * SNMP: SNMPv3 support: use 4-tuple of security level, auth protocol,
      security name and password instead of a string in snmp_communities
      for V3 hosts.
    * SNMP: Fixed hexstring detection on empty strings
    * New option -II: Is like -I, but removes all previous autochecks
      from inventorized hosts
    * install_nagios.sh: Fix detection of PNP4Nagios URL and URL of
      NagVis
    * Packager: make sanity check prohibiting creating of package files
      in Check MK's directories
    * install_nagios.sh: Support Ubuntu 10.04 (Thanks to Ben)
      
    Checks & Agents:
    * New check ntp.time: Similar to 'ntp' but only honors the system peer
      (that NTP peer where ntpq -p prints a *).
    * wmic_process: new check for ressource consumption of windows processes
    * Windows agent supports now plugins/ and local/ checks
    * [FIX] ps.perf now correctly detects extended performance data output
      even if number of matching processes is 0
    * renamed check cisco_3640_temp to cisco_temp, renamed cisco_temp
      to cisco_temp_perf, fixed snmp detection of those checks
    * New check hr_cpu - checking the CPU utilization via SNMP
    * New check hr_fs - checking filesystem usage via SNMP
    * New check hr_mem - checking memory usage via SNMP
    * ps: inventory now can configured on a per host / tag base
    * Linux: new check nvidia.temp for monitoring temperature of NVIDIA graphics card
    * Linux: avoid free-ipmi hanging forever on hardware that does not support IPMI
    * SNMP: Instead of an artificial index column, which some checks use, now
      the last component of the OID is used as index. That means that inventory
      will find new services and old services will become UNKNOWN. Please remove
      the outdated checks.
    * if: handle exception on missing OIDs
    * New checks hp_blade* - Checking health of HP BladeSystem Enclosures via SNMP
    * New check drbd - Checking health of drbd nodes
    * New SNMP based checks for printers (page counter, supply), contributed
      by Peter Lauk (many thanks!)
    * New check cups_queues: Checking the state of cups printer queues
    * New check heartbeat_nodes: Checking the node state and state of the links
      of heartbeat nodes
    * New check heartbeat_rscstatus: Checks the local resource status of
      a heartbeat node
    * New check win_dhcp_pools: Checks the usage of Windows DHCP Server lease pools
    * New check netapp_volumes: Checks on/offline-condition and states of netapp volumes 

    Multisite:
    * New view showing all PNP graphs of services with the same description
    * Two new filters for host: notifications_enabled and acknowledged
    * Files created by the webserver (*.mk) are now created with the group
      configured as common group of Nagios and webserver. Group gets write
      permissions on files and directories.
    * New context view: all services of a host group
    * Fix problems with Umlauts (non-Ascii-characters) in performance data
    * New context view: all services of a host group
    * Sidebar snapins can now fetch URLs for the snapin content instead of
      building the snapin contents on their own.
    * Added new nagvis_maps snapin which displays all NagVis maps available
      to the user. Works with NagVis 1.5 and newer.

1.1.6:
    Core, Setup, etc.:
    * Service aggregation: new config option aggregation_output_format.
      Settings this to "multiline" will produce Nagios multiline output
      with one line for each individual check.

    Multisite:
    * New painter for long service plugin output (Currently not used
      by any builtin view)

    Checks & Agents:
    * Linux agent: remove broken check for /dev/ipmi0

1.1.6rc3:
    Core, Setup, etc.:
    * New option --donate for donating live host data to the community.
      Please refer to the online documentation for details.
    * Tactical Overview: Fixed refresh timeout typo
      (Was 16 mins instead of 10 secs)

    Livestatus:
    * Assume strings are UTF-8 encoded in Nagios. Convert from latin-1 only
      on invalid UTF-8 sequences (thanks to Alexander Yegorov)

    Multisite:
    * Correctly display non-ascii characters (fixes exception with 'ascii codec')
      (Please also update Livestatus to 1.1.6rc3)

1.1.6rc2:
    Multisite:
    * Fix bug in Master control: other sites vanished after klicking buttons.
      This was due to connection error detection in livestatus.py (Bug found
      by Benjamin Odenthal)
    * Add theme and baseurl to links to PNP (using features of new PNP4Nagios
      0.6.4)

    Core, Setup, etc.:
    * snmp: hopefully fix HEX/string detection now

    Checks & Agents:
    * md: fix inventory bug on resync=PENDING (Thanks to Darin Perusich)

1.1.6rc1:
    Multisite:
    * Repair Perf-O-Meters on webkit based browsers (e.g. Chrome, Safari)
    * Repair layout on IE7/IE8. Even on IE6 something is working (definitely
      not transparent PNGs though). Thanks to Lars.
    * Display host state correct if host is pending (painter "host with state")
    * Logfile: new filter for plugin output
    * Improve dialog flow when cloning views (button [EDIT] in views snapin)
    * Quicksearch: do not open search list if text did not change (e.g. Shift up),
      close at click into field or snapin.

    Core, Setup, etc.:
    * Included three patched from Jeff Dairiki dealing with compile flags
      and .gitignore removed from tarballs
    * Fix problem with clustered_services_of[]: services of one cluster
      appeared also on others
    * Packager: handle broken files in package dir
    * snmp handling: better error handling in cases where multiple tables
      are merged (e.g. fc_brocade_port_detailed)
    * snmp: new handling of unprintable strings: hex dumps are converted
      into binary strings now. That way all strings can be displayed and
      no information is lost - nevertheless.
      
    Checks & Agents:
    * Solaris agent: fixed rare df problems on Solaris 10, fix problem with test -f
      (thanks to Ulf Hoffmann)
    * Converted all PNP templates to format of 0.6.X. Dropped compatibility
      with 0.4.X.
    * Do not use ipmi-sensors if /dev/ipmi0 is missing. ipmi-sensors tries
      to fiddle around with /dev/mem in that case and miserably fails
      in some cases (infinite loop)
    * fjdary60_run: use new binary encoding of hex strings
    * if64: better error handling for cases where clients do not send all information
    * apc_symmetra: handle status 'smart boost' as OK, not CRITICAL

    Livestatus:
    * Delay starting of threads (and handling of socket) until Nagios has
      started its event loop. This prevents showing services as PENDING 
      a short time during program start.

1.1.6b3:
    Multisite:
    * Quicksearch: hide complete host list if field is emptied via Backspace or Del.
      Also allow handle case where substring match is unique.

1.1.6b2:
    Core, Setup, etc.:
    * Packager: fix unpackaged files (sounds, etc)

    Multisite:
    * Complete new design (by Tobias Roeckl, Kopf & Herz)
    * New filters for last service check and last service state change
    * New views "Recently changed services" and "Unchecked services"
    * New page for adding sidebar snapins
    * Drag & Drop for sidebar snapins (thanks to Lars)
    * Grab & Move for sidebar scrolling (thanks to Lars)
    * Filter out summary hosts in most views.
    * Set browser refresh to 30 secs for most views
    * View host status: added a lot of missing information
    * View service status: also added information here
    * Make sure, enough columns can be selected in view editor
    * Allow user to change num columns and refresh directly in view
    * Get back to where you came after editing views
    * New sidebar snapin "Host Matrix"
    * New feature "status_host" for remote sites: Determine connection
      state to remote side by considering a certain host state. This
      avoids livestatus time outs to dead sites.
    * Sidebar snapin site status: fix reload problem
    * New Perf-O-Meters displaying service performance data
    * New snapin "Custom Links" where you easily configure your own
      links via multisite.mk (see example in new default config file)
    * Fixed problem when using only one site and that is not local

    Livestatus:
    * new statistics columns: log_messages and log_messages_rate
    * make statistics average algorithm more sluggish

1.1.5i3:
     Core, Setup, etc.:
     * New Check_MK packager (check_mk -P)

1.1.5i2:
     Core, Setup, etc.:
     * install_nagios.sh: add missing package php5-iconv for SLES11

     Checks & Agents:
     * if64: new SNMP check for network interfaces. Like if, but uses 64 bit
       counters of modern switches. You might need to configure bulkwalk_hosts.
     * Linux agent: option -d enabled debug output
     * Linux agent: fix ipmi-sensors cache corruption detection
     * New check for temperature on Cisco devices (cisco_3640_temp)
     * recompiled waitmax with dietlibc (fixed incompatibility issues
       on older systems)

     Multisite:
     * Filters for groups are negateable.

1.1.5i1:
     Checks & Agents:
     * uptime: new check for system uptime (Linux)
     * if: new SNMP check for network interfaces with very detailed traffic,
       packet and error statistics - PNP graphs included

     Multisite:
     * direct integration of PNP graphs into Multisite views
     * Host state filter: renamed HTML variables (collision with service state). You
       might need to update custom views using a filter on host states.
     * Tactical overview: exclude services of down hosts from problems, also exclude
       summary hosts
     * View host problems/service problems: exclude summary hosts, exclude services
       of down hosts
     * Simplified implementation of sidebar: sidebar is not any longer embeddeable.
     * Sidebar search: Added host site to be able to see the context links on
       the result page
     * Sidebar search: Hitting enter now closes the hint dropdown in all cases

1.1.5i0:
      Core, Setup, etc.:
      * Ship check-specific rra.cfg's for PNP4Nagios (save much IO and disk space)
      * Allow sections in agent output to apear multiple times
      * cleanup_autochecks.py: new option -f for directly activating new config
      * setup.sh: better detection for PNP4Nagios 0.6
      * snmpwalk: use option -Oa, inhibit strings to be output as hex if an umlaut
        is contained.

      Checks & Agents:
      * local: allow more than once performance value, separated by pipe (|)
      * ps.perf: also send memory and CPU usage (currently on Linux and Solaris)
      * Linux: new check for filesystems mount options
      * Linux: new very detailed check for NTP synchronization
      * ifoperstatus: inventory honors device type, per default only Ethernet ports
        will be monitored now
      * kernel: now inventory is supported and finds pgmajfault, processes (per/s)
        and context switches
      * ipmi_sensors: Suppress performance data for fans (save much IO/space)
      * dual_lan_check: fix problem which using MRPE
      * apc_symmetra: PNP template now uses MIN for capacity (instead of AVERAGE)
      * fc_brocade_port_detailed: PNP template now uses MAX instead of AVERAGE
      * kernel: fix text in PNP template
      * ipmi_sensors: fix timeout in agent (lead to missing items)
      * multipath: allow alias as item instead of uuid
      * caching agent: use /var/cache/check_mk as cache directory (instead of /etc/check_mk)
      * ifoperstatus: is now independent of MIB

      Multisite:
      * New column host painter with link to old Nagios services
      * Multisite: new configuration parameter default_user_role
      
      Livestatus:
      * Add missing LDFLAGS for compiling (useful for -g)

1.1.4:
      Summary:
      * A plentitude of problem fixes (including MRPE exit code bug)
      * Many improvements in new Multisite GUI
      * Stability and performance improvements in Livestatus

      Core, Setup, etc.:
      * Check_MK is looking for main.mk not longer in the current and home
        directory
      * install_nagios.sh: fix link to Check_MK in sidebar
      * install_nagios.sh: switch PNP to version 0.6.3
      * install_nagios.sh: better Apache-Config for Multisite setup
      * do not search main.mk in ~ and . anymore (brought only trouble) 
      * clusters: new variable 'clustered_services_of', allowing for overlapping
         clusters (as proposed by Jörg Linge)
      * install_nagios.sh: install snmp package (needed for snmp based checks)
      * Fix ower/group of tarballs: set them to root/root
      * Remove dependency from debian agent package    
      * Fixed problem with inventory when using clustered_services
      * tcp_connect_timeout: Applies now only for connect(), not for
        time of data transmission once a connection is established
      * setup.sh now also works for Icinga
      * New config parameter debug_log: set this to a filename in main.mk and you
        will get a debug log in case if 'invalid output from plugin...'
      * ping-only-hosts: When ping only hosts are summarized, remove Check_MK and
        add single PING to summary host.
      * Service aggregation: fix state relationship: CRIT now worse than UNKNOWN 
      * Make extra_service_conf work also for autogenerated PING on ping-only-hosts
        (groups, contactgroups still missing)

      Checks & Agents:
      * mrpe in Linux agent: Fix bug introduced in 1.1.3: Exit status of plugins was
        not honored anymore (due to newline handling)
      * mrpe: allow for sending check_command to PNP4Nagios (see MRPE docu)
      * Logwatch GUI: fix problem on Python 2.4 (thanks to Lars)
      * multipath: Check is now less restrictive when parsing header lines with
        the following format: "<alias> (<id>)"
      * fsc_ipmi_mem_status: New check for monitoring memory status (e.g. ECC)
         on FSC TX-120 (and maybe other) systems.
      * ipmi_sensors in Linux agent: Fixed compatibility problem with new ipmi
        output. Using "--legacy-output" parameter with newer freeipmi versions now.
      * mrpe: fix output in Solaris agent (did never work)
      * IBM blade center: new checks for chassis blowers, mediatray and overall health
      * New caching agent (wrapper) for linux, supporting efficient fully redundant
        monitoring (please read notes in agents/check_mk_caching_agent)
      * Added new smbios_sel check for monitoring the System Event Log of SMBIOS.
      * fjdarye60_rluns: added missing case for OK state
      * Linux agent: The xinetd does not log each request anymore. Only
        failures are logged by xinetd now. This can be changed in the xinetd
	configuration files.
      * Check df: handle mountpoints containing spaces correctly 
        (need new inventorization if you have mountpoints with spaces)
      * Check md on Linux: handle spare disks correctly
      * Check md on Linux: fix case where (auto-read-only) separated by space
      * Check md on Linux: exclude RAID 0 devices from inventory (were reported as critical)
      * Check ipmi: new config variable ipmi_ignore_nr
      * Linux agent: df now also excludes NFSv4
      * Wrote man-page for ipmi check
      * Check mrpe: correctly display multiline output in Nagios GUI
      * New check rsa_health for monitoring IBM Remote Supervisor Adapter (RSA)
      * snmp scan: suppress error messages of snmpget
      * New check: cpsecure_sessions for number of sessions on Content Security Gateway
      * Logwatch GUI: move acknowledge button to top, use Multisite layout,
         fix several layout problem, remove list of hosts
      * Check logwatch: limit maximum size of stored log messages (configurable
        be logwatch_max_filesize)
      * AIX agent: fix output of MRPE (state and description was swapped)
      * Linux agent: fixed computation of number of processors on S390
      * check netctr: add missing perfdata (was only sent on OK case)
      * Check sylo: New check for monitoring the sylo state
      
      Livestatus:
      * Table hosts: New column 'services' listing all services of that host
      * Column servicegroups:members: 'AuthUser' is now honored
      * New columns: hosts:services_with_state and servicegroups:members_with_state
      * New column: hostgroup:members_with_state
      * Columns hostgroup:members and hostgroup:members_with_state honor AuthUser
      * New rudimentary API for C++
      * Updates API for Python
      * Make stack size of threads configurable
      * Set stack size of threads per default o 64 KB instead of 8 MB
      * New header Localtime: for compensating time offsets of remote sites
      * New performance counter for fork rate
      * New columns for hosts: last_time_{up,down,unreachable}
      * New columns for services: last_time_{ok,warning,critical,unknown}
      * Columns with counts honor now AuthUser
      * New columns for hosts/services: modified_attributes{,_list}
      * new columns comments_with_info and downtimes_with_info
      * Table log: switch output to reverse chronological order!
      * Fix segfault on filter on comments:host_services
      * Fix missing -lsocket on Solaris
      * Add missing SUN_LEN (fixed compile problem on Solaris)
      * Separators: remote sanitiy check allowing separators to be equal
      * New output format "python": declares strings as UTF-8 correctly
      * Fix segault if module loaded without arguments

      Multisite:
      * Improved many builtin views
      * new builtin views for host- and service groups
      * Number of columns now configurable for each layout (1..50)
      * New layout "tiled"
      * New painters for lists of hosts and services in one column
      * Automatically compensate timezone offsets of remote sites
      * New datasources for downtimes and comments
      * New experimental datasource for log
      * Introduce limitation, this safes you from too large output
      * reimplement host- and service icons more intelligent
      * Output error messages from dead site in Multisite mode
      * Increase wait time for master control buttons from 4s to 10s
      * Views get (per-view) configurable browser automatic reload interval
      * Playing of alarm sounds (configurable per view)
      * Sidebar: fix bookmark deletion problem in bookmark snapin
      * Fixed problem with sticky debug
      * Improve pending services view
      * New column with icon with link to Nagios GUI
      * New icon showing items out of their notification period.
      * Multisite: fix bug in removing all downtimes
      * View "Hostgroups": fix color and table heading
      * New sidebar snapin "Problem hosts"
      * Tactical overview: honor downtimes
      * Removed filter 'limit'. Not longer needed and made problems
        with new auto-limitation.
      * Display umlauts from Nagios comments correctly (assuming Latin-1),
         inhibit entering of umlauts in new comments (fixes exception)
      * Switched sidebar from synchronous to asynchronous requests
      * Reduced complete reloads of the sidebar caused by user actions
      * Fix reload problem in frameset: Browser reload now only reloads
        content frames, not frameset.


1.1.3:

      Core, Setup, etc.:
      * Makefile: make sure all files are world readable
      * Clusters: make real host checks for clusters (using check_icmp with multiple IP addresses)
      * check_mk_templates: remove action_url from cluster and summary hosts (they have no performance data)
      * check_mk_template.cfg: fix typo in notes_url
      * Negation in binary conf lists via NEGATE (clustered_services, ingored_services,
	bulkwalk_hosts, etc).
      * Better handling of wrapping performance counters
      * datasource_programs: allow <HOST> (formerly only <IP>)
      * new config variable: extra_nagios_conf: string simply added to Nagios
        object configuration (for example for define command, etc.)
      * New option --flush: delete runtime data of some or all hosts
      * Abort installation if livestatus does not compile.
      * PNP4Nagios Templates: Fixed bug in template file detection for local checks
      * nagios_install.sh: Added support for Ubuntu 9.10
      * SNMP: handle multiline output of snmpwalk (e.g. Hexdumps)
      * SNMP: handle ugly error output of snmpwalk
      * SNMP: allow snmp_info to fetch multiple tables
      * check_mk -D: sort hostlist before output
      * check_mk -D: fix output: don't show aggregated services for non-aggregated hosts
      * check_mk_templates.cfg: fix syntax error, set notification_options to n

      Checks & Agents:
      * logwatch: fix authorization problem on web pages when acknowledging
      * multipath: Added unhandled multipath output format (UUID with 49 signs)
      * check_mk-df.php: Fix locale setting (error of locale DE on PNP 0.6.2)
      * Make check_mk_agent.linux executable
      * MRPE: Fix problems with quotes in commands
      * multipath: Fixed bug in output parser
      * cpu: fixed bug: apply level on 15min, not on 1min avg
      * New check fc_brocade_port_detailed
      * netctrl: improved handling of wrapped counters
      * winperf: Better handling of wrapping counters
      * aironet_client: New check for number of clients and signal
        quality of CISCO Aironet access points
      * aironet_errors: New check for monitoring CRC errors on
        CISCO Aironet access points
      * logwatch: When Agent does not send a log anymore and no local logwatch
                  file present the state will be UNKNOWN now (Was OK before).
      * fjdarye60_sum: New check for summary status of Fidary-E60 devices
      * fjdarye60_disks: New check for status of physical disks
      * fjdarye60_devencs: New check for status of device enclosures
      * fjdarye60_cadaps: New check for status of channel adapters
      * fjdarye60_cmods: New check for status of channel modules
      * fjdarye60_cmods_flash: New check for status of channel modules flash
      * fjdarye60_cmods_mem: New check for status of channel modules memory
      * fjdarye60_conencs: New check for status of controller enclosures
      * fjdarye60_expanders: New check for status of expanders
      * fjdarye60_inletthmls: New check for status of inlet thermal sensors
      * fjdarye60_thmls: New check for status of thermal sensors
      * fjdarye60_psus: New check for status of PSUs
      * fjdarye60_syscaps: New check for status of System Capacitor Units
      * fjdarye60_rluns: New check for RLUNs
      * lparstat_aix: New check by Joerg Linge
      * mrpe: Handles multiline output correctly (only works on Linux,
	      Agents for AIX, Solaris still need fix).
      * df: limit warning and critical levels to 50/60% when using a magic number
      * fc_brocade_port_detailed: allow setting levels on in/out traffic, detect
         baudrate of inter switch links (ISL). Display warn/crit/baudrate in
	 PNP-template

      MK Livestatus:
      * fix operators !~ and !~~, they didn't work (ever)
      * New headers for waiting (please refer to online documentation)
      * Abort on errors even if header is not fixed16
      * Changed response codes to better match HTTP
      * json output: handle tab and other control characters correctly
      * Fix columns host:worst_service_state and host:worst_service_hard_state
      * New tables servicesbygroup, servicesbyhostgroup and hostsbygroup
      * Allow to select columns with table prefix, e.g. host_name instead of name
        in table hosts. This does not affect the columns headers output by
	ColumnHeaders, though.
      * Fix invalid json output of group list column in tables hosts and services
      * Fix minor compile problem.
      * Fix hangup on AuthUser: at certain columns
      * Fix some compile problems on Solaris

      Multisite:
      * Replaced Multiadmin with Multisite.


1.1.2:
      Summary:
      * Lots of new checks
      * MK Livestatus gives transparent access to log files (nagios.log, archive/*.log)
      * Many bug fixes

      MK Livestatus:
      * Added new table "log", which gives you transparent access to the Nagios log files!
      * Added some new columns about Nagios status data to stable 'status'
      * Added new table "comments"
      * Added logic for count of pending service and hosts
      * Added several new columns in table 'status' 
      * Added new columns flap_detection and obsess_over_services in table services
      * Fixed bug for double columns: filter truncated double to int
      * Added new column status:program_version, showing the Nagios version
      * Added new column num_services_pending in table hosts
      * Fixed several compile problems on AIX
      * Fixed bug: queries could be garbled after interrupted connection
      * Fixed segfault on downtimes:contacts
      * New feature: sum, min, max, avg and std of columns in new syntax of Stats:

      Checks & Agents:
      * Check ps: this check now supports inventory in a very flexible way. This simplifies monitoring a great number of slightly different processes such as with ORACLE or SAP.
      * Check 'md': Consider status active(auto-read-only) as OK
      * Linux Agent: fix bug in vmware_state
      * New Checks for APC Symmetra USV
      * Linux Agent: made <<<meminfo>>> work on RedHat 3.
      * New check ps.perf: Does the same as ps, but without inventory, but with performance data
      * Check kernel: fixed missing performance data
      * Check kernel: make CPU utilization work on Linux 2.4
      * Solaris agent: don't use egrep, removed some bashisms, output filesystem type zfs or ufs
      * Linux agent: fixed problem with nfsmount on SuSE 9.3/10.0
      * Check 'ps': fix incompability with old agent if process is in brackets
      * Linux agent: 'ps' now no longer supresses kernel processes
      * Linux agent: make CPU count work correctly on PPC-Linux
      * Five new checks for monitoring DECRU SANs
      * Some new PNP templates for existing checks that still used the default templates
      * AIX Agent: fix filesystem output
      * Check logwatch: Fix problem occuring at empty log lines
      * New script install_nagios.sh that does the same as install_nagios_on_lenny.sh, but also works on RedHat/CentOS 5.3.
      * New check using the output of ipmi-sensors from freeipmi (Linux)
      * New check for LSI MegaRAID disks and arrays using MegaCli (based on the driver megaraid_sas) (Linux)
      * Added section <<<cpu>>> to AIX and Solaris agents
      * New Check for W&T web thermograph (webthermometer)
      * New Check for output power of APC Symmetra USP
      * New Check for temperature sensors of APC Symmetra WEB/SNMP Management Card.
      * apc_symmetra: add remaining runtime to output
      * New check for UPS'es using the generic UPS-MIB (such as GE SitePro USP)
      * Fix bug in PNP-template for Linux NICs (bytes and megabytes had been mixed up).
      * Windows agent: fix bug in output of performance counters (where sometimes with , instead of .)
      * Windows agent: outputs version if called with 'version'
      
      Core, Setup, etc.:
      * New SNMP scan feature: -I snmp scans all SNMP checks (currently only very few checks support this, though)
      * make non-bulkwalk a default. Please edit bulkwalk_hosts or non_bulkwalk_hosts to change that
      * Improve setup autodetection on RedHat/CentOS.  Also fix problem with Apache config for Mutliadmin: On RedHat Check_MK's Apache conf file must be loaded after mod_python and was thus renamed to zzz_check_mk.conf.
      * Fix problem in Agent-RPM: mark xinetd-configfile with %config -> avoid data loss on update
      * Support PNP4Nagios 0.6.2
      * New setup script "install_nagios.sh" for installing Nagios and everything else on SLES11
      * New option define_contactgroups: will automatically create contactgroup definitions for Nagios

1.1.0:
      * Fixed problems in Windows agent (could lead
        to crash of agent in case of unusal Eventlog
	messages)
      * Fixed problem sind 1.0.39: recompile waitmax for
        32 Bit (also running on 64)
      * Fixed bug in cluster checks: No cache files
        had been used. This can lead to missing logfile
	messages.
      * Check kernel: allow to set levels (e.g. on 
	pgmajfaults)
      * Check ps now allows to check for processes owned
        by a specific user (need update of Linux agent)
      * New configuration option aggregate_check_mk: If
        set to True, the summary hosts will show the
	status auf check_mk (default: False)
      * Check winperf.cpuusage now supports levels
        for warning and critical. Default levels are
	at 101 / 101
      * New check df_netapp32 which must be used
        for Netapps that do not support 64 bit 
	counters. Does the same as df_netapp
      * Symlink PNP templates: df_netapp32 and
        df_netapp use same template as df
      * Fix bug: ifoperstatus does not produce performance
        data but said so.
      * Fix bug in Multiadmin: Sorting according to
        service states did not work
      * Fix two bugs in df_netapp: use 64 bit counters
        (32 counter wrap at 2TB filesystems) and exclude
       	snapshot filesystems with size 0 from inventory.
      * Rudimentary support for monitoring ESX: monitor
        virtual filesystems with 'vdf' (using normal df
	check of check_mk) and monitor state of machines 
	with vcbVmName -s any (new check vmware_state).
      * Fixed bug in MRPE: check failed on empty performance
        data (e.g. from check_snmp: there is emptyness
        after the pipe symbol sometimes)
      * MK Livestatus is now multithreaded an can
        handle up to 10 parallel connections (might
        be configurable in a future version).
      * mk_logwatch -d now processes the complete logfile
        if logwatch.state is missing or not including the
	file (this is easier for testing)
      * Added missing float columns to Livestatus.
      * Livestatus: new header StatsGroupBy:
      * First version with "Check_MK Livestatus Module"!
        setup.sh will compile, install and activate
	Livestatus per default now. If you do not want
	this, please disable it by entering <tt>no</tt>,
	when asked by setup.
      * New Option --paths shows all installation, config
        and data paths of Check_mk and Nagios
      * New configuration variable define_hostgroups and
        define service_groups allow you to automatically
        create host- and service groups - even with aliases.
      * Multiadmin has new filter for 'active checks enabled'.
      * Multiadmin filter for check_command is now a drop down list.
      * Dummy commands output error message when passive services
        are actively checked (by accident)
      * New configuration option service_descriptions allows to
        define customized service descriptions for each check type
      * New configuration options extra_host_conf, extra_summary_host_conf
        and extra_service_conf allow to define arbitrary Nagios options
	in host and service defitions (notes, icon_image, custom variables,
        etc)
      * Fix bug: honor only_hosts also at option -C


1.0.39:
      * New configuration variable only_hosts allows
	you to limit check_mk to a subset of your
	hosts (for testing)
      * New configuration parameter mem_extended_perfdata
	sends more performance data on Linux (see 
	check manual for details)
      * many improvements of Multiadmin web pages: optionally 
	filter out services which are (not) currently in downtime
	(host or service itself), optionally (not) filter out summary
	hosts, show host status (down hosts), new action
	for removing all scheduled downtimes of a service.
	Search results will be refreshed every 90 seconds.
	Choose between two different sorting orders.
	Multadmin now also supports user authentication
      * New configuration option define_timeperiods, which
	allows to create Nagios timeperiod definitions.
	This also enables the Multiadmin tools to filter
	out services which are currently not in their
	notification interval.
      * NIC check for Linux (netctr.combined) now supports
	checking of error rates
      * fc_brocade_port: New possibility of monitoring
	CRC errors and C3 discards
      * Fixed bug: snmp_info_single was missing
        in precompiled host checks
	
1.0.38:
      * New: check_mk's multiadmin tool (Python based
	web page). It allows mass administration of
	services (enable/disable checks/notifications, 
	acknowledgements, downtimes). It does not need
	Nagios service- or host groups but works with
	a freeform search.
      * Remove duplicate <?php from the four new 
	PNP templates of 1.0.37.
      * Linux Agent: Kill hanging NFS with signal 9
	(signal 15 does not always help)
      * Some improvements in autodetection. Also make
	debug mode: ./autodetect.py: This helps to
	find problems in autodetection.
      * New configuration variables generate_hostconf and
	generate_dummy_commands, which allows to suppress
	generation of host definitions for Nagios, or 
	dummy commands, resp.
      * Now also SNMP based checks use cache files.
      * New major options --backup and --restore for
	intelligent backup and restore of configuration
	and runtime data
      * New variable simulation_mode allows you to dry
	run your Nagios with data from another installation.
      * Fixed inventory of Linux cpu.loads and cpu.threads
      * Fixed several examples in checks manpages
      * Fixed problems in install_nagios_on_lenny.sh
      * ./setup.sh now understands option --yes: This
        will not output anything except error messages
	and assumes 'yes' to all questions
      * Fix missing 'default.php' in templates for
	local
	
1.0.37:
      * IMPORTANT: Semantics of check "cpu.loads" has changed.
	Levels are now regarded as *per CPU*. That means, that
	if your warning level is at 4.0 on a 2 CPU machine, then 
	a level of 8.0 is applied.
      * On check_mk -v now also ouputs version of check_mk
      * logfile_patterns can now contain host specific entries.
	Please refer to updated online documentation for details.
      * Handling wrapping of performance counters. 32 and 64 bit
	counters should be autodetected and handled correctly.
	Counters wrapping over twice within one check cycle
	cannot be handled, though.
      * Fixed bug in diskstat: Throughput was computed twice
	too high, since /proc/diskstats counts in sectors (512 Bytes)
	not in KB
      * The new configuration variables bulkwalk_hosts and
	non_bulkwalk_hosts, that allow 	to specify, which hosts 
	support snmpbulkwalk (which is
	faster than snmpwalk) and which not. In previos versions,
	always bulk walk was used, but some devices do not support
	that.
      * New configuration variable non_aggregated_hosts allows
	to exclude hosts generally from service aggregation.
      * New SNMP based check for Rittal CMC TC 
	(ComputerMultiControl-TopConcept) Temperature sensors 
      * Fixed several problems in autodetection of setup
      * Fixed inventory check: exit code was always 0
	for newer Python versions.
      * Fixed optical problem in check manual pages with
	newer version of less.
      * New template check_mk-local.php that tries to
	find and include service name specific templates.
	If none is found, default.php will be used.
      * New PNP templates check_mk-kernel.php for major page
	faults, context switches and process creation
      * New PNP template for cpu.threads (Number of threads)
      * Check nfsmounts now detects stale NFS handles and
	triggers a warning state in that case

1.0.36:
      * New feature of Linux/UNIX Agent: "MRPE" allows
	you to call Nagios plugins by the agent. Please
	refer to online documentation for details.
      * Fix bug in logwatch.php: Logfiles names containing spaces
	now work.
      * Setup.sh now automatically creates cfg_dir if
	none found in nagios.cfg (which is the case for the
	default configuration of a self compiled Nagios)
      * Fix computation of CPU usage for VMS.
      * snmp_hosts now allows config-list syntax. If you do
	not define snmp_hosts at all, all hosts with tag
	'snmp' are considered to be SNMP hosts. That is 
	the new preferred way to do it. Please refer
	to the new online documentation.
      * snmp_communities now also allows config-list syntax
	and is compatible to datasource_programs. This allows
	to define different SNMP communities by making use
	of host tags.
      * Check ifoperstatus: Monitoring of unused ports is
	now controlled via ifoperstatus_monitor_unused.
      * Fix problem in Windows-Agent with cluster filesystems:
	temporarily non-present cluster-filesystems are ignored by
	the agent now.
      * Linux agent now supports /dev/cciss/d0d0... in section
	<<<diskstat>>>
      * host configuration for Nagios creates now a variable
	'name host_$HOSTNAME' for each host. This allows
	you to add custom Nagios settings to specific hosts
	in a quite general way.
      * hosts' parents can now be specified with the
	variable 'parents'. Please look at online documentation
	for details.
      * Summary hosts now automatically get their real host as a
	parent. This also holds for summary cluster hosts.
      * New option -X, --config-check that checks your configuration
	for invalid variables. You still can use your own temporary
	variables if you prefix them with an underscore.
	IMPORTANT: Please check your configuration files with
	this option. The check may become an implicit standard in
	future versions.
      * Fixed problem with inventory check on older Python 
	versions.
      * Updated install_nagios_on_lenny.sh to Nagios version
	3.2.0 and fixed several bugs.

1.0.35:
      * New option -R/--restart that does -S, -H and -C and
	also restarts Nagios, but before that does a Nagios
	config check. If that fails, everything is rolled
	back and Nagios keeps running with the old configuration.
      * PNP template for PING which combines RTA and LOSS into
	one graph.
      * Host check interval set to 1 in default templates.
      * New check for hanging NFS mounts (currently only
	on Linux)
      * Changed check_mk_templates.cfg for PING-only hosts:
	No performance data is processed for the PING-Check
	since the PING data is already processed via the
	host check (avoid duplicate RRDs)
      * Fix broken notes_url for logwatch: Value from setup.sh
	was ignored and always default value taken.
      * Renamed config variable mknagios_port to agent_port
	(please updated main.mk if you use that variable)
      * Renamed config variable mknagios_min_version to
	agent_min_version (update main.mk if used)
      * Renamed config variable mknagios_autochecksdir to 
	autochecksdir (update main.mk if used)
      * configuration directory for Linux/UNIX agents is
	now configurable (default is /etc/check_mk)
      * Add missing configuration variable to precompiled
	checks (fix problem when using clusters)
      * Improved multipath-check: Inventory now determines
	current number of paths. And check output is more
	verbose.
      * Mark config files as config files in RPM. RPM used
	to overwrite main.mk on update!
	
1.0.34:
      * Ship agents for AIX and SunOS/Solaris (beta versions).
      * setup script now autodetects paths and settings of your
	running Nagios
      * Debian package of check_mk itself is now natively build
	with paths matching the prepackaged Nagios on Debian 5.0
      * checks/df: Fix output of check: percentage shown in output
	did include reserved space for root where check logic did
	not. Also fix logic: account reserved space as used - not
	as avail.
      * checks/df: Exclude filesystems with size 0 from inventory.
      * Fix bug with host tags in clusters -> precompile did not
	work.
      * New feature "Inventory Check": Check for new services. Setting
	inventory_check_interval=120 in main.mk will check for new services
	every 2 hours on each host. Refer to online documentation
	for more details.
      * Fixed bug: When agent sends invalid information or check
	has bug, check_mk now handles this gracefully
      * Fixed bug in checks/diskstat and in Linux agent. Also
	IDE disks are found. The inventory does now work correctly
	if now disks are found.
      * Determine common group of Apache and Nagios at setup.
	Auto set new variable www_group which replaces logwatch_groupid.
	Fix bug: logwatch directories are now created with correct
	ownership when check_mk is called manually as root.
      * Default templates: notifications options for hosts and
	services now include also recovery, flapping and warning
	events.
      * Windows agent: changed computation of RAM and SWAP usage
	(now we assume that "totalPageFile" includes RAM *and*
	SWAP).
      * Fix problem with Nagios configuration files: remove
	characters Nagios considers as illegal from service
	descriptions.
      * Processing of performance data (check_icmp) for host
        checks and PING-only-services now set to 1 in default
	templates check_mk_templates.cfg.
      * New SNMP checks for querying FSC ServerView Agent: fsc_fans,
	fsc_temp and fsc_subsystems. Successfully tested with agents
	running	on Windows and Linux.
      * RPM packaged agent tested to be working on VMWare ESX 4.0 
	(simply install RPM package with rpm -i ... and open port 
	in firewall with "esxcfg-firewall -o 6556,tcp,in,check_mk")
      * Improve handling of cache files: inventory now uses cache
	files only if they are current and if the hosts are not
	explicitely specified.
	
1.0.33:
      * Made check_mk run on Python 2.3.4 (as used in CentOS 4.7
	und RedHat 4.7). 
      * New option -M that prints out manual pages of checks.
	Only a few check types are documented yet, but more will
	be following.
      * Package the empty directory /usr/lib/check_mk_agent/plugins
	and ../local into the RPM and DEB package of the agent
      * New feature: service_dependencies. check_mk lets you comfortably
	create Nagios servicedependency definitions for you and also
	supports them by executing the checks in an optimal order.
      * logwatch.php: New button for hiding the context messages.
	This is a global setting for all logfiles and its state is
	stored in a cookie.
	
1.0.32:
      * IMPORTANT: Configuration variable datasource_programs is now
        analogous to that of host_groups. That means: the order of
        program and hostlist must be swapped!
      * New option --fake-dns, useful for tests with non-existing
	hosts.
      * Massive speed improvement for -S, -H and -C
      * Fixed bug in inventory of clusters: Clustered services where
	silently dropped (since introduction of host tags). Fixed now.
      * Fixed minor bug in inventory: Suppress DNS lookup when using
	--no-tcp
      * Fixed bug in cluster handling: Missing function strip_tags()
	in check_mk_base.py was eliminated.
      * Changed semantics of host_groups, summary_host_groups,
	host_contactgroups, and summary_host_groups for clusters. 
	Now the cluster names will be relevant, not
	the names of the nodes. This allows the cluster hosts to
	have different host/contactgroups than the nodes. And it is more
	consistent with other parts of the configuration.
      * Fixed bug: datasource_programs on cluster nodes did not work
	when precompiling

1.0.31:
      * New option -D, --dump that dumps all configuration information
	about one, several or all hosts
	New config variables 'ignored_checktypes' and 'ignored_services',
        which allow to include certain checktypes in general or
        some services from some hosts from inventory
      * Config variable 'clustered_services' now has the same semantics
	as ignored_checktypes and allows to make it host dependent.
      * Allow magic tags PHYSICAL_HOSTS, CLUSTER_HOSTS and ALL_HOSTS at
	all places, where lists of hosts are expected (except checks).
	This fixes various problems that arise when using all_hosts at
	those places:
	  * all_hosts might by changed by another file in conf.d
	  * all_hosts does not contain the cluster hosts
      * Config file 'final.mk' is read after all other config files -
	if it exists. You can put debug code there that prints the
	contents of your variables.
      * Use colored output only, if stdout is a tty. If you have
	problems with colors, then you can pipe the output
	through cat or less
      * Fixed bug with host tags: didn't strip off tags when
	processing configuration lists (occurs when using
	custom host lists)
      * mk_logwatch is now aware of inodes of logfiles. This
	is important for fast rotating files: If the inode
	of a logfile changes between two checks mk_logwatch
	assumes that the complete content is new, even if
	the new file is longer than the old one.
      * check_mk makes sure that you do not have duplicate
	hosts in all_hosts or clusters.

1.0.30:
      * Windows agent now automatically monitors all existing
	event logs, not only "System" and "Application".

1.0.29:
      * Improved default Nagios configuration file:
	added some missing templates, enter correct URLs
	asked at setup time.
      * IMPORANT: If you do not use the new default 
	Nagios configuration file you need to rename
	the template for aggregated services (summary
	services) to check_mk_summarizes (old name
	was 'check_mk_passive-summary'). Aggregated
	services are *always* passive and do *never*
	have performance data.
      * Hopefully fixed CPU usage output on multi-CPU
	machines
      * Fixed Problem in Windows Agent: Eventlog monitoring
	does now also work, if first record has not number 1
	(relevant for larger/older eventlogs)
      * Fixed bug in administration.html: Filename for Nagios
	must be named check_mk.cfg and *not* main.mk. Nagios
	does not read files without the suffix .cfg. 
      * magic factor for df, that allows to automatgically 
        adapt levels for very big or very small filesystems.
      * new concept of host tags simplyfies configuration.
      * IMPORTANT: at all places in the configuration where
	lists of hosts are used those are not any longer
	interpreted as regular expressions. Hostnames
	must match exactly. Therefore the list [ "" ] does
	not any longer represent the list of all hosts.
	It is a bug now. Please write all_hosts instead
	of [ "" ]. The semantics for service expressions
	has not changed.
      * Fixed problem with logwatch.php: Begin with
	<?php, not with <?. This makes some older webservers
	happy.
      * Fixed problem in check ipmi: Handle corrupt output
	from agent
      * Cleaned up code, improved inline documentation
      * Fixed problem with vms_df: default_filesystem_levels,
	filesystem_levels and df magic number now are used
	for df, vms_df and df_netapp together. Works now also
	when precompiled.
	
1.0.28:
      * IMPORTANT: the config file has been renamed from
	check_mk.cfg to main.mk. This has been suggested
	by several of my customers in order to avoid 
	confusion with Nagios configuration files. In addition,
	all check_mk's configuration file have to end in
	'.mk'. This also holds for the autochecks. The 
	setup.sh script will automatically rename all relevant
	files. Users of RPM or DEB installations have to remove
	the files themselves - sorry.
      * Windows agent supports eventlogs. Current all Warning
        and Error messages from 'System' and 'Application' are
        being sent to check_mk. Events can be filtered on the
	Nagios host.
      * Fixed bug: direct RRD update didn't work. Should now.
      * Fixed permission problems when run as root.
      * Agent is expected to send its version in <<<check_mk>>>
	now (not any longer in <<<mknagios>>>
      * Fixed bug in Windows agent. Performance counters now output
	correct values
      * Change checks/winperf: Changed 'ops/sec' into MB/s.
	That measures read and write disk throughput
	(now warn/crit levels possible yet)
      * new SNMP check 'ifoperstatus' for checking link
        of network interfaces via SNMP standard MIB
      * translated setup script into english
      * fixed bug with missing directories in setup script
      * made setup script's output nicer, show version information
      * NEW: mk_logwatch - a new plugin for the linux/UNIX agent
	for watching logfiles
      * Better error handling with Nagios pipe
      * Better handling of global error: make check_mk return
	CRIT, when no data can retrieved at all.
      * Added missing template 'check_mk_pingonly' in sample
	Nagios config file (is needed for hosts without checks)
	
1.0.27:
      * Ship source code of windows agent
      * fix several typos
      * fix bug: option --list-hosts did not work
      * fix bug: precompile "-C" did not work because
	of missing extension .py
      * new option -U,--update: It combines -S, -H and
	-U and writes the Nagios configuration into a
	file (not to stdout).
      * ship templates for PNP4Nagios matching most check_mk-checks.
	Standard installation path is /usr/share/check_mk/pnp-templates
	
1.0.26:
      -	Changed License to GNU GPL Version 2
      * modules check_mk_admin and check_mk_base are both shipped
	uncompiled.
      * source code of windows agent togehter with Makefile shipped
	with normal distribution
      * checks/md now handles rare case where output of /proc/mdstat
	shows three lines per array

1.0.25:
      * setup skript remembers paths

1.0.24:
      * fixed bug with precompile: Version of Agent was always 0

1.0.23:
      * fixed bug: check_config_variables was missing in precompiled
	files
      * new logwatch agent in Python plus new logwatch-check that
	handles both the output from the old and the new agent

1.0.22:
      * Default timeout for TCP transfer increased from 3.0 to 60.0
      * Windows agent supports '<<<mem>>>' that is compatible with Linux
      * Windows agents performance counters output fixed
      * Windows agent can now be cross-compiled with mingw on Linux
      * New checktype winperf.cpuusage that retrieves the percentage
	of CPU usage from windows (still has to be tested on Multi-CPU
	machine)
      * Fixed bug: logwatch_dir and logwatch_groupid got lost when
	precompiling. 
      * arithmetic for CPU usage on VMS multi-CPU machines changed

1.0.21:
      * fixed bug in checks/df: filesystem levels did not work
	with precompiled checks

1.0.20:
      * new administration guide in doc/
      * fixed bug: option -v now works independent of order
      * fixed bug: in statgrab_net: variable was missing (affected -C)
      * fixed bug: added missing variables, imported re (affected -C)
      * check ipmi: new option ipmi_summarize: create only one check for all sensors
      * new pnp-template for ipmi summarized ambient temperature
 
1.0.19:
      * Monitoring of Windows Services
      * Fixed bug with check-specific default parameters
      * Monitoring of VMS (agent not included yet)
      * Retrieving of data via an external programm (e.g. SSH/RSH)
      * setup.sh does not overwrite check_mk.cfg but installs
	the new default file as check_mk.cfg-1.0.19
      * Put hosts into default hostgroup if none is configured<|MERGE_RESOLUTION|>--- conflicted
+++ resolved
@@ -19,12 +19,9 @@
     * jolokia_metrics.mem: now supports warn/crit levels for heap, nonheap, totalheap
     * jolokia_metrics.mem: add dedicated PNP graph
     * FIX: logwatch.ec: use UNIX socket instead of Pipe for forwarding into EC 
-<<<<<<< HEAD
     * FIX: logwatch.ec: fixed exception when forwarding "OK" lines
     * FIX: logwatch.ec: fixed forwarding of single log lines to event console
-=======
     * livestatus_status: new check for monitoring performance of monitoring
->>>>>>> 67114b04
 
     Multisite:
     * Added comment painter to notification related views
