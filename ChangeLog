--- conflicted
+++ resolved
@@ -39,12 +39,9 @@
     * 0898 ibm_svc_nodestats.disk_latency, ibm_svc_systemstats.disk_latency: New Checks for Disk Latency in IBM SVC / Storwize V3700 / V7000 devices
     * 0156 akcp_daisy_temp: New Check for akcp daisyTemp sensor chains...
     * 0899 enterasys_temp: New Check for temperature sensor in Enterasys Switches
-<<<<<<< HEAD
-    * 0911 esx_vsphere_hostsystem.multipath: now able to configure paths minimum count...
-=======
     * 0901 ibm_svc_portfc: more devices recognized...
     * 0952 ibm_svc_array: New check for Status of RAID Arrays in IBM SVC / Storwize devices.
->>>>>>> 21406af9
+    * 0911 esx_vsphere_hostsystem.multipath: now able to configure paths minimum count...
     * 0777 FIX: special agent emcvnx: did not work with security file authentication...
     * 0786 FIX: zfsget: fixed compatibility with older Solaris agents...
     * 0809 FIX: brocade_fcport: Fixed recently introduced problem with port speed detection
