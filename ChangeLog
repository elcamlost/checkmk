--- conflicted
+++ resolved
@@ -95,13 +95,10 @@
     * 1618 FIX: ad_replication: Output of timeLastSuccess and timeLastFailure was inverted...
     * 1623 FIX: hp_proliant_mem: support for some yet unhandled status situations
     * 1640 FIX: check_jolokia_metrics_serv_req: Fixed wrong levels shown for upper thresholds
-<<<<<<< HEAD
     * 1453 FIX: drbd.stats: tried to send non-numeric write order parameter to rrd...
-=======
     * 1632 FIX: hr_fs: remove ugly "mounted on:" information appearing on Juniper devices
     * 1646 FIX: hyperv_vms: Plugin garbles following plugin output when no VMs exist...
     * 1647 FIX: agent_ipmi: Check_MK service gets critical now when ipmi-sensors command fails
->>>>>>> f6907a26
 
     Multisite:
     * 1508 Allow input of plugin output and perfdata when faking check results...
