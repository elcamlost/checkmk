--- conflicted
+++ resolved
@@ -13,11 +13,8 @@
     * 2362 FIX: mk_logwatch: fix cases where one logfile is listsed more than once in logwatch.cfg...
     * 2363 FIX: jolokia_metrics.uptime: Do not inventory instances where Uptime is missing - avoid crashed check
     * 2381 FIX: emc_datadomain_fans: Made check more robust against broken SNMP output
-<<<<<<< HEAD
+    * 2366 FIX: carel_sensors: fix crash in case of missing temperature sensor
     * 2382 FIX: mssql_backup: Formating age output more human friendly
-=======
-    * 2366 FIX: carel_sensors: fix crash in case of missing temperature sensor
->>>>>>> 87016cfe
 
     Multisite:
     * 2314 FIX: Availability: fixed exception when grouping by host or service group
