1.2.6p1:
    Core & Setup:
    * 2089 FIX: Debug mode shows details about errors in autochecks as expected now
    * 2093 FIX: Fixed handling of check_mk commandline parameter "-c"

    Checks & Agents:
    * 2051 FIX: windows agent: no longer outputs stderr of local and plugin scripts...
    * 2088 FIX: cisco_cpu: Dealing with non CPU utilization information correctly...
    * 2055 FIX: agent_vsphere, licenses check: now really configurable on / off...
    * 2091 FIX: The check-mk-agent RPM packages can now update the old check_mk-agent named RPMs...
    * 2046 FIX: Replace GBit with Gbit, MBit with Mbit, KBit with Kbit...
    * 2098 FIX: ibm_svc_mdiskgrp: fix rounding bug, decimal digits of size (GB, TB) were always lost
    * 2094 FIX: Fixed missing agent section when ntpq times out after 5 seconds
    * 2095 FIX: oracle_crs_voting: Also handling voting disks with id 0 (seen on old CRS 10.2.0.5.0)...
    * 2096 FIX: jolokia_metrics: Now deal with missing thread related infos (jboss might only send ThreadCount)
<<<<<<< HEAD
    * 2097 FIX: apc_symmetra: Fixed false alert during self test...
=======
    * 1895 FIX: temperature.include: Fixed Fahrenheit handling...
>>>>>>> 634b89bb

    Multisite:
    * 2054 FIX: Sidebar snapin "Tree of folders": fixed exception when using localized default value...
    * 2090 FIX: Fixed errors when editing / rendering custom url dashlets in some cases...
    * 2092 FIX: Dashboards: Possible to configure an empty custom title

    WATO:
    * 2045 FIX: Avoid fetching SNMP data when showing service list in WATO - unless Full Scan is pressed
    * 2047 FIX: Allow overriding existing WATO rules by own files in local/ hierarchy...

    Event Console:
    * 2133 FIX: Fix visualization of global EC setting for Rule Optimizer...


1.2.6:
    Checks & Agents:
    * 2050 FIX: netapp_api_if: Fixed invalid speed warning for virtual interface groups...
    * 2086 FIX: apc_ats_status: Fixed exception when source different than selected source
    * 2087 FIX: netapp_api_temp: Fixed exception when dealing with old discovered checks...


1.2.6b12:
    Checks & Agents:
    * 2039 mk_logwatch: new per-logfile-options maxfilesize and maxlinesize...
    * 2048 FIX: netapp_api_fan, netapp_api_psu, netapp_api_temp: fixed typo in service description Shelfes -> Shelves
            NOTE: Please refer to the migration notes!
    * 2021 FIX: if_lancom: Also used for checking ELSA/T-Systems branded devices
    * 2023 FIX: if_lancom: Handle point-2-point interfaces of newer firmwares correctly
    * 2027 FIX: fc_port: Fixed exception when wirespeed is reported as 0 by the device
    * 1224 FIX: Fixed rare Bug in case of clusterd network interfaces...
    * 2079 FIX: freebsd agent: Was unable to find ntpq command with FreeBSD10...
    * 2082 FIX: jolokia_metrics.mem: Fixed levels on total memory usage

    Multisite:
    * 2024 FIX: Views: Fixed problem when filtering views by strings containing umlauts...

    WATO:
    * 1223 FIX: Fixed manual configuration of ntp peer check...
    * 2025 FIX: Fixed exception when synchronising custom ldap attributes in distributed WATO setup
    * 2026 FIX: Fixed exception when using umlauts in notification plugin descriptions...
    * 2078 FIX: Fixed exception with some snapshots when using a localized GUI...
    * 2080 FIX: Fixed UnicodeDecodeError when using a localized GUI on notification configuration page
    * 2084 FIX: Disabled notification for a user is now shown on profile page even when not permitted to edit...

    Notifications:
    * 2081 FIX: Improved logging of mkeventd in error cases

    BI:
    * 2020 FIX: Fixed non working FOREACH_CHILD mechanism for BI rules


1.2.6b11:
    Core & Setup:
    * 2014 FIX: Fixed different issues running Check_MK on CentOS 5.x
    * 2037 FIX: Inventorize piggy back data even if access to normal agent fails
    * 2016 FIX: Fixed service discovery / monitoring on hosts which have only piggyback data (e.g. ESX VMs)...

    Checks & Agents:
    * 1947 agent_ucs_bladecenter: Monitors UCS Bladecenter via Web-API...
    * 2017 FIX: Solaris-Agent: Prevent hanging agent in uptime section...
    * 1890 FIX: cisco_temperature: Replaces cisco_temp_perf and cisco_temp_sensor...
            NOTE: Please refer to the migration notes!
    * 2019 FIX: heartbeat_crm: Be compatible to yet unknown crm_mon output format

    WATO:
    * 1946 FIX: WATO Web-API: edit host action does no longer unset all unspecified attributes...

    Notifications:
    * 2015 FIX: Fixed sending notifications for services with umlauts in names...
    * 2038 FIX: Log complete Email address into monitoring history when notifying explicity addresses


1.2.6b10:
    Core & Setup:
    * 2012 FIX: Piggyback hostname translation can now deal correctly with umlauts
    * 2014 FIX: Fixed different issues running Check_MK on CentOS 5.x

    Checks & Agents:
    * 2005 services: change service description from service_ to Service or new installations
    * 1859 FIX: cups_queues: linux agent now runs section cups_queues in cached mode...
    * 1942 FIX: netapp_api_volumes: fixed exception when performance data generation was enabled
    * 1993 FIX: solaris_multipath: Fix detection of expected number of paths
    * 1944 FIX: hr_mem: no longer reports incorrect memory values when cached memory values are broken...
    * 1994 FIX: lparstat: Support new AIX version with two new columns nsp and utctc
    * 1997 FIX: checkpoint_connections, checkpoint_packets: Detect more recent devices
    * 2000 FIX: check_mk_agent.freebsd: Add missing <<<local>>> section, plugins was twice instead...
    * 2004 FIX: windows_updates: fix exception in WATO when displaying default levels
    * 2006 FIX: services: Add WATO rule for configuring parameters of discovered checks...
    * 2007 FIX: md: Handle rebuild of RAID 5 correctly, handle sitatuation of replacement correctly...
    * 2028 FIX: hyperv_vms: new plugin that allows spaces in VM names...
    * 2013 FIX: stulz_pump: Fixed exception during checking for some devices
    * 2029 FIX: fortigate_cpu, fortigate_memory, fortigate_session: fix SNMP scan function, add WATO rule set for sessions...

    Multisite:
    * 1983 FIX: Fixed special case in language configuration via user profile...
    * 1984 FIX: Fixed loosing sidebar after switching to/from edit mode in dashboard edior on page reload...
    * 1985 FIX: PNP graph dashlet handles graphs in distributed setups correctly...
    * 2008 FIX: Users created during basic auth login get the role assigned configured in "default user profile"...
    * 2011 FIX: "Service Group" view sorts/groups the services now correctly by host

    WATO:
    * 1986 FIX: Added nicer error message when calling the rename host page with a non existant host
    * 1987 FIX: Editing auxtags shows existing topics in dropdown instead of as "create new topic"
    * 2001 FIX: Fix exception of missing .site when editing a non-existing host
    * 2002 FIX: Mark slave sites as dirty if BI aggregates are changes and login is allowed...
    * 2009 FIX: Fixed styling of site login page for establishing a distributed monitoring WATO sync...
    * 2003 FIX: Fix saving of "Users are allowed to directly login into the Web GUI of this site"...
    * 2010 FIX: Improved error message when trying to add group assignment rule without having a group configured

    HW/SW-Inventory:
    * 1943 FIX: inventory plugin win_os: no longer detects incorrect i386 architecture...
    * 1995 FIX: dmidecode: Fix parsing when memory devices are listed before controller


1.2.6b9:
    Checks & Agents:
    * 1668 Interface groups: Can create groups out of interface item names...
    * 1827 oracle_tablespace: WATO rule for default increment...
            NOTE: Please refer to the migration notes!
    * 1940 FIX: ps: Fixed a rare crash on malformed agent output...
    * 1941 FIX: df.include: fixed exception on emtpy filesystems...


1.2.6b8:
    Core & Setup:
    * 1882 FIX: Fixed exception "filesystem_levels" not defined when compiling config for nagios
    * 1977 FIX: Dramatically reduced size of Check_MK check helper processes...
    * 1982 FIX: Fixed exception during checking regular checking when having checks without discovery function

    Checks & Agents:
    * 1673 netapp_volumes: now able to configure levels by magic factor
    * 1676 if.include: now able to detect grouped interfaces...
    * 1928 netapp_api_if: Improved handling and check output of virtual interfaces...
    * 1929 netapp_api_if: improved inventory and check output of virtual interfaces...
    * 1930 Windows agent: now able to unpack plugins.cap file (created by Check_MK agent bakery)...
    * 1933 esx_vsphere_objects: now able to set a different alert level when the host/vm reports 'unknown'...
    * 1992 df: Show usages near to zero with a higher precision - not simply as 0.00
    * 1881 FIX: omd_status: Check works now event when a site is reported as not OK...
    * 1923 FIX: cisco_qos: Fixed exception in discovery that might lead to missing services
    * 1924 FIX: cisco_power: Fixed missing power supplies in case where name is not unique
    * 1886 FIX: win_printers: Fixed exception in WATO when displaying default parameters
    * 1887 FIX: Logwatch event console forwarding: Better dealing with logwatch states
    * 1969 FIX: apc_symmetra: Fix wrong critical state "0 batteries need replacement"
    * 1926 FIX: ps: reenable compatiblity with existing configurations...
    * 1970 FIX: lparstat_aix: Made the check compatible to different kind of lparstat output...
    * 1971 FIX: printer_input/printer_output: Discovery is using name field when available no...
            NOTE: Please refer to the migration notes!
    * 1931 FIX: agent_vsphere: no longer crashes when host has no license information
    * 1932 FIX: check_http: Check SSL Certificate: did not work when SNI Option was set...
    * 1975 FIX: check_bi_aggr: Ignoring proxy settings from environment now
    * 1936 FIX: check_form_submit: fixed crash on certain form fields with unnamed input elements
    * 1938 FIX: docsis_channels_upstream: fixed missing checks if channels had the same ChannelId...

    Multisite:
    * 1979 Relative timestamps display warnings when they should be in future but are in past
    * 1937 cpu.loads: performance graph now displays number of CPUs
    * 1884 FIX: Fixed exception in virtual host tree snapin
    * 1885 FIX: Fixed filtering by software versions in software package search
    * 1972 FIX: Prevent erasing of quicksearch field when sidebar is reloaded (e.g. during activate changes)...
    * 1221 FIX: veeam_client: Multisite perfometer is now more robust
    * 1989 FIX: Fix sorting of services in availability views
    * 1978 FIX: Fixed linking to other views using "joined columns"...
    * 1980 FIX: logwatch: Fixed exception when acknowledging errors of a single logfile on a single host
    * 1981 FIX: Not trying to render view in view editor when the view is not valid

    WATO:
    * 1935 WATO Web-API: Reduced number configurable role permissions...
    * 1922 FIX: Fix exception in saving of hosttags if hosttag has at least one auxiliary tag
    * 1883 FIX: Fixed lossing service context when cloning a rule
    * 1925 FIX: Fix missing auxilliary tags that have their own topic...
    * 1927 FIX: Fixed level description in WATO rules, change from if above into at
    * 1976 FIX: Sorting BI rule choice dropdown field entries now

    Notifications:
    * 1988 FIX: Gracefully handline invalid empty bulk notification files from previous buggy versions

    Reporting & Availability:
    * 1990 FIX: Fix two exceptions in PDF exports of host group views

    Event Console:
    * 1974 FIX: Event console views were randomly ignoring host filters...


1.2.6b7:
    Core & Setup:
    * 1842 FIX: Rewrote implementation of service discovery (formerly inventory)...
    * 1869 FIX: Deleting outdated persisted agent sections now
    * 1919 FIX: cmk --snmpwalk: continue if one of the OIDs to walk fails
    * 1880 FIX: inventory_processes rules can now be configured without setting levels...

    Checks & Agents:
    * 1822 oracle_undostat: rule for non space error count...
    * 1823 mk_oracle_crs: compatibility against CRS 10.2 + 11.1...
    * 1825 oracle_recovery_status: backupcheck for user managed backups...
    * 1826 oracle_dataguard_stats: New rule for apply_lag_min, removed default rule...
    * 1388 FIX: oracle_asm_diskgroup: fixed wrong calculation of free space in NORMAL/HIGH redundancy Disk Groups...
    * 1389 FIX: oracle_rman: detect failed jobs...
    * 1390 FIX: mk_oracle: better detection of RMAN Archivelog Backups...
    * 1391 FIX: oracle_instance: New function for Primary Database not OPEN...
    * 1821 FIX: mk_oracle: changed connection to dedicated server mode...
    * 1824 FIX: oracle_recovery_status: removed default values from Check...
    * 1817 FIX: The Check_MK service did not result in CRITICAL/WARNING states when using Nagios as core...
    * 1844 FIX: oracle_crs_res: fix computation of node a ressource is running on...
    * 1828 FIX: oracle_dataguard_stats: Bugfix for 'params_value' referenced before assignment...
    * 1853 FIX: cisco_power, cisco_fan, cisco_temp_perf: fixed service description for some special cases...
            NOTE: Please refer to the migration notes!
    * 1856 FIX: ibm_svc_array ibm_svc_mdisk ibm_svc_mdiskgrp ibm_svc_portfc: made checks more robust for varying number of parameters of IBM SVC agent plugin...
    * 1874 FIX: ps: Old process inventory configurations work now again...
    * 1875 FIX: Fixed possible exceptions of CMC Check_MK helpers when using some custom checks...
    * 1847 FIX: oracle_logswitches: Fixed description of WATO rule for levels...
    * 1877 FIX: printer_input/printer_output: Check can now handle non reported capacity unit

    Multisite:
    * 1843 FIX: Fixed crash in display of crash report for precompiled host checks
    * 1870 FIX: Joined columns were empty in CSV, JSON or PYTHON exports of view...
    * 1871 FIX: Site filter is only shown as host related filter now...
    * 1872 FIX: View editor hides filter selection for object types which have no filter to choose...
    * 1876 FIX: User sorting of views can now be disabled again

    WATO:
    * 1816 FIX: Fixed garbled output on "rename host" result page
    * 1879 FIX: Not showing "only show permitted hosts/services" option for users not having "see all" permissions...

    Notifications:
    * 1213 New Notification macros $SERVICEFORURL$ and $HOSTFORURL$...

    Event Console:
    * 1873 SEC: Escaping event text of event console messages correctly in views...
    * 1861 FIX: exception in mkeventd when archiving certain event log lines
    * 1878 SEC: Fixed possible shell injection when filtering the EC archive...

    HW/SW-Inventory:
    * 1851 FIX: win_exefiles: inventory check can now handle time stamps in us english locale


1.2.6b6:
    Core & Setup:
    * 1832 FIX: Fix "global name 'splitted' is not defined" in bulk inventory...
    * 1808 FIX: Fixed broken nagios config when using RBN without a host defined...

    Checks & Agents:
    * 1807 check_mail: Added new check to check IMAP/POP3 login (incl. forwarding of mails to event console)...
    * 1818 FIX: dell_poweredge_cpu: Fix exception where BrandName is missing
    * 1819 FIX: dell_poweredge_temp: Make output and service description consistent with other temperature checks...
            NOTE: Please refer to the migration notes!
    * 1833 FIX: jolokia_metrics.gc: fix recently introduced exception for missing variable
    * 1806 FIX: services check was not recognizing configured state when no service was found
    * 1840 FIX: oracle_tablespaces: fix implementation of magic factor
    * 1848 FIX: df: title of pnp graphs for filesystem checks fixed...
    * 1209 FIX: livestatus_status: Check handles cluster using in cluster now
    * 1809 FIX: cisco_temp_perf: Fixed exception when no temperature threshold provided by device
    * 1812 FIX: juniper_screenos_mem: Fixed too large memory reported (byte <> kbyte mixup)
    * 1814 FIX: agent_ibmsvc: Fixed missing executable flag

    Multisite:
    * 1667 Sidebar snapin 'Tree of Folders' and 'WATO folder' filter now available on slave sites...
    * 1802 FIX: Links in messages like "successfully sent X commands" are now working again...
    * 1803 FIX: Fixed exception in Check_MK prediction page...
    * 1804 FIX: Fixed prechecked checkboxes in view actions after first action submit...

    WATO:
    * 1805 FIX: Changing roles marks sites where users can login dirty for sync now...
    * 1211 FIX: Fixed g_git_messages error on activate changes...
    * 1212 FIX: Fixed default value in wato parameter page for timeperiods...

    Notifications:
    * 1810 FIX: Rule based notifications: Fixed output of non contact mail recipient address in analyze table...

    Event Console:
    * 1839 FIX: Fix exception when notifying EC alert into monitoring for traps (because PID is missing)
    * 1813 FIX: Fixed bug in event console rule editor when no contact groups configured


1.2.6b5:
    Core & Setup:
    * 1797 FIX: Fix incomplete configuration during checking when using CMC...

    Checks & Agents:
    * 1795 FIX: Fix internal exception in WATO rule for filesystems...
    * 1522 FIX: quantum_libsmall_door, quantum libsmall_status: Fixed broken scan function

    Multisite:
    * 1801 FIX: "Add to visual" menu in views is now sorted
    * 1796 FIX: Fix filtering in Multisite View BI Boxes...


1.2.6b4:
    Core & Setup:
    * 1791 FIX: Fix problem where many bogus RRD files for Check_MK service would be created...
    * 1792 FIX: Fix path to special agents in case of manual installation

    Checks & Agents:
    * 1775 FIX: logins: Fixed exception during check execution
    * 1793 FIX: fritz: avoid Exception in inventory function of fritz checks if agent output is empty

    Multisite:
    * 1776 Dashboard: Allowing unicode characters in static text dashlet
    * 1774 FIX: IE: Always use the latest available rendering enginge of the used browser...
    * 1777 FIX: Fixed js error making the "add to visual" link break on pages with context...
    * 1798 FIX: Filters are now retained when adding a view to a dashboard...
    * 1799 FIX: Dashboards: Existing views added to dashboards now get a correct title / title_url
    * 1800 FIX: Fixed umlauts and HTML tags in exception texts...

    WATO:
    * 1794 FIX: Fix exception in WATO service list in case of vanished checks


1.2.6b3:
    Core & Setup:
    * 1759 Packed RPM and DEB agent packages are now shipped with normal Check_MK package...

    Checks & Agents:
    * 1665 agent_netapp: New special agent for NetApp monitoring via Web-API...
    * 1786 casa_cpu_mem, casa_cpu_temp, casa_cpu_util, casa_fan, casa_power: support more devices, also C100G
    * 1787 docsis_channels_upstream, docsis_channels_downstream: now also support CASA 100G
    * 1457 FIX: logins: new check renamed from "users" check...
            NOTE: Please refer to the migration notes!
    * 1762 FIX: lnx_thermal: Now ignoring trip points with level 0...
    * 1763 FIX: diskstat: Fixed error in config example of manpage
    * 1755 FIX: cisco_vpn_tunnel: fix exception in case tunnel is not OK
    * 1756 FIX: agent_ibmsvc: do not abort execution if one of the sections fail
    * 1778 FIX: cisco_secure: do not warn for port where port security cannot be enabled
    * 1764 FIX: mk_sap: Fixed exception when saving status file
    * 1663 FIX: winperf_if: fixed incorrect enumeration of interface index...
    * 1204 FIX: veeam_client: Not longer throwing an error in case of currenlty running backup
    * 1666 FIX: inventory check esx_vsphere_hostsystem: no longer crashes if information is missing...
    * 1767 FIX: fc_port: Re-enabled check discovery of this check
    * 1768 FIX: brocade_fcport/brocade_info: Only try to discover these services when device provides correct info...
    * 1769 FIX: megaraid_bbu: Fixed exception for some controllers reporting "full charge capacity"
    * 1770 FIX: megaraid_pdisks: Now handling unconfigured good/bad states...
    * 1771 FIX: domino_mailqueues: Fixed exception during inventory when no data usable data available
    * 1208 FIX: cifsmounts: Detects now unreachable CIFS mounts
    * 1772 FIX: lparstat_aix: Check handles already working agent output again
    * 1793 FIX: fritz: avoid Exception in inventory function of fritz checks if agent output is empty
    * 1795 FIX: Fix internal exception in WATO rule for filesystems...
    * 1522 FIX: quantum_libsmall_door, quantum libsmall_status: Fixed broken scan function
    * 1818 FIX: dell_poweredge_cpu: Fix exception where BrandName is missing
    * 1819 FIX: dell_poweredge_temp: Make output and service description consistent with other temperature checks...
            NOTE: Please refer to the migration notes!
    * 1388 FIX: oracle_asm_diskgroup: fixed wrong calculation of free space in NORMAL/HIGH redundancy Disk Groups...
    * 1389 FIX: oracle_rman: detect failed jobs...
    * 1390 FIX: mk_oracle: better detection of RMAN Archivelog Backups...
    * 1391 FIX: oracle_instance: New function for Primary Database not OPEN...
    * 1833 FIX: jolokia_metrics.gc: fix recently introduced exception for missing variable
    * 1463 FIX: juniper_screenos_mem, juniper_trpz_mem: pnp template fixed
    * 1806 FIX: services check was not recognizing configured state when no service was found
    * 1840 FIX: oracle_tablespaces: fix implementation of magic factor
    * 1848 FIX: df: title of pnp graphs for filesystem checks fixed...
    * 1821 FIX: mk_oracle: changed connection to dedicated server mode...
    * 1824 FIX: oracle_recovery_status: removed default values from Check...
    * 1209 FIX: livestatus_status: Check handles cluster using in cluster now
    * 1809 FIX: cisco_temp_perf: Fixed exception when no temperature threshold provided by device
    * 1812 FIX: juniper_screenos_mem: Fixed too large memory reported (byte <> kbyte mixup)
    * 1814 FIX: agent_ibmsvc: Fixed missing executable flag
    * 1817 FIX: The Check_MK service did not result in CRITICAL/WARNING states when using Nagios as core...
    * 1844 FIX: oracle_crs_res: fix computation of node a ressource is running on...
    * 1852 FIX: solaris_multipath: this check now works with inventory to remember the number of total paths...
            NOTE: Please refer to the migration notes!
    * 1853 FIX: cisco_power, cisco_fan, cisco_temp_perf: fixed service description for some special cases...
            NOTE: Please refer to the migration notes!

    Multisite:
    * 1758 Improved exception hander: Shows details without additional debug request, added mailto link for error report...
    * 1788 New personal setting for start page, right after login...
    * 1781 FIX: Fix broken grouping by host/service group in availability
    * 1783 FIX: Finish the view "History of Scheduled Downtimes"...
    * 1206 FIX: Hostname not longer shown as column in host views
    * 1766 FIX: Fixed exceptions in Web GUI when host or service groups used non ascii characters in names...
    * 1773 FIX: Fixed different exceptions when using localized multisite

    WATO:
    * 1760 Added search form to manual checks page
    * 1761 FIX: Ruleset search is now consistent for host & serviceparameters and manual checks
    * 1779 FIX: Fix broken icon in host diagnostic mode
    * 1765 FIX: Fixed bug when generating nagvis backends while having sites with livestatus proxy configured...
    * 1789 FIX: Fix preview of passive checks in WATO list of services
    * 1790 FIX: Fix WATO parameters page for passive checks...

    Notifications:
    * 1662 notification plugin spectrum: finalized script. now able to handle host notications
    * 1754 FIX: Recent notifications (for analysis): Fix wrong color of host DOWN (from yellow to red)
    * 1661 FIX: mknotifyd: improved performance when receiving forwarded notifications
    * 1664 FIX: mknotifyd: further performance improvements for notification forwarding
    * 1205 FIX: RBN: Fixed match contactgroup condition...

    BI:
    * 1784 FIX: Fix exception in BI Boxes when parents are being used


1.2.6b2:

1.2.6b1:
    Core & Setup:
    * 1439 mk-job: now also available on solaris systems...
    * 1648 New installations have the service to check for unchecked services enabled by default...
    * 1723 New check API function get_average() as more intelligent replacement for get_counter()...
    * 1725 The get_average() function from now on only returns one argument: the average...
            NOTE: Please refer to the migration notes!
    * 1483 FIX: Savely replace illegal vertical bars in check plugin output...
    * 1431 FIX: windows_agent: fixed error on parsing unicode formatted logfiles...
    * 1545 FIX: Check_MK Inventory check is now resulting in correct state on duplicate host
    * 1555 FIX: Improved validation on timeperiod references of non existing periods...
    * 1574 FIX: Hosts named like used python modules do not break precompiled checks anymore...
    * 1624 FIX: Remove illegal characters from service descriptions of active checks...
    * 1628 FIX: Remove trailing backslashes from service descriptions...
    * 1649 FIX: Check_MK inventory service has been renamed to Check_MK Discovery...
    * 1706 FIX: Fix file permissions when installing MKPs to 0644 or 0755...
    * 1750 FIX: Handle rare cases where SNMP response string begins with a line feed...
    * 1740 FIX: Changed default service discovery check intervall to 12 hours

    Checks & Agents:
    * 1197 climaveneta_temp: New check for temperature sensors on Climaveneta clima devices
    * 1167 citrix_license/esx_license: Can now be configured to always show OK as state
    * 1198 climaveneta_fan: New check for fan speed on Climaveneta devices
    * 1199 climaveneta_alarm: New check to display the alarm states on Climaveneta devcies
    * 1484 dell_om_sensors: Use sensor name as item...
            NOTE: Please refer to the migration notes!
    * 1200 Docsis Checks: Now HW Rev2 of Arris Cable Modems are detected.
    * 1486 mk_oracle: completely overhauled ORACLE monitoring...
    * 1201 allnet_ip_sensoric: Detect Temperature Sensors now in more cases...
    * 1171 Added new check for monitoring mail delivery (SMTP -> IMAP/POP3 mailbox)...
    * 1444 f5_bigip_chassis_temp, f5_bigip_cpu_temp: Two new checks to replace the old f5_bigip_temp...
            NOTE: Please refer to the migration notes!
    * 1432 agent_vsphere: now able to monitor virtual machines snapshots...
    * 1507 New optional parse_function for check API...
    * 1445 quantum_libsmall_door, quantum_libsmall_status: Two new checks for monitoring small Quantum tape libraries
    * 1448 domino_info: check is extended to also show and monitor the lnNotesServerState
    * 1509 if, if64: New option for make inventory based on port alias...
    * 1440 livedump: now able to add hosts icon_image on config generation...
    * 1517 carel_sensors: New check for monitoring temperature sensors of Carel AC devices
    * 1551 f5_bigip_vserver: add performance data for connections and connection rate
    * 1554 mk_oracle: You can now monitor multiple ORACLE releases on the same host
    * 1518 raritan_pdu_inlet, raritan_pdu_inlet_summary: Modified existing check to give one item per phase and support setting levels....
            NOTE: Please refer to the migration notes!
    * 1592 AIX: New Plugin to monitor errpt in logwatch style...
    * 1565 mem.win: set default levels for page file to 80%/90%
    * 1608 zpool_status: Add an overall state check (thx to Craig Cook)...
    * 1594 ibm_svc_host: Can now be set to be always OK...
    * 1595 esx_vsphere_objects_count: New Check to Ouput the number of VMs
    * 1567 postfix_mailq: speedup in Linux agent for large mail queues...
    * 1611 mssql.vbs: Supporting SQL-Server 2014 now
    * 1568 f5_bigip_cluster_v11: new check for F5 cluster status for firmware version 11
    * 1450 checkpoint_connections, checkpoint_packets: new checks to monitor Checkpoint firewalls
    * 1569 check_mk_agent.openbsd: add sections for mem and lnx_if (memory and network interfaces)...
    * 1451 users: new check to monitor number of users logged in on a linux system...
    * 1615 qnap_disks: Added support for Fujitsu NAS QR802
    * 1616 drbd: Added support for Ahead/Behind cluster states (DRBD >= 8.3.10)
    * 1626 Renamed service descriptions of filesystem, process and logwatch checks...
    * 1627 megaraid_ldisks: Warn if current cache or write policy differs from logical drive default policy...
    * 1629 check_mk_agent.freebsd: several new features and improvements, now only use statgrab...
    * 1630 smart: update in plugin that also outputs information about disks attached to a MegaRAID controller...
    * 1631 juniper_bgp_state: check now detects and supports more differen device models...
    * 1645 Added basic kernel section to FreeBSD agent...
    * 1597 bluecat_dhcp, bluecat_dns: Checks can now be used in Check_MK Cluster Mode
    * 1599 check_mk_agent.aix: Simple run_cached Feature for plugins...
    * 1699 Windows agent: new option "file" for writing output into a file...
    * 1684 cisco_vpn_tunnel: Now supporting VPN 3000 Conncentrator devices
    * 1685 enterasys_*: Now supporting device C2G124-48 (Rev 05.02.18.0002)
    * 1694 cisco_wlc/cisco_wlc_clients: Added support for Cisco AIR-CT2504-K9
    * 1726 Move variable data of Linux/UNIX agents to /var/lib/check_mk_agent...
            NOTE: Please refer to the migration notes!
    * 1734 check_sql: Added support for DB2 (thanks to Troels Arvin)
    * 1757 Check SSH can now be configured  in WATO
    * 1478 FIX: kernel.util, statgrab_cpu: fix computation of utilization...
    * 1480 FIX: brocade_vdx_status: disable check on some devices that do not support it...
    * 1485 FIX: dell_om_disks, dell_om_esmlog, dell_om_mem, dell_om_processors, dell_om_sensors: detect more devices...
    * 1202 FIX: cisco_power, cisco_temp_perf: Both checks now using a new service description...
            NOTE: Please refer to the migration notes!
    * 1446 FIX: cisco_temp_perf: Check now finds missing sensors in case where also cisco_temp_sensor is being used....
    * 1203 FIX: veeam_client: Now supports multiple Backups for one host...
            NOTE: Please refer to the migration notes!
    * 1437 FIX: veeam_jobs: fixed incorrect state for BackupSync job...
    * 1511 FIX: oracle_jobs: avoid broken checks, make compatible with old version...
    * 1513 FIX: Handle broken SNMP bulk walk implementation of Mikrotik Router firmware RouterOS v6.22...
    * 1503 FIX: Fixed monitoring of multiple SAP instances with one mk_sap plugin...
    * 1515 FIX: cisco_secure: fix service description, fix OK state in case of no violation
    * 1449 FIX: nginx_status: agent plugin no longer honours "http(s)_proxy" env variables of root user
    * 1387 FIX: mk_oracle: Correctly deal with underscore in SID for Oracle 9.2-10.1...
    * 1532 FIX: mk_sap: Cleaning up old state information from sap.state file...
    * 1548 FIX: bluecat_ntp: do not inventorized devices where NTP information is missing
    * 1549 FIX: bluecat_threads: do not inventorize this check where information is missing...
    * 1536 FIX: fritz!Box special agent now deals with new URLs (firmware >= 6.0) correctly
    * 1550 FIX: zfs_arc_cache: do not inventorize of no cache information available...
    * 1572 FIX: Sample configs, plugins etc. for windows agent use windows linebreaks now...
    * 1575 FIX: vSphere Monitoring works with RedHat 5.x now...
    * 1584 FIX: winperf_if: Fixed checks of interfaces with equal names but one with index...
    * 1590 FIX: printer_supply_ricoh: Fixed broken check
    * 1591 FIX: netapp_volumes: The state mixed_raid_type is now treated as non-critical state
    * 1602 FIX: dell_om_esmlog: Fixed typo in plugin output
    * 1603 FIX: ad_replication: fixed typo in plugin output
    * 1604 FIX: mysql_slave: Dealing with situation where connection with master is lost
    * 1563 FIX: Reworked configuration of process monitoring...
            NOTE: Please refer to the migration notes!
    * 1593 FIX: IBM SVC Checks: The Service Descriptions not longer contain IBM SVC as prefix...
            NOTE: Please refer to the migration notes!
    * 1564 FIX: check_mk_agent.linux: fix situation where async plugin is not executed after crash...
    * 1609 FIX: zpool_status: fix problem when the zpool has a separate log or cache device...
    * 1566 FIX: 3ware_disks: consider VERIFYING state as OK now...
    * 1612 FIX: job: Fixed wrong reported start time for running jobs
    * 1596 FIX: etherbox: Fix for the inventory in case of not connected temperature sensors...
    * 1571 FIX: check_mk_agent.linux: fix output of lnx_if on Ubuntu 8.04 (on older kernels), repairs tcp_conn_stats...
    * 1622 FIX: megaraid_bbu: handle case isSOHGood and consider it as critical...
    * 1617 FIX: lnx_if: Deal with data provided by cluster host
    * 1618 FIX: ad_replication: Output of timeLastSuccess and timeLastFailure was inverted...
    * 1623 FIX: hp_proliant_mem: support for some yet unhandled status situations
    * 1640 FIX: check_jolokia_metrics_serv_req: Fixed wrong levels shown for upper thresholds
    * 1632 FIX: hr_fs: remove ugly "mounted on:" information appearing on Juniper devices
    * 1646 FIX: hyperv_vms: Plugin garbles following plugin output when no VMs exist...
    * 1647 FIX: agent_ipmi: Check_MK service gets critical now when ipmi-sensors command fails
    * 1453 FIX: drbd.stats: tried to send non-numeric write order parameter to rrd...
    * 1598 FIX: bluecat_dhcp: Check is not longer found in inventory if dhcp service is not activated
    * 1635 FIX: multipath: fix parsing output of multipath on RedHat6 with space in alias
    * 1652 FIX: kaspersky_av_quarantine: Fixed exception when a file was found in quarantine
    * 1653 FIX: megaraid_pdisks: Resulting states are now hard coded within the check...
    * 1654 FIX: statgrab_disk: Fixed scaling of values shown in PNP graphs...
    * 1655 FIX: AIX Agent: Fixed broken filesystem checks when having PowerHA installed...
    * 1656 FIX: cisco_vpn_tunnel: Refactored complete check, fixed threshold bugs...
    * 1677 FIX: f5_bigip_interfaces: Cleaned up check a bit
    * 1679 FIX: ups_bat_temp: Now skipping sensors which are reported to have 0 upsBatteryTemperature
    * 1681 FIX: cmciii_lcp_fans: Skipping non FAN units now; cleaned up check
    * 1682 FIX: cmciii_lcp_waterflow: Check can now deal with devices with a different setup
    * 1701 FIX: Correctly show absolute level for CPU load in case of warn/crit...
    * 1702 FIX: Fix check_notify_count: notification had been counted twice...
    * 1703 FIX: ups_test: Fix computation of time since last self test...
    * 1454 FIX: megaraid checks: megacli binaries in lowercase (Ubuntu..) are now also detected by the linux agent
    * 1455 FIX: hp_proliant_mem:  avoid a crash of the check when module_condition is empty
    * 1688 FIX: juniper_screenos_mem: Fixed wrong total memory computation
    * 1658 FIX: agent_vsphere: no longer crashes when decommissioned vms report no hardware information...
    * 1708 FIX: cups_queues: fix outputting of current printer jobs if printer daemon is CUPS...
    * 1710 FIX: omd_status: Fix totally missing section in Linux agent...
    * 1711 FIX: win_printers.ps1: ignore temporary printers created by RDP terminal sessions...
    * 1712 FIX: hyper_vms: fixed for snapshot VMs with (...) in their names...
    * 1713 FIX: check_fstab_mounts: now correctly ignores swap space...
    * 1716 FIX: windows_tasks: consider state SCHED_S_TASK_QUEUED (0x00041325) as OK now
    * 1721 FIX: dell_om_mem: Handle formerly unhandled situations with multiple errors...
    * 1695 FIX: brocade_vdx_status: Is now not bein inventorized anymore for devices not supporting the check
    * 1722 FIX: lnx_thermal: fix invalid zero temperature if mode file is missing
    * 1696 FIX: cisco_temp_sensor: Value reported of check was not always correct (precision was wrong)...
    * 1727 FIX: cisco_secure: Fixed inventory exception when port security is not enabled
    * 1728 FIX: cisco_temp_perf: Not inventorized anymore for hosts supporting cisco_temp_sensor
    * 1724 FIX: emc_datadomain_temps: convert to new standard check output, add PNP template
    * 1729 FIX: apc_symmetra_test: Cleaned up check, fixed exception when self test date is zero
    * 1730 FIX: apc_symmetra: Fixed exception when last diagnose date was not known
    * 1731 FIX: ipmi_sensors: Fixed agent part when ipmi-sensors call on first agent run...
    * 1732 FIX: dell_powerconnect_cpu: Fixed exception during inventory for incompatible devices
    * 1733 FIX: dell_powerconnect_psu: Skipping inventory of not supported System temp sesnor for M6220 devices...
    * 1747 FIX: zfsget: try to speed up agent code for Linux/Solaris/FreeBSD by using -t filesystem,volume...
    * 1659 FIX: windows agent: fixed output of 64 bit performance counters...
    * 1748 FIX: win_dhcp_pools: fix naming of WATO rules and informal WARN/CRIT levels in performance data
    * 1735 FIX: oracle_instance: Inventory function deals better with old bogus agent output
    * 1736 FIX: lparstat_aix: Trying to deal with more kind of lparstat output...
    * 1737 FIX: mk_sap: Working around garbled SAP state file when multiple instances were running parallel
    * 1738 FIX: oracle_instance: Be compatible to old oracle agent outputs
    * 1751 FIX: winperf_ts_sessions: try to fix invalid number of active and inactive sessions...
    * 1739 FIX: lnx_thermal: Be more compatible to thermal devices which report no "type"

    Multisite:
    * 1508 Allow input of plugin output and perfdata when faking check results...
    * 1493 Added config option "Default filter group" to set the initial network topology view filter...
    * 1497 Implemented password policy capabilities for local users...
    * 1499 SEC: Fixed XSS injections in different places...
    * 1069 SEC: Replaced insecure auth.secret mechanism...
            NOTE: Please refer to the migration notes!
    * 1500 SEC: Preventing livestatus injections in different places...
    * 1530 Dashboard: Host/service statistics dashlets now deal with the context...
    * 1558 Better visualize manually changed notification enable/disable
    * 1621 Sorting Check_MK* services always on top of services lists
    * 1636 Crash checks now have an icon for viewing and sending a crash dump...
    * 1700 Enable icon for link to host/service parameters per default now...
    * 1705 Better styling of dashboard designer
    * 1714 Add support for jsonp export (next to json and python)...
    * 1715 Output icon information in CSV/JSON/Python export of views...
    * 1164 FIX: Fixed links from servicegroup overviews to single servicegroups
    * 1166 FIX: Also prevting stylesheet update issues during version updates (just like for JS files)
    * 1481 FIX: Fix broken layout of Host-, Service- and Contactgroup filters
    * 1482 FIX: Fix exception when editing a visual of type single host group...
    * 1487 FIX: Fixed exception in Web GUI "Internal error:: name 'Filter' is not defined" in manual setups (using setup.py)...
    * 1488 FIX: Fixed wrong information showing up on "Host Group" and "Service Group" views...
    * 1433 FIX: Quicksearch: no longer shows an invalid search result when looking for multiple hosts...
    * 1494 FIX: Fixed error in NagVis Maps snapin when some users had no contact groups assigned
    * 1496 FIX: Fixed exception after editing a dashboard as user without permission to publish dashboards...
    * 1436 FIX: quicksearch: search with multiple patterns (h: / s:) no longer discards the host pattern...
    * 1438 FIX: quicksearch: fixed various non-working quicksearch filters...
    * 1501 FIX: Legacy view formats created with 2014-09 snapshots are now converted...
    * 1506 FIX: Fixed randomly hidden dashboard title...
    * 1527 FIX: Fixed views missing values of some filters (serviceregex, hostgroup filters, ...)...
    * 1528 FIX: Fixed actions in mobile GUI...
    * 1529 FIX: Mobile-GUI: Fixed "all host problems" view not showing all problems...
    * 1533 FIX: Fixed sorting of hosts with same name in "services of host" view
    * 1534 FIX: Fixed filtering views in distributed setup lead to empty views...
    * 1553 FIX: Fix deleting (acknowleding) of logfiles in logwatch...
    * 1537 FIX: Added transformation code for user dashboards created between 2014-08 and 2014-10...
    * 1538 FIX: Only allow switching sites on/off when permitted to...
    * 1539 FIX: Fixed refreshing of PNP graphs in dashboards...
    * 1543 FIX: Hosttag columns are now available right ater creating a tag...
    * 1544 FIX: Fixed exception in complain phase in view editor...
    * 1573 FIX: WATO Quickaccess snapin: Pending button is not overlapped by icons anymore
    * 1557 FIX: Fix sorting of hostnames that only differ in lower/uppercaseness
    * 1577 FIX: Fixed editing of views using the "Downtime for host/service" sorter or column...
    * 1578 FIX: Folding states of containers with umlauts in titles are now persisted...
    * 1580 FIX: Views: Hardcoded single context filters are not shown in filter form anymore...
    * 1581 FIX: Single context views with missing context show an error message now...
    * 1585 FIX: Dashboard: Fixed mass client CPU load consumption when making graph dashlets too small...
    * 1586 FIX: Dashboard: Toggling edit/non-edit is now reflected when reloading the page
    * 1605 FIX: Fixed perfometer of check check_mk-printer_supply_ricoh
    * 1607 FIX: check_http: Fixed broken links in escaped plugin output
    * 1614 FIX: Fixed wrong URL in webapi.py documentation
    * 1619 FIX: Renamed "Hostgroups" and "Servicegroups" views to "Host Groups" and "Service Groups"
    * 1638 FIX: Fixed styling small styling problems in wiki snapin
    * 1641 FIX: Quicksearch: Now able to search for services with backslashes in names
    * 1642 FIX: Quicksearch: Improved error handling on invalid search statements (invalid regexes)
    * 1651 FIX: Consolidated painters of service list views...
    * 1678 FIX: Fixed problem with garbled styles on user profile page after saving
    * 1680 FIX: Fixed various dashlet designer position/resizing issues...
    * 1683 FIX: Replaced a lot of old GIF images with better looking PNG images
    * 1687 FIX: Add visual to dashboard menu can now be closed with click anywhere on page
    * 1709 FIX: Fix exception when a non-Ascii character is part of the variable part of a view title
    * 1691 FIX: Fixed problem when watching BI aggregations with umlauts in titles or group name

    WATO:
    * 1170 Added buttons to move rules to top/bottom of the list to ruleset edit dialog
    * 1489 Added iCalendar import for generating timeperiods e.g. for holidays...
    * 1495 Most WATO tables can now be sorted (where useful)...
    * 1504 WATO makes host tag and group information available for NagVis...
    * 1535 Disabled services on service discovery page now link to the ruleset
    * 1587 SEC: Prevent logging of passwords during initial distributed site login...
    * 1560 Put host and service groups into one WATO menu item...
    * 1561 Remove Auditlog from the main WATO menu and put it into the activate Changes page
    * 1562 Move manual checks into a new WATO module...
    * 1697 Allow non-Ascii characters in topic of host tag groups
    * 1707 WATO rule editor: show title of tag group when rendering the conditions of a rule...
    * 1689 Creating WATO backends for each configured site now...
    * 1690 Pending changes can now be discarded...
    * 1693 Added search form to global settings page...
    * 1717 Split up LDAP configuration dialog into four boxes...
    * 1165 FIX: Fixed exception in service discovery of logwatch event console forwarding checks...
    * 1490 FIX: Timperiod excludes can now even be configured when creating a timeperiod...
    * 1491 FIX: Fixed bug in dynamic lists where removing an item was not always possible...
    * 1492 FIX: Fixed too long URL bug when deleting a timeperiod right after creating one
    * 1498 FIX: Fixed displaying of global settings titles / help texts...
    * 1502 FIX: Fixed removing elements from ListOf choices during complain phase
    * 1505 FIX: Snapshots are now bound to the used monitoring core...
    * 1540 FIX: Host diagnose page: Some tests were failing randomly
    * 1541 FIX: Fixed missing form fields for notification method when editing rbn default rule
    * 1542 FIX: Changed text of "debug_log" option to be clearer in distributed setups...
    * 1546 FIX: Fixed adding cluster nodes to new cluster in complain phase...
    * 1556 FIX: WATO inventory ignores already inventorized checks which does not exist anymore...
    * 1576 FIX: SNMP Community host attribute is now visible for IE<=8...
    * 1588 FIX: Renamed SNMP communities rule to SNMP credentials
    * 1589 FIX: Restructured SNMP credentials rule specification...
    * 1620 FIX: Fixed exception during host renaming when host has no perfdata
    * 1625 FIX: Safely handle characters that have a special meaning in regexes when creating service-specific rules...
    * 1637 FIX: Fixed exception in notification analysis when notifications have not NOTIFICATIONTYPE set
    * 1639 FIX: Interfaces with speed more than 10GBit/s can now be configured correctly
    * 1633 FIX: Fix problem that attributes of new WATO folders have not been saved...
    * 1634 FIX: Fix editing of cluster hosts in WATO: cluster-property no longer goes lost...
    * 1686 FIX: Host renaming also updates explicit negated hosts in rules

    Notifications:
    * 1512 Bulk notification can now be grouped according to custom macro values...
    * 1650 Enabled rule based notifications by default (for new installations)...
    * 1749 Allow title of notifiation script to be in third line if second line is encoding: utf-8...
    * 1660 notification plugin spectrum: now configurable via flexible notifications
    * 1168 FIX: HTML mails can now be configured to display graphs among each other...
    * 1514 FIX: Try harder to detect previous hard state in notification when using Nagios as core...
    * 1582 FIX: Fixed missing graphs in mails when sending notifications to non-contacts...
    * 1583 FIX: Can use contact groups without hosts/services assigned in RBN rules now...
    * 1606 FIX: Moved notify.log to var/log/notify.log in OMD environments...
    * 1570 FIX: Fix notification of check_http active checks with Nagios core...
    * 1704 FIX: Fix notification analyser in case there are non-Ascii characters in the notification context

    BI:
    * 1435 FIX: Saving BI aggregations: No longer reports 'Request-URI Too Large'...
    * 1559 FIX: Fix link from BI icon to BI views (aggregations affected by this host/service)
    * 1692 FIX: Aggregations with umlauts in title/topic can now be displayed in BI/Availability

    Reporting & Availability:
    * 1720 FIX: Remove bogus column H.Down if "Consider times where the host is down" is switch off...

    Event Console:
    * 1169 Added host state type filter to "recent event history" view
    * 1718 Show groups of regex match of events in details views of Event Console
    * 1719 Allow to allow both host name and IP address when checking for events in Event Console...
    * 1531 FIX: Fixed exception in event history view when displaying CHANGESTATE events
    * 1610 FIX: Hostname translation now also works for incoming SNMP traps
    * 1643 FIX: Improved error handling of exceptions when processing log lines
    * 1644 FIX: Fixed matching dynamic number of regex match groups...
    * 1698 FIX: Fix specifying explicit path to unix socket for check_mkeventd

    Livestatus:
    * 1613 FIX: Fixed invalid json format in Stats query with requested heaeders...

    HW/SW-Inventory:
    * 1479 liveproxyd: new function for collecting remote inventory data...
            NOTE: Please refer to the migration notes!
    * 1452 Solaris HW/SW-Inventory added...
    * 1547 FIX: win_cpuinfo: fix case where NumberOfCores is missing (Windows 2003)...
    * 1552 FIX: mk_inventory.ps1: fix garbled or missing entries by removing bogus binary zeroes...
    * 1752 FIX: win_exefiles: handle case gracefully where no size information is available
    * 1753 FIX: win_bios: handle case with colons in BIOS version

    inventory:
    * 1516 FIX: win_disks: fix exception in case of empty signature


1.2.5i6:
    Core & Setup:
    * 1008 Overall check timeout for Check_MK checks now defaults to CRIT state...
    * 1373 SEC: Do not ouput complete command line when datasource programs fail...
    * 1425 New section header option "encoding" for agent output...
    * 1129 FIX: Windows MSI-Installer: some systems created corrupted check_mk_agent.msi files...
    * 1426 FIX: windows agent: logwatch: no longer reports incorrect formatted texts (japanese characters)...
    * 1429 FIX: Disabled snmp checktypes are now sorted out before Check_MK contacts the snmp host...

    Checks & Agents:
    * 0185 knuerr_rms_humidity, knuerr_rms_temp: Two new Checks to Monitor the Temperature and the Humidity on Knürr RMS Devices
    * 1065 heartbeat_crm / heartbeat_crm.resources: Rewrote checks / formalized parameters...
    * 1068 livedump: Added optional check interval (detect staleness) / option to encrypt mails...
    * 1093 windows agent: performance counter can now be specified by name...
    * 0189 docsis_channels: Support for Frequency of Downstream Channels for Devices with DOCSIS MIB
    * 0190 docsis_channels_upstream: New check for monitoring upstream channels on cable modems with DOCSIS MIB
    * 0193 docsis_cm_status: New Check Status Check for Cable Modems with Docsis MIB.
    * 1070 printer_input/printer_output: New checks to monitor input/output sub-units of printers...
    * 0196 esx_vsphere_hostsystem: New subcheck for maintenance mode...
    * 0197 check_uniserv: New Check for Uniserv Data Management Services...
    * 0199 veeam_client: Check rewritten to get a nicer output
    * 0200 arris_cmts_cpu,arris_cmts_temp: New Checks for Arris CMTS Devices ( Temperature and CPU Utilization)
    * 0202 cisco_temp_sensor: It is now possible to configure this check in WATO....
    * 1172 New check sap.value_groups...
    * 1173 cisco_secure: Check creates now a summary instead one service by port...
            NOTE: Please refer to the migration notes!
    * 1174 rms200_temp: New Temperature check for RMS200 Devices
    * 1175 dell_idrac_disks: New Check for Harddisks using Dell iDrac
    * 0644 adva_fsp_if: instead of lower warning and critical levels check now supports lower and upper levels
            NOTE: Please refer to the migration notes!
    * 1006 printer_pages: add Perf-O-Meter and PNP template
    * 0646 brocade_fcport: the administrative states for which ports are inventorized can now be configured in WATO
    * 1010 chrony: new check for NTP synchronization via chrony on Linux...
    * 1011 ibm_svc_systemstats.disk_latency: introduce levels for alerting...
    * 1372 cisco_vss: new check for monitoring state of Cisco Virtual Switches
    * 0648 brocade_fcport: new speed calculation of isl_ports...
    * 0649 f5_bigip_pool: check now also prints the node names of down nodes
    * 1374 arc_raid_status: moved plugin into main Linux agent...
            NOTE: Please refer to the migration notes!
    * 1375 vxvm_enclosures, vxvm_multipath, vxvm_objstatus: joined into one agent plugin called vxvm...
    * 1376 dmraid: moved plugin code into normal Linux agent...
    * 1377 Renamed agent plugin resolve_hostname into dnsclient, make portable to all Unices...
    * 1146 nfsmounts: supported by AIX agent now...
    * 1103 windows agent: now able to omit context text of logfiles...
    * 1150 netstat: new check for monitoring TCP/UDP connections and Linux and AIX...
    * 0654 oracle_instance: now also monitors the log mode
    * 1176 winperf_msx_queues: The list of counters for inventory can now be configured host based using wato
    * 0656 brocade_fcport: inventory rule can now choose upon physical und operations states as well, state choices were also updated
    * 1177 Hivemanger: New agent to check hivemanager devices
    * 1383 oracle_asm_diskgroup: Account for offline disks and required mirror free space...
            NOTE: Please refer to the migration notes!
    * 1178 arris_cmts_mem: New check for Memory usage on arris cmts modules.
    * 1179 bluecat_dhcp: New Check for DHCP Service on bluecat adonis devices.
    * 1180 bluecat_dns, bluecat_dns_queries: New DNS Checks for Bluecat Adonis.
    * 1181 bluecat_ntp: New Check for NTP on bluecat adonis or proteus devices
    * 1105 wmic_if.ps1: Powershell version of the wmic_if.bat script...
    * 1182 bluecat_ha: New Check for HA Status on Bluecat Adonis devices
    * 1183 bluecat_commandserver: New Check for bluecat adonis devices
    * 1397 juniper_screenos_cpu, juniper_screenos_fan, juniper_screenos_mem, juniper_screenos_temp, juniper_screenos_vpn: new checks for Juniper ScreenOS Firewalls
    * 1106 mk_inventory.ps1: now uses the MK_CONFDIR environment variable from the agent (if available)...
    * 1107 windows agent: now sets additional environment variables...
    * 1108 printer_io.include: included tray description in check output
    * 0657 diskstat: cluster support added for single disk modes
    * 1111 vCenter monitoring: greatly improved performance (at least 40 times faster)...
    * 1112 esx_vsphere_hostsystem.mem_usage_cluster: allows to monitor total RAM usage of all nodes in a cluster...
    * 0658 brocade_info: new check to retrieve informational data about Brocade switches
    * 1385 oracle_instance: new WATO rules for archivelog, logging, login and uptime...
    * 1403 kernel.util: allow levels for the total CPU utilization...
            NOTE: Please refer to the migration notes!
    * 1117 agent_vsphere: now able to query license information from esx system...
    * 1118 bluecat_dns, bluecat_dhcp: no able to run as clustered checks...
    * 1409 Extended Check_MK-API: check function may return None...
    * 0659 domino_tasks: new check to monitor tasks on a lotus domino server via snmp
    * 1187 Hivemanager: Extended Check and Agent...
    * 1130 esx monitoring: agent_vsphere now retrieves additional data (used by HW-inventory)...
    * 1422 agent_vsphere: now able to configure where the power state of a vm or esx-host should be assigned...
    * 1442 ups_socomec_out_source: New check for checking the power source of out phases for Socomec UPSs
    * 0662 domino_mailqueues: new check to monitor mail queues in Lotus Domino
    * 1188 veeam_client: Check now also outputs ReadSize and TransferedSize...
    * 0663 domino_info: new check to extract informational data about a Lotus Domino Server
    * 0664 domino_users: new check to monitor the number of users on a Domino Notes server
    * 1447 domino_transactions: new check to monitor the number of transactions per minute on Lotus Domino servers
    * 1190 statgrab_cpu: Check can now handle parameters
    * 1191 Linux agent now also sends information about tmpfs...
    * 1193 ps: Manual Checks can now use RegEx for user matching...
    * 1194 Linux Agent now supports monitoring of cifs mounts
    * 1195 AIX Agent now also supports monitoring of cifs mounts
    * 1196 apache_status: Added timeout...
    * 1443 ups_socomec_outphase: New check for monitoring the out phases of Socomec UPSs
    * 1051 FIX: tcp_conn_stats: fix missing performance data...
    * 1142 FIX: winperf_ts_sessions: fix computation, check has never really worked
    * 1090 FIX: zfsget: fixed exception which happened on incomplete zfs entries
    * 0187 FIX: hp_proliant_power: Fixed Wato configuration
    * 0192 FIX: oracle_rman_backups: Not longer try to make a inventory for broken plugin outputs
    * 0194 FIX: raritan_pdu_inlet: Check now outputs the correct values...
            NOTE: Please refer to the migration notes!
    * 1071 FIX: oracle_rman_backups: Only inventorize ARCHIVELOG / DB FULL / DB INCR entries...
    * 1152 FIX: mk-job: The check now captures currently running jobs and their start time...
    * 0198 FIX: cisco_temp_sensor: Removed dicey detection for temperature value....
    * 0645 FIX: brocade_fcport: since in newer firmware (7.*) swFCPortSpeed is deprecated, we then calculate port speed from IF-MIB::ifHighSpeed
    * 1097 FIX: windows_agent: preventing missing agent sections on first query...
    * 1009 FIX: df: deal with space in file system type for PlayStation file system...
    * 1098 FIX: esx_vsphere_counters.diskio: Now reports unknown when counter data is missing
    * 1143 FIX: dell_powerconnect_temp: fix configuration via WATO...
    * 1144 FIX: blade_bx_temp, dell_chassis_temp, emerson_temp, ibm_svc_enclosurestats, ups_bat_temp: rename service description...
            NOTE: Please refer to the migration notes!
    * 1145 FIX: windows_tasks: handle case correctly where task is currently running...
    * 1378 FIX: mk_logwatch: remove exceeding \n when rewriting message and using \0...
    * 1147 FIX: upc_capacity, ups_socomec_capacity: Fix checking of battery left levels...
    * 1099 FIX: tsm_scratch: now returns the variable name instead the values during inventory...
    * 0650 FIX: f5_bigip_pool: limits to the number of active nodes are now correctly applied...
            NOTE: Please refer to the migration notes!
    * 1102 FIX: esx_vsphere_counters: no longer raise false alarms because of invalid data from ESX Host...
    * 1149 FIX: check_mk-ibm_svc_systemstats.diskio, check_mk-ibm_svc_systemstats.iops: fix exception in Perf-O-Meter
    * 0651 FIX: f5_bigip_interfaces: Fix invalid throughput values, detect newer F5 devices...
    * 1393 FIX: casa_cpu_temp, casa_cpu_util: Change service description to standard...
            NOTE: Please refer to the migration notes!
    * 1104 FIX: winperf_if: Improved matching of data from wmic_if.bat / wmic_if.ps1 scripts...
    * 1110 FIX: windows agent: fixed missing agent section problem if a cached script ran into a timeout...
    * 1113 FIX: oracle_rman: fixed exception when backup was currently running
    * 1114 FIX: bluecat_threads: no longer detected on wrong systems...
    * 1116 FIX: megaraid_ldisk: now longer raises an exception for adapters with 'No Virtual Drive Configured'
    * 1122 FIX: windows agent: unicode logfile monitoring: now able to detect incomplete written lines...
    * 1184 FIX: cisco_power: Fixed detection of item. In some cases the status information was part of the item...
            NOTE: Please refer to the migration notes!
    * 1078 FIX: Fix compensation for daylight safing time in prediction
    * 1126 FIX: bluecat_ntp: check no longer crashes on evaluating sysLeap values higher than 1...
    * 1127 FIX: bluecat_dhcp: fixed exception when data was available.. returns UNKNOWN when data is missing
    * 1128 FIX: bluecat_dns: now reports UNKNOWN if no snmp data is available
    * 1131 FIX: esx_vsphere_hostsystem.maintenance: fixed misspelling in service description...
            NOTE: Please refer to the migration notes!
    * 1161 FIX: fc_port: Fixed invalid values of counters, fixed wrong values in graphs...
    * 1192 FIX: veeam_jobs: Check now recognize sync jobs...
    * 1386 FIX: oracle_jobs: Bugfix for forever running jobs...
    * 1427 FIX: esx_vsphere_hostsystem.multipath: no longer crashes at invalid multipath types...

    Multisite:
    * 1066 New Dashboard Designer...
    * 1392 WATO Folder filter: show only the paths a user is allowed to see
    * 1398 Allow to spread times of next check when rescheduling...
    * 1405 Checkbox for settings downtimes on the hosts of the selected services...
    * 1410 Output log text of scheduled downtime log entries...
    * 1411 New builting views for the history of scheduled downtimes
    * 1185 mobile ui: Added a new view to see events from the Event Console
    * 1412 Speed up of displaying and sorting after WATO folder path
    * 1477 New screenshot mode for Multisite...
    * 1067 FIX: Fixed login problem in LDAP connector when no user filter specified...
    * 1094 FIX: sidebar snaping 'Tree of folders': fixed exception
    * 1154 FIX: Availability: Fixed unwanted redirect to edit annotation page after editing availability options...
    * 1401 FIX: Display options in views are now again persistent...
    * 1120 FIX: Multisite filters Host/Service Contactgroup: Fixed livestatus exception...
    * 1158 FIX: Moved filter logic to visuals module...
            NOTE: Please refer to the migration notes!
    * 1077 FIX: Fixed labelling of Y achsis in prediction graphs...
    * 1162 FIX: User profiles can not be edited on WATO remote sites anymore...

    WATO:
    * 1096 New WATO web service: manage hosts via a new HTTP API...
    * 1155 NagVis map edit/view permissions can now be set using roles/groups...
    * 1115 Renamed rule: Hosts using SNMP v2c -> Legacy SNMP devices using SNMP v2c...
    * 1404 Make title/help of custom user attributes localizable...
    * 1159 Remote BI Aggregations can now be configured to be checked as single services...
    * 1163 Service discovery: Added direct link to check parameter ruleset of services...
    * 1428 Web-API: now able to add cluster hosts...
    * 1064 FIX: Fixed rare issue with WATO communication in distributed setups (different OS versions)...
    * 1089 FIX: Snapshot restore: fixed exception during exception handling......
    * 1091 FIX: logwatch patterns: allow unicode text in pattern comment
    * 1092 FIX: logwatch: now able to enter unicode text into the "Pattern (Regex)" field
    * 0191 FIX: Added swp files to the ignore list for the WATO git feature...
    * 1153 FIX: Changed custom user attributes can now be used immediately...
    * 0201 FIX: Fixed error message in Rulelist of RBN...
    * 1100 FIX: WATO backup domains: fixed bug were excluded files still got deleted on snapshot restore...
    * 1101 FIX: WATO check parameter: renamed 'Nominal Voltages' to 'Voltage Levels..'
    * 1396 FIX: Fix default setting of Enable sounds in views...
    * 1109 FIX: WATO active checks: passwords no longer shown as plain text....
    * 1119 FIX: WATO create rule: No longer raises an incorrect permission warning when creating a new rule...
    * 1121 FIX: Rule based notifications formular: No longer raises Request-Uri-Too-Large errors...
    * 1160 FIX: Fixed wrong named column in mkeventd rules
    * 1430 FIX: Clone group: Now displays correct alias name of cloned group...

    Notifications:
    * 1151 Add variables (HOST/SERVICE)ACK(AUTHOR/COMMENT) to notification context...
    * 1394 HTML notifications have a new content field for debugging variables...
    * 1400 Added example notification script for Pushover to doc/treasures/notifications...
    * 1123 Rule based notifications: New condition "Match Service Groups"
    * 1186 RBN: It's now possible to Filter for contactgroups...
    * 1189 sms notification: also send information about Downtimes, Acknowledgments and Fallping now
    * 1424 mknotifyd: now able to check if its still listening for telegrams...
    * 1156 FIX: Graphs in HTML mails are now sent again where they where missing...
    * 1157 FIX: Fixed SMS plugin on at least debian (distrs which have no sendsms/smssend)...
    * 1407 FIX: Fix exception in rule based notification on non-Ascii characters in log message
    * 1408 FIX: mknotifyd now really reads all configuration files below mknotifyd.d...

    BI:
    * 1406 Assume PEND in count_ok aggregations if all nodes are PEND...

    Event Console:
    * 1148 Allow execution of actions when cancelling events...
    * 1395 Event Console can now create notifications via Check_MK RBN...
    * 1007 FIX: check_mkevents: fix case where events contain binary zeroes
    * 1399 FIX: Fix left-over tac processes when showing Event Console history...
    * 1402 FIX: Fixed cased where counting events did not reach required count...
    * 1124 FIX: WATO EC configuration: no longer raises an exception when user has restricted WATO access...
    * 1125 FIX: EC actions are now saved when an EC rule has "Send monitoring notification" set...

    HW/SW-Inventory:
    * 0643 windows inventory: OS now contains the install date, reg_uninstall now contains the path...
            NOTE: Please refer to the migration notes!
    * 0652 windows software inventory gives some more details about OS and installed software...
            NOTE: Please refer to the migration notes!
    * 0653 script to extract HW/SW-Inventory data in CSV format...
    * 0660 mk_inventory-ps1: new uses the Install Location as path for win_reg_uninstall
    * 0661 HW/SW-Inventory: install date of software packages no longer in unix timestamps but date format...
            NOTE: Please refer to the migration notes!
    * 1413 HW/SW-Inventory implementation step one finished...
    * 0655 FIX: win_cpuinfo and mk_inventory.ps1 agent: unit of CPU speed fixed, fixes for long output lines in agent
    * 1379 FIX: Fixed filter "Host has inventory data"...
    * 1423 FIX: Host HW-inventory: now longer generates an exception on displaying the BIOS date

    check:
    * 1384 oracle_jobs: new WATO rules, changed service name to SID.OWNER.NAME...
            NOTE: Please refer to the migration notes!


1.2.5i5:
    Core & Setup:
    * 1012 Fix quoting of backslashes in custom checks with nagios core...
            NOTE: Please refer to the migration notes!
    * 1038 Massive speedup of cmk --snmptranslate
    * 1035 FIX: Do not fail on errors in *.mk files anymore - except in interactive mode...
    * 0174 FIX: Fixed appending of --keepalive-fd parameters to checkhelpers...
    * 1053 FIX: Fixed events check always being reporting OK state...
    * 1045 FIX: Gracefully restart check_mk helpers in case of memory leak...
    * 0633 FIX: diskstat: fixed performance data of old legacy disk IO read/write data...

    Checks & Agents:
    * 0168 f5_bigip_pool: Added Wato configuration...
    * 0995 raritan_pdu_outletcount: new check for outlet count of Raritan PX-2000 family PDUs
    * 0169 websphere_mq_channels,ebsphere_mq_queues: New Checks to monitor IBM Websphere MQ Queues and Channels...
    * 1034 Always provide also 64 bit version of Windows agent
    * 0170 hp_proliant_power: New check to monitor the Power Meter on Prolaint Servers and iLO Boards
    * 0172 zfsget: Check is now usable in cluster_mode...
    * 1039 aix_diskiod: new check for disk IO on AIX
    * 0997 New checks and a special agent for ALLNET IP Sensoric devices...
    * 0175 logwatch.groups: New logwatch subcheck who can be used to group logfiles together....
    * 1041 aix_memory: new check for RAM and SWAP on AIX
    * 0998 ibm_imm_health: Trying to recognice newer versions of IBM IMM now too
    * 0628 raritan_pdu_inlet: now also monitors the three phases of the inlet
    * 1073 sni_octopuse_cpu: added PNP graph definition and Perf-O-Meter
    * 0178 mssql_tablespaces: It is now possible to define thresholds
    * 0999 allnet_ip_sensoric.pressure: New Check for Pressure Sensors in ALLNET IP Sensoric devices
    * 1082 windows agent: now also available as msi installer...
    * 0179 check_dns: It is now possible to use the local dns server in wato configuration...
    * 1058 livedump-mail-fetch: Now supporting either quoted-printable or non encoded mails...
    * 0180 sap: It is now possible to add multiple sap instances to the sap.cfg file...
    * 0181 citrix_sessions, citrix_serverload: New checks for Citrix Load (a Score calculated by citrix) and the number of sessions
    * 0637 jolokia_metrics.gc, jolokia_metrics.tp, jolokia_info: two new subchecks for the jolokia_metrics checks and better error handling for jolokia_info...
    * 1000 qlogic_sanbox.temp: New Check for temperature sensors in QLogic SANbox Fibre Channel Switches
    * 1001 qlogic_sanbox.psu: New Check for power supplies in QLogic SANbox Fibre Channel Switches
    * 0182 MegaCli: Agent now also supports the 64bit version (Thanks to Philipp Lemke)
    * 1132 qlogic_fcport: New Check for Fibre Channel Ports in QLogic SANbox FC Switches
    * 1133 qlogic_sanbox_fabric_element: New Check for Fabric Elements in QLogic SANbox Fibre Channel Switches
    * 1134 bintec_sensors.fan: New Check for Fan Speed of Bintec Routers
    * 1135 bintec_sensors.voltage, bintec_sensors.temp: New Checks for Voltage and Temperature Sensors of Bintec Routers
    * 1048 mem.win: support predictive levels...
    * 1136 bintec_brrp_status: New Check for BRRP States on Bintec Routers
    * 0640 jolokia_metrics.gc, jolokia_metrics.tp: now come with its own pnp templates
    * 1088 included check_mk_agent windows msi installer...
    * 0183 sentry_pdu: New check to monitor plugs of sentry PDUs
    * 0184 knuerr_sensors: New Check to monitor Sensors on a Knürr RMS Device
    * 0994 FIX: agent plugin smart: fixed syntax error
    * 0989 FIX: logwatch.ec: Fix forwarding multiple messages via syslog/TCP...
    * 0943 FIX: if.include: fixed incorrect traffic percentage values in the check output of if checks...
    * 0944 FIX: oracle_tablespaces: fixed calculation of space left and number of remaining increments...
    * 1032 FIX: check_traceroute: Fix option Use DNS, worked vice versa
    * 0171 FIX: hp_blade_psu: Fixed pnp template...
    * 0996 FIX: apc_symmetra_test: Handle unknown date of last self test as intended...
    * 0173 FIX: hitachi_hnas_volume: Fixed bug when snmp outputs empty lines
    * 1037 FIX: bintec_info: support bintec RXL12500
    * 0948 FIX: mk_inventory.ps1: increased caching time to 14400, fixed incorrect default cachefile path
    * 0827 FIX: lnx_thermal: Not checking active trip points (e.g. cooling device triggers) anymore
    * 1043 FIX: printer_supply: fix value error in default parameters...
    * 0626 FIX: veeam_jobs: agent now supports output lines longer than 80 chars
    * 1072 FIX: printer_supply: fix colors of Perf-O-Meter on HP OfficeJet...
    * 0950 FIX: check_mkevents: now able to resolve the hostname of the remote hosts...
    * 0177 FIX: esx_vsphere_hostsystem.multipath: Fixed return state in case of paths in standby...
    * 1054 FIX: mysql_slave: Only monitor the age of the slave when it is running
    * 1075 FIX: if, if64: Fixed PNP template in order to correctly scale Y axis
    * 0631 FIX: fc_port: several fixes for the perfometer to display the right values...
    * 0632 FIX: brocade_fcport: fix perfometer output of out bandwidth when averaging is switched on
    * 1055 FIX: mysql_slave: Fixed detecting CRIT states when IO/SQL slaves are not running
    * 0634 FIX: Max Bandwidth for PNP-Graphs of Interface checks corrected...
    * 0635 FIX: fc_port: the check no longer inventorizes ports with administrative state of 'unknown' or 'offline'
    * 0636 FIX: fc_port: do not inventorize if brocade fibre channel mib is also supported on the device...
    * 1083 FIX: ad_replication.bat: does not return data if the server is no DC
    * 0638 FIX: windows_updates: agent plugin now always sends section header, even if no update information provided...
    * 1084 FIX: ps: now able to handle bigger process groups without constant MKCounterWrapped Exceptions...
    * 1087 FIX: Active checks: Non-ascii check commands now converted into utf-8...
    * 1049 FIX: ups_capacity: Fix exception when running on battery...
    * 0639 FIX: jolokia_metrics: fix for problem when catalina uses the standalone engine
    * 1050 FIX: websphere_mq_queues: make compatible with old agent, fix not-found case

    Multisite:
    * 1013 Sort host names naturally, e.g. foobar11 comes after foobar2...
    * 1033 New Mutisite filter for the number of services a host has...
    * 0949 quicksearch: now able to search for multiple hosts at once...
    * 1052 SEC: index start URL can not be used to redirect to absolute URLs anymore...
    * 1085 quicksearch: multiple hostname matches now lead to the searchhost view instead of the hosts view...
    * 1047 Virtual Host Tree: Allow to use topic as tree level...
    * 1062 SEC: Fixed several XSS issues on different pages...
    * 1063 SEC: Fixed several XSS issues on different pages...
    * 0945 FIX: Sidebar snapin "Problem hosts": Now excludes hosts and services in downtime
    * 1036 FIX: doc/treasures/downtime: fix --url option, better error output
    * 1074 FIX: Fix Virtual Host Tree snapin...
    * 1059 FIX: LDAP: Using configured user filter during login to prevent temporary created users...
    * 1060 FIX: Fixed exception during first login of a user when saving of access times is enabled...

    WATO:
    * 0825 WATO: Hover menu of user online state shows the last seen date/time now
    * 1057 WATO folder permissions are only exported to NagVis when configured...
    * 1086 check_http: now able to enter non-ascii signs in "Send HTTP POST data" rule...
    * 0990 FIX: Fix HTTP error handling in bulk inventory...
    * 1004 FIX: Fix exception when saving rules, caused by empty item
    * 0947 FIX: WATO snapshots: fixed missing files on restoring nagvis backup domains
    * 0826 FIX: Fixed problem where user access times were not updated correctly
    * 1044 FIX: Remove icon for service parameters in WATO service list for missing services...
    * 1056 FIX: Fixed selection of hosts for bulk actions

    Notifications:
    * 1042 Rule based notifications: allow matching on host groups...
    * 0828 FIX: Mails sent with mail/asciimail plugin now really set the from address
    * 1061 FIX: SMS notifications: correctly handling spaces in phone numbers...

    Reporting & Availability:
    * 0991 FIX: Availability: optionally show time stamps as UNIX epoch time...
    * 1076 FIX: Fix wrong percentual host availability > 100% when excluding downtimes...

    Event Console:
    * 1040 FIX: Avoid sporadic errors when checking event state in Event Console...

    Livestatus:
    * 0988 FIX: livedump: Fix exception in case no contact groups are defined for a service
    * 0951 FIX: table servicegroups: fixed service visibility when using group_authorization AUTH_STRICT...

    HW/SW-Inventory:
    * 0625 hw/sw inventory now reads the kernel version and architecture for linux and windows
    * 0627 lnx_video, win_video: added inventory function and agent for linux video cards, modified windows inventory function
    * 0629 improvements to windows sw/hw inventory (encoding, more details for sw inventory)
    * 0630 win_disks: hardware inventory for physical disks in windows
    * 1046 Added AIX support for HW/SW-Inventory...
    * 0167 FIX: mk_inventory.linux: Changed field separator from pipe to tab...
    * 1005 FIX: Fix exception when using pretty-print output format
    * 0946 FIX: hw/sw inventory: fixed display bug for byte fields with the value 0...
    * 0641 FIX: windows inventory: moved encoding from checks to windows agent plugin


1.2.5i4:
    Core & Setup:
    * 0940 SEC: Fixed various core SIGSEGV when using malformed livestatus queries...

    Checks & Agents:
    * 0812 nginx_status: New check for monitoring status information of the Nginx web server...
    * 0986 citrix_licenses: new check for monitoring Citrix licenses
    * 0814 Agent versions can now be checked with "at least version X" parameters...
    * 0815 mysql_slave: New check for monitoring MySQL slave sync state
    * 0617 adva_fsp_if: new check to monitor interfaces of the ADVA FSP 3000 scalable optical transport solution
    * 0618 adva_fsp_current: new check for the power supply units of the ADVA FSP 3000 scalable optical transport solution
    * 0619 adva_fsp_temp: new check to monitor temperature and temperature trends on ADVA scalable optical transport solutions
    * 0993 raritan_pdu_inlet: now delivers performance data
    * 0624 fc_port: new check for fibre channel devices supporting the FCMGMT MIB
    * 1003 ibm_svc_enclosure: support new firmware, also check fan modules
    * 0616 FIX: brocade.fan, brocade.power, brocade.temp: will now only discover services which are not marked as absent
    * 0992 FIX: zfs_arc_cache: returns OK even if values of arc meta are missing...
    * 0936 FIX: agent_ibmsvc: improved error messages on using wrong credentials
    * 0621 FIX: zfsget: better filesystem selection and calculation of sizes...
    * 0819 FIX: Fixed keepalive termination in case of exceptions during checking...
    * 0622 FIX: cisco_temp_sensor: fix to also work with newer IOS versions
    * 0623 FIX: fsc_fans: upper levels for fan RPMs are now optional also for the check
    * 0823 FIX: mk_sap: Fixed some wrong calculated values (decimal numbers)...

    Multisite:
    * 0982 SEC: Fix two XSS weaknesses according to CVSS 8.5 AV:N/AC:M/Au:S/C:C/I:C/A:C...
    * 0983 SEC: Fix security issue in code of row selections (checkboxes) (CVSS 4.9 AV:N/AC:M/Au:S/C:N/I:P/A:P)...
    * 0934 FIX: Logwatch messages with class unknown ( 'u' ) now displayed as WARN...
    * 0166 FIX: mobile gui: Fixed colors of command list...
    * 0820 FIX: Fixed wrong NagVis links in "custom links" snapin
    * 0938 FIX: logwatch: fixed incorrect display of warning messages
    * 0939 FIX: Fixed multisite exception caused by missing explanation text for a AUTODELETE event action
    * 0822 FIX: Sorting columns in view dashlets is now working again
    * 0941 FIX: esx_vsphere_hostsystem.cpu_usage: pnpgraph now displays AVERAGE instead of MAX values in all timeframes...
    * 0942 FIX: check_mk-winperf.cpuusage.php: now displays AVERAGE values instead of MAX...

    WATO:
    * 0984 Fix code injection for logged in users via automation url...
            NOTE: Please refer to the migration notes!
    * 0987 New button for updating DNS cache...
    * 0824 SEC: Valuespecs: Fixed several possible HTML injections in valuespecs...
    * 0813 FIX: LDAP: Improved slightly missleading logging of LDAP sync actions...
    * 0935 FIX: CPU utilization: increased maximum value to 10000...
    * 0821 FIX: Reducing size of auth.php (needed for authorisation in NagVis) in large environments...

    Notifications:
    * 1002 FIX: Fix crash when debugging notifications with non-Ascii characters...

    Reporting & Availability:
    * 0985 Availability: display phases of freqent state changes as "chaos"...

    Event Console:
    * 0816 States of events can now be set by patterns...

    HW/SW-Inventory:
    * 0620 new version of Check_MKs hardware and software inventory including a much extended windows agent and inventory functions
    * 0818 FIX: Fixed exception in HW/SW inventory search dialog...


1.2.5i3:
    Core & Setup:
    * 0884 New options --oid and --extraoid for cmk --snmpwalk...
    * 0785 FIX: Availability: fixed memory leak in table statehist...
    * 0903 FIX: availability: fixed bug causing the availability feature not considering timeperiod transitions
    * 0888 FIX: Fix SNMP inventory check in simulation mode

    Checks & Agents:
    * 0149 cisco_secure: New check for Port Security on Cisco swichtes
    * 0751 New localcheck for Linux that makes sure that filesystems in /etc/fstab are mounted...
    * 0783 enterasys_lsnat: new check monitoring the current LSNAT bindings
    * 0601 printer_alerts: check can now display a textual representation of the alert code...
            NOTE: Please refer to the migration notes!
    * 0799 ibm_svc_systemstats.cpu_util: New check for CPU Utilization of an IBM SVC / V7000 device in total
    * 0800 ibm_svc_nodestats.cache, ibm_svc_systemstats.cache: New checks for Cache Usage of IBM SVC / V7000 devices
    * 0150 printer_suply: New option to upturn toner levels...
    * 0801 ibm_svc_eventlog: New Check for Messages in Event log of IBM SVC / V7000 devices
    * 0151 enterasys_cpu_util: Changed check to not longer summarize all modules...
            NOTE: Please refer to the migration notes!
    * 0802 ibm_svc_nodestats.iops, ibm_svc_systemstats.iops: new checks for IO operations/sec on IBM SVC / V7000 devices
    * 0602 cmciii.humidity: new check for Rittals CMC III humidity sensors
    * 0829 oracle_tablespaces: improved formatting of levels text in check output...
    * 0757 Linux multipath check can now use the alias instead of the UUID as item...
    * 0879 windows_tasks: output last and next run time
    * 0881 rmon_stats: now needs to be activated via a rule in order to be inventorized...
            NOTE: Please refer to the migration notes!
    * 0804 ibm_svc_portfc: New check for status of FC Ports in IBM SVC / Storwize V3700 / V7000 devices
    * 0805 ibm_svc_enclosure: New Check for Enclosures, Canisters and PSUs in IBM SVC / Storwize V3700 / V7000 devices
    * 0806 ibm_svc_enclosurestats.temp: New Check for temperature in enclosures of IBM SVC / Storwize V3700 / V7000 devices
    * 0807 ibm_svc_enclosurestats.power: New check for power consumption of enclosures of IBM SVC / Storwize V3700 / V7000 devices
    * 0808 brocade_mlx*: Checks now also work correctly with Brocade ADX / FGS / ICX devices
    * 0892 wagner_titanus_topsense: new info check and overall status check for Wagner Titanus Top Sens devices
    * 0893 wagner_titanus_topsense.alarm: New check for Alarms Triggered on Wagner Titanus Top Sens devices
    * 0894 wagner_titanus_topsense.smoke: New check for Smoke Detectors in Wagner Titanus Top Sens devices
    * 0895 wagner_titanus_topsense.chamber_deviation: New Check for Chamber Deviation from Calibration Point in Wagner Titanus Top Sens devices
    * 0152 fsc_fans: Added support for Wato configuration and upper limits
    * 0896 wagner_titanus_topsense.airflow_deviation: New Check for Airflow Deviation in Wagner Titanus Top Sens devices
    * 0897 wagner_titanus_topsense.temp: New Check for Temperature measured by Wagner Titanus Top Sens devices
    * 0898 ibm_svc_nodestats.disk_latency, ibm_svc_systemstats.disk_latency: New Checks for Disk Latency in IBM SVC / Storwize V3700 / V7000 devices
    * 0156 akcp_daisy_temp: New Check for akcp daisyTemp sensor chains...
    * 0899 enterasys_temp: New Check for temperature sensor in Enterasys Switches
    * 0901 ibm_svc_portfc: more devices recognized...
    * 0952 ibm_svc_array: New check for Status of RAID Arrays in IBM SVC / Storwize devices.
    * 0911 esx_vsphere_hostsystem.multipath: now able to configure paths minimum count...
    * 0159 brocade: Added support for brocade fdx switches
    * 0160 brocade_vdx_status: New check to monitor the operational state of vdx switches.
    * 0916 if: now able to configure minimum bandwidth limits
    * 0917 df checks: now able to show time left until disk full as perfometer and pnpgraph...
    * 0954 juniper_bgp_state: New Check for BGP status at Juniper Routers
    * 0955 zfs_arc_cache, zfs_arc_cache.l2: New Checks for Hit Ratios and Sizes of ZFS arc Cache
    * 0162 if_brocade: New if64 Check version for Brocade VDX Switches...
            NOTE: Please refer to the migration notes!
    * 0956 fast_lta_headunit.status, fast_lta_headunit.replication: New checks for FAST LTA Storage Systems
    * 0957 fast_lta_silent_cubes.capacity: New check for Total Capacity over all Silent Cubes on FAST LTA Storage Systems
    * 0975 esx_vsphere_vm.guest_tools: renamed check (formerly esx_vsphere_vm.guestTools)...
            NOTE: Please refer to the migration notes!
    * 0920 blade_bays: now also detects if blade server is switched off
    * 0977 check_traceroute: new active check for checking presence and absence of routes...
    * 0959 libelle_business_shadow.info, libelle_business_shadow.process, libelle_business_shadow.status: New Checks for Libelle Business Shadow
    * 0960 libelle_business_shadow.archive_dir: New check for the Archive Dir of Libelle Business Shadow...
    * 0978 Fix security issue with mk-job on Linux...
            NOTE: Please refer to the migration notes!
    * 0925 ps: improved/fixed calculation of CPU utilization (linux)...
    * 0926 windows agent: local / plugin scripts now get the REMOTE_HOST as environment variable
    * 0163 kaspersky_av_quarantine,kaspersky_av_tasks,kaspersky_av_updates: New checks for kaspersky anti virus on linux
    * 0164 symantec_av_progstate,symantec_av_quarantine, symantec_av_updates: New checks for Symantec Anti Virus on Linux
    * 0615 apc_symmetra: check now also monitors the battery replacement status
    * 0927 windows agent: now able to evaluate logfiles written in unicode (2 bytes per character)...
    * 0165 ups checks now supports also GE devices (Thanks to Andy Taylor)...
    * 0928 runas: new plugin script to include and execute mrpe, local and plugin scripts as different user...
    * 0929 windows agent: now able to include and execute additional local and plugin scripts as different user...
    * 0812 nginx_status: New check for monitoring status information of the Nginx web server...
    * 0961 fast_lta_volumes: new check of capacity of volumes in FAST LTA Storage Systems...
    * 0777 FIX: special agent emcvnx: did not work with security file authentication...
    * 0786 FIX: zfsget: fixed compatibility with older Solaris agents...
    * 0809 FIX: brocade_fcport: Fixed recently introduced problem with port speed detection
    * 0787 FIX: df: fixed problems on some filesystem checks when legacy check parameters where used...
    * 0803 FIX: agent_ibmsvc: raw data for System Info Check and License Check now in correct format...
    * 0788 FIX: oracle_tablespaces: now able to bear None values as warn/crit levels...
    * 0789 FIX: oracle_tablespaces: fixed bug when using dynamic filesystem levels...
    * 0603 FIX: cmciii checks: more general scan function plus perf-o-meters for humidity and temperature checks
    * 0604 FIX: windows_updates: now handles situations with forced reboot and no limits correctly
    * 0605 FIX: enterasys_cpu_util enterasys_lsnat: syntax fixes
    * 0889 FIX: logwatch: fix case where rule wouldn't be applied...
    * 0882 FIX: check_bi_local.py: fix crash in case of non-ascii characters...
    * 0606 FIX: apache_status: now also sends an accept header to make it work with mod_security enables servers
    * 0832 FIX: solaris_mem: fixed invalid calculation of total swap...
    * 0810 FIX: fritz.link: Not inventorizing "unconfigured" interfaces anymore
    * 0154 FIX: zfsget: Fixed inventory of filesystems
    * 0155 FIX: mssql_counters: harded check agains odd agent output
    * 0907 FIX: windows agent: register_service: fixed ImagePath registry entry...
    * 0608 FIX: oracle_asm_diskgroup: check now also handles older oracle version 11.1.0
    * 0157 FIX: apc_symmetra_test: Fixed case of unkown last test date
    * 0910 FIX: brocade.power: fixed an error where the check reports an UNKNOWN on power supply failure...
    * 0158 FIX: dell_om_disks: Handle hotspares more correctly
    * 0161 FIX: cisco_fru_power: Exluded not existing devices from the inventory
    * 0969 FIX: blade_health: correctly output error message in non-OK state
    * 0611 FIX: nfsexports.solaris: fix in determination of path prefix
    * 0953 FIX: brocade_mlx_temp: special treatment for devices sometimes not delivering temperature by SNMP
    * 0958 FIX: df.include: failed for checks with grouping patterns...
    * 0924 FIX: windows agent: now able to execute python scripts again
    * 0614 FIX: cmciii.temp, cmciii.humidity: fixed bugs to get performance data back
    * 0932 FIX: prediction: fixed bug where predicted levels were not recalculated

    Multisite:
    * 0779 Hostgroups (Summary): Empty hostgroups are no longer shown (can be re-enabled by filter)
    * 0887 Add new column painter "Host Notifications Enabled"...
    * 0963 New snapin with virtual host trees...
    * 0914 Improved transaction handling to speedup the Web-GUI...
    * 0905 FIX: Multisite context buttons: links in context buttons are no longer called twice...
    * 0906 FIX: Improved transaction handling in Web GUI...
    * 0909 FIX: Table checkboxes: Fixed bug where selected checkboxes got ignored...
    * 0811 FIX: Fixed handling of exceptions occuring before login in debug mode
    * 0912 FIX: Multisite Views: Fixed bug where custom views could not get deleted
    * 0921 FIX: dashboards: fixed bug not updating header timestamp...
    * 0923 FIX: json export: fixed bug not stripping html tags from output
    * 0931 FIX: pnp-template ps.perf: fixed display bug of cpu averaging

    WATO:
    * 0784 Improved security of WATO bulk inventory by using transaction ids
    * 0880 Added support for 389 Directory Server to LDAP connector
    * 0607 online help text for host creation in WATO now also explains hostname caching
    * 0908 Check event state: New option "Less Verbose Output"...
    * 0965 Cumulative permissions and contact groups for WATO folders...
    * 0973 Renaming of hosts via WATO...
    * 0976 Show preview of active and custom checks in WATO services table...
    * 0930 WATO snapshots: disabled upload of legacy snaphots and snapshots with invalid checksums...
    * 0781 FIX: host diag page: fixed problem with update of diagnose subwindows...
    * 0904 FIX: Fixed exception in host parameter overview...
    * 0971 FIX: Fix missing authentication of PHP addons in D-WATO when activation mode is reload...
    * 0972 FIX: Do not loose site specific global settings anymore when chaning a site's configuration...
    * 0933 FIX: WATO snapshots: excluded some superfluous files from nagvis backup domaim...

    Notifications:
    * 0754 Allow users to disable their notifications completely...
    * 0755 Added variables LASTHOSTUP_REL and LASTSERVICEOK_REL to notification context...
    * 0883 Added Date / Time to HTML notification email
    * 0900 notify_multitech.py: new treasures script for notifying via MultiTech SMS Gateway...
    * 0968 Notification scripts are now configurable via WATO...
    * 0974 New notification plugin for ASCII emails...
    * 0752 FIX: FIX: compute correct state transitions for notifications...
    * 0753 FIX: FIX: correctly show original state in HTML notification mails...
    * 0609 FIX: mail notification script now uses 6 digit hex codes for colors to be better compatible with web based mail browsers
    * 0964 FIX: Fix hanging shutdown of CMC on RedHat 5.X...
    * 0918 FIX: notification: fixed exception when sending notifications as sms / ascii mail...

    Reporting & Availability:
    * 0756 Allow availability of multisite BI aggregates at once...
    * 0966 CSV export for availability works now also for BI aggregates
    * 0967 BI Availability timewarp: new buttons for moving back and forth
    * 0962 FIX: Fix CSV-Export in availability table
    * 0890 FIX: Fix availability computation for hosts...
    * 0891 FIX: Fix HTML encoding of tootip in inline timeline of availability

    Event Console:
    * 0885 New option for writing all messages into a syslog-like logfile...
    * 0902 FIX: event console view: fixed exception on rendering host tags for unknown hosts...

    Livestatus:
    * 0747 FIX: livestatus table hostsbygroup: fixed bug with group_authorization strict...
    * 0831 FIX: table statehist: no longer crashes on TIMEPERIOD TRANSITION entries with an invalid syntax...

    Livestatus-Proxy:
    * 0970 FIX: liveproxyd: handle situations with more then 1024 open files...
    * 0613 FIX: liveproxyd: fewer log messages in case a site is unreachable

    HW/SW-Inventory:
    * 0913 lnx_distro: Now able to detect SuSE distributions...
    * 0610 mk_inventory: windows inventory check now included, install date added to data
    * 0886 FIX: Fix exception on non-UTF-8 encoded characters in software list
    * 0922 FIX: dmidecode: fixed exceptions on missing/unknown data


1.2.5i2:
    Checks & Agents:
    * 0147 enterasys_fans: New Check to monitor fans of enterasys swichtes
    * 0773 ibm_svc_system: new check for System Info of IBM SVC / V7000 devices
    * 0774 ibm_svc_nodestats.diskio: new check for disk troughput per node on IBM SVC / V7000 devices
    * 0775 ibm_svc_systemstats.diskio: new check for disk throughput in IBM SVC / V7000 devices in total
    * 0764 lnx_quota: Added new check to monitor Linux File System Quota...
    * 0776 ibm_svc_nodestats.cpu_util: new check for CPU Utilization per Node on IBM SVC / V7000 devices
    * 0600 nfsexports.solaris: new agent plugin for monitoring nfs exports on solaris systems...
    * 0743 mem, fortigate_memory, solaris_mem: display total SWAP info in check output
    * 0745 drbd: Roles and diskstates are now configurable via WATO...
    * 0740 FIX: winperf_if: now able to handle bandwidth > 4GBit...

    Multisite:
    * 0765 NagVis-Maps-Snapin: Now visualizes downtime / acknowledgment states of maps...
    * 0766 FIX: Changed transid implemtation to work as CSRF protection (Fixes CVE-2014-2330)...

    WATO:
    * 0767 FIX: Signing and verification of WATO snapshot (addresses CVE-2014-2330)...

    BI:
    * 0741 FIX: BI editor: fixed display bug in "Create nodes based on a service search"...

    Livestatus:
    * 0742 FIX: table statehist: now able to cancel a running query if limit is reached...


1.2.5i1:
    Core & Setup:
    * 0386 Added all active checks to check_mk -L output...
    * 0452 Speedup generation of configuration...
    * 0124 Support multiline plugin output for Check_MK Checks...
    * 0675 Activate inline SNMP per default (if available)...
    * 0695 Remove obsolete option -u, --cleanup-autochecks...
            NOTE: Please refer to the migration notes!
    * 0087 FIX: Fixed possible locking issue when using datasource program with long output...
    * 0313 FIX: Avoid duplicate reading of configuration file on --create-rrd...
    * 0379 FIX: check_mk -c: Now also rewrites the location of conf.d directory
    * 0354 FIX: Catch exception when check plugins do not return a state...
    * 0398 FIX: Tolerate debug output in check plugins when using CMC...
    * 0314 FIX: Fix CMC not executing any Check_MK checks after config reload...
    * 0401 FIX: Fix rule precedence in WATO-configured manual checks...
    * 0402 FIX: Fix exception in case of missing agent sections of cluster-aware checks...
    * 0426 FIX: Fixed processing of cached agent plugins / local scripts...
    * 0451 FIX: Ignore missing check types when creating configuration for Nagios
    * 0259 FIX: Fixed htpasswd permission problem in check_mk standalone installation...
    * 0453 FIX: Fix ugly Python exception in host diagnosis page in case of SNMP error...
    * 0696 FIX: Remove garbled output of cmk -v in state of CMC
    * 0682 FIX: Allow overriding of active and custom checks by more specific rule...
    * 0267 FIX: Fixed auth.serials permission problem in check_mk standalone installation...
    * 0282 FIX: TIMEPERIOD TRANSITION messages no longer cut at 64 bytes...
    * 0730 FIX: cmc: fixed bug displaying logentries after a logfile rotation...
    * 0140 FIX: Fixed unwanted handling of hostname as regex...
    * 0739 FIX: Availablity: Prevent crash if the notification period is missing...

    Checks & Agents:
    * 0306 esx_vsphere_counters: added missing ramdisk levels sfcbtickets
    * 0073 moxa_iologik_register: new check to monitor moxa e2000 series registers
    * 0105 apc_humidity: New Check for humidity levels on APC Devices
    * 0106 3ware_units: The verifying state is now handled as ok...
    * 0086 timemachine: new check checking the age of latest backup by timemachine on MAC OS
    * 0074 raritan_pdu_plugs: new check for Raritan PX-2000 family PDUs...
    * 0107 stulz_alerts, stulz_powerstate, stulz_temp, stulz_humidity: New Checks for Stulz clima devices
    * 0075 raritan_pdu_inlet: new check to monitor inlet sensors of the Raritan PX-2000 PDUs
    * 0315 hitachi_hnas_quorumdevice, hitachi_hnas_pnode, hitachi_hnas_vnode: New checks for Hitachi HNAS devices
    * 0316 hitachi_hnas_cpu: New check for CPU utilization of Hitachi HNAS devices
    * 0373 wut_webtherm: Supporting several other devices now
    * 0377 check_http: Certificate Age mode now supports SNI...
    * 0317 emc_isilon: New checks for EMC Isilon Storage System
    * 0395 cmctc.temp: also detect older CMC devices
    * 0396 cmciii_access cmciii_io cmciii_psm_current cmciii_psm_plugs: Support other firmeware versions as well...
    * 0111 kemp_loadmaster_ha, kemp_loadmaster_realserver, kemp_loadmaster_services: New Checks for Kemp Loadbalancer
    * 0318 hitachi_hnas_fan: New check for fans in Hitachi HNAS systems
    * 0319 hitachi_hnas_psu, hitachi_hnas_psu: New checks for Hitachi HNAS storage systems
    * 0320 hitachi_hnas_fpga: new check for Hitachi HNAS storage systems
    * 0321 brocade_mlx: enhancing checks (BR-MLX modules, more OK states)...
    * 0323 emcvnx_hwstatus, emcvnx_hba, emcvnx_disks: new checks for EMC VNX storage systems
    * 0254 agent_vsphere: Make handling of spaces in hostnames of ESX configurable...
    * 0077 cmciii.psm_current, cmciii_psm_plugs, cmciii_io, cmciii.access, cmciii.temp, cmciii.can_current, cmciii.sensor, cmciii.state: new sub checks included in one new check cmcmiii superseding and improving several previous checks of the Rittal CMCIII device...
            NOTE: Please refer to the migration notes!
    * 0078 job: check now monitors the time since last start of the job, limits can be configured in WATO
    * 0079 f5_bigip_conns: new check to monitor number of current connections
    * 0324 hitachi_hnas_cifs: new check for the number of users using a CIFS share
    * 0455 hitachi_hnas_span: new check for Spans (Storage Pools) in Hitachi HNAS storage systems
    * 0445 mem.win: Allow time-averaging of values before applying levels...
    * 0446 mem.used, solaris_mem: Introduce optional averaging of used memory...
    * 0566 services.summary: new check to monitor stopped services of mode autostart in windows
    * 0568 f5_big_ip_conns: check now supports predictive monitoring and both connections types are merged in one check
    * 0257 windows_agent: now reports extended process information (obsoletes psperf.bat plugin)...
    * 0457 hitachi_hnas_volume: New check for Usage and Status of Volumes in Hitachi HNAS storage systems
    * 0450 mem.used: Add information about shared memory (on Linux hosts)
    * 0458 hitachi_hnas_fc_if: New check for FibreChannel Interfaces in Hitachi HNAS storage systems
    * 0459 emcvnx_info: New info check providing Model, Revision and Serial Number of EMC VNX storage systems
    * 0461 emcvnx_raidgroups.list_luns: New check for EMC VNX storage system...
    * 0462 emcvnx_raidgroups.list_disks: New check for EMC VNX storage system...
    * 0463 emcvnx_raidgroups.capacity, emcvnx_raidgroups.capacity_contiguous: New Checks for EMC VNX Storage systems...
    * 0570 fileinfo.groups: file groups now allow exclude patterns as well
    * 0464 stulz_pump: new check for the status of pumps of Stulz clima units
    * 0125 unitrends_backup:Unitrends Backup...
    * 0126 mikrotik_signal: Check for mikrotik wifi bridges
    * 0127 hp_proliant_raid: Check for proliant RAID status.
    * 0571 cmciii_lcp_fans: now monitors the lower limit for the rpm
    * 0572 cmciii_lcp_waterflow: lower and upper limits to the flow are now monitored
    * 0573 cmciii_lcp_airin, cmciii_lcp_airout, cmciii_lcp_waterin, cmciii_lcp_waterout: checks now observe limits to the temperatures
    * 0128 unitrends_replication: Check for monitoring  Replicaion staus on Unitrend systems
    * 0265 mpre_include: run additional mrpe configs within user context...
    * 0266 windows_agent: now supports mrpe include files...
    * 0574 if64: check now supports clustering...
    * 0576 fileinfo.groups: new feature to include current date in file pattern
    * 0130 Support of new Firmware version of various Fujitsu Sotarge Systems
    * 0698 emc_isilon.nodehealth: new check for EMC Isilon Storage systems: NodeHealth
    * 0699 emc_isilon_iops: New check for Disk Operations per Second (IOPS) in EMC Isilon Storage
    * 0132 New checks fjdarye101_disks fjdarye101_rluns: Fujitsu Storage Systems with 2013 Firmware
    * 0697 check_dns: allow to specify multiple expected answers
    * 0700 arcserve_backup: new check for status of backups in an Arcserve Backup Server
    * 0580 emc_datadomain_fans, emc_datadomain_nvbat, emc_datadomain_power, emc_datadomain_temps: new hardware checks for EMC Datadomain
    * 0691 Solaris agent: include lofs in list of monitored filesystem types
    * 0694 wut_webtherm: Support new versions of WUT-Thermometer...
    * 0135 apc_inputs: New Check for APC Input Contacts
    * 0701 emc_isilon_diskstatus: new check for Status of Disks in EMC Isilon Storage Systems
    * 0581 emc_datadomain_disks emc_datadomain_fs:  new checks to monitor disks and filesystems of EMC Datadomain
    * 0718 logwatch.ec: Optionally monitor the list of forwarded logfiles...
    * 0556 esx_vsphere_counters.diskio: now also shows disk latency
    * 0583 stulz_pump: now monitors the pumps rpm in precent of maximum and gathers performance data
    * 0560 check_mk_agent.solaris: report statgrab_mem section if solaris_mem section is missing...
    * 0702 Rule for checking agents for wanted version...
    * 0586 rmon_stats: new snmp check to gather network traffic statistics on RMON enabled network interfaces
    * 0704 windows_os_bonding: new check for bonding interfaces on windows...
    * 0562 esx_vsphere_vm.guest_tools: new check to monitor guest tools status...
    * 0674 brocade_fcport: Now supporting interface speed of 16 Gbit (just discovered in the wild)
    * 0138 Removed caching function in Windows Update agent plugin...
            NOTE: Please refer to the migration notes!
    * 0564 esx_vsphere_vm.datastores: displays the datastores of the VM...
    * 0731 mk_postgres: improved support for versions postgres < 9.2...
    * 0588 dell_poweredge_amperage.current, dell_poweredge_amperage.power, dell_poweredge_cpu, dell_poweredge_status, dell_poweredge_temp: new checks for the Dell PowerEdge Blade Server
    * 0589 brocade_tm: new check monitoring traffic manager statistics for interfaces of brocade devices
    * 0591 dell_poweredge_mem: new check to monitor memory modules of Dell PowerEdge Servers
    * 0592 dell_poweredge_pci: new check for pci devices on dell PowerEdge Servers
    * 0141 ups_socomec_capacity: Battery Capacity Check for Socomec UPS Devices.
    * 0705 arcserve_backup: improved documentation (check manpage and comments in the agent plugin)
    * 0143 ups_socomec_in_voltage, ups_socomec_out_voltage: Socomec UPS Devices, Input and Output Voltages...
    * 0732 df: now able to monitor inodes...
    * 0716 Add Linux caching agent also to normal agent RPM...
    * 0594 dell_poweredge_netdev: new check to monitor the status of network devices on Dells Poweredge Servers
    * 0733 mem, solaris_mem: now able to configure amount of free memory...
    * 0706 EMC VNX: special agent can alternatively authenticate via security files...
    * 0734 esx_vsphere_vm.running_on: shows the esx host of the VM
    * 0144 enterasys_cpu_util enterasys_powersupply: New Checks for CPU Utilization and Power Supplies on enterasys switches
    * 0595 dell_chassis_power, dell_chassis_powersupplies: new checks for Dell Poweredge Chassis Ppower consumption...
    * 0596 dell_chassis_status, dell_chassis_temp, dell_chassis_kvm, dell_chassis_io, dell_chassis_fans: new checks to monitor the overall status of various sections of the Dell Poweredge Chassis via CMC
    * 0597 dell_chassis_slots: new check to monitor the status of the blade slots of the Dell Poweredge Blade Servers
    * 0145 apc_symmetra: Changed naming of Batterie Temperature to System Temerature...
            NOTE: Please refer to the migration notes!
    * 0146 innovaphone_priports_l1, innovaphone_priports_l2: New Checks for Innovaphone PRI Ports
    * 0707 ibm_svc_host: New check: Status of hosts an IBM SVC / V7000 presents volumes to
    * 0598 kentix_temp, kentix_humidity: new checks for Kentix MultiSensor-Rack
    * 0768 ibm_svc_license: New check for Licensing Status on IBM SVC / V7000 devices
    * 0778 New Special Agent for innovaphone gateways...
    * 0769 juniper_trpz_cpu_util, juniper_trpz_flash, juniper_trpz_info, juniper_trpz_power: new Checks for juniper trapeze switches
    * 0770 innovaphone_licenses: New check to monitor licenses on innovaphone devices"
    * 0771 juniper_trpz_aps: Show the number of connected access points on juniper wlan controllers
    * 0772 added special agent for IBM SVC / V7000 storage systems...
    * 0147 enterasys_fans: New Check to monitor fans of enterasys swichtes
    * 0759 check_notify_count: New active check to monitor the number of notifications sent to contacts...
    * 0760 The windows agent contains meta information about version, manufacturer etc....
    * 0103 FIX: services: Fixed bug with service inventory defined in main.mk...
    * 0299 FIX: borcade_mlx_fan: Prettified output, handling "other" state now
    * 0300 FIX: cisco_fru_power: Trying not to inventorize not plugged in FRUs...
    * 0305 FIX: apache_status: Fixed exception when agent reports HTML code as apache-status data...
    * 0104 FIX: mssql: Server instances with underline in name are now supported....
    * 0240 FIX: Virtualmachine names with space no longer have missing piggyback data...
    * 0310 FIX: apache_status: Improved handling of unexpeted data sent by agents...
    * 0088 FIX: esx_vsphere_datastores: fixed error with reported capacity of 0 bytes...
    * 0243 FIX: cisco_qos: no longer crashes when the qos policy name is not set...
    * 0326 FIX: hr_fs printer_supply: Improved translation of wrong encoded chars...
    * 0059 FIX: agent_vpshere: new option for supporting ESX 4.1...
    * 0334 FIX: cisco_fantray: Fixed error on Cisco devices which do not support this check...
    * 0355 FIX: heartbeat_crm: Now handling "Failed actions:" output in agent...
    * 0357 FIX: megaraid_bbu: Fixed expected state checking...
    * 0358 FIX: df: now ignores filesystems with a reported size of '-'...
    * 0360 FIX: multipath: Inventory handles non loaded kernel module now...
    * 0339 FIX: blade_bays blade_blades blade_blowers blade_health blade_mediatray blade_powerfan blade_powermod: fix scan function...
    * 0340 FIX: blade_health: fix check, it was totally broken...
    * 0363 FIX: mysql_capacity: Did use wrong calculated warn / crit thresholds...
    * 0364 FIX: brocade_mlx*: Several cleanups, fixed bug in brocade_mlx_fan where only the first worst state was shown in output
    * 0365 FIX: RPMs: Cleaning up xinetd checkmk.rpmnew file after updating package...
    * 0366 FIX: heartbeat_crm: Agent code is now compatible to pacemaker 1.1.9...
    * 0367 FIX: Now using /dev/null instead of closing stdin in linux agent...
    * 0342 FIX: postgres_stat_database: make agent compatible with PostgreSQL 8.4.x...
    * 0343 FIX: postgres_sessions: make agent plugin compatible with PostgreSQL 9.2...
    * 0369 FIX: cups_queues: Fixed bug checking the last queue reported by agent...
    * 0370 FIX: brocade_mlx_module*: Improved output of checks
    * 0372 FIX: megaraid_ldisks: Ignoring adapters without configured logical disks...
    * 0345 FIX: Linux agent: fix detaching of background plugins...
    * 0378 FIX: agent_vsphere.pysphere: Trying to deal with permissions only on some guests/hosts
    * 0245 FIX: Inline SNMP no longer throws an exception when using SNMPv3 credentials...
    * 0380 FIX: jolokia_metrics.mem: PNP-Template now handles non existant max values...
    * 0381 FIX: win_printers: Fixed creation of duplicate services...
    * 0347 FIX: smart.stats: Remove duplicate disks...
    * 0349 FIX: winperf.cpuusage: update man page: this check is deprecated
    * 0383 FIX: solaris_mem: Is now compatible to more systems...
    * 0109 FIX: cisco_fantray: Prevent inventory for not available fans
    * 0110 FIX: cisco_fru_power:  Prevent inventory for not available FRUs
    * 0350 FIX: nfsmounts: correctly handle mount points with spaces...
    * 0387 FIX: df*: Negative filesystem space levels get a more clear text in check output...
    * 0351 FIX: local: Catch invalid state codes and map to 3 (UNKNOWN)...
    * 0397 FIX: mrpe: tolerate performance variable names with spaces...
    * 0399 FIX: check_ftp: cleanup configuration via WATO, remove Hostname field...
    * 0435 FIX: esx_vsphere_sensors: Fix garbled output in case of placeholder VMs...
    * 0251 FIX: agent_vsphere / check_mk agent: fixed outdated systemtime of check_mk agent...
    * 0439 FIX: postfix_mailq: Linux agent better detects Postfix installation...
    * 0440 FIX: heartbeat_crm: Inventory more gracefully handles case where agent output is invalid...
    * 0113 FIX: blade_blades: Now only make inventory for blades that are powered on...
    * 0441 FIX: megaraid_bbu: Fix several false alarms and cases where inventory failed
    * 0442 FIX: dell_om_disks: Treat global hot spare disks as OK, instead of WARN...
    * 0443 FIX: brocade_fcport: cope with firmware that does not provide speed information...
    * 0322 FIX: timemachine: Check now also works if there are spaces in the name of the backup volume or the hostname
    * 0253 FIX: windows agent: fixed crash on processing eventlog records...
    * 0403 FIX: mem.used: Prefer statgrab on FreeBSD for supporting more than 4GB...
    * 0404 FIX: cups_queues: fix exception in case of alternative time format...
    * 0444 FIX: timemachine: do not inventorize check when timemachine is not used
    * 0116 FIX: cisco_vpn_tunnel: Fixed typo that lead to an exception
    * 0118 FIX: stulz_humidity: Fixed coloring in pnp template...
    * 0119 FIX: stulz_humidity: Fixed lower thresholds...
    * 0565 FIX: windows_updates: fix for some cases when forced_reboot is not set
    * 0255 FIX: windows_agent: now able to handle the removal of local/plugin scripts during runtime...
    * 0447 FIX: fortigate_memory: Fix inventory, do not add check if no info available...
    * 0567 FIX: apc_symmetra: transformation from old tuple to new dict format fixed and improved
    * 0432 FIX: stulz_humidity: Fixed syntax error...
    * 0120 FIX: stulz_humidity, apc_humidity: Fixed bug while processing check params...
    * 0460 FIX: endless waiting for printer queues fixed...
    * 0260 FIX: Fixed incorrect formatting of checks with long output...
    * 0261 FIX: df_netapp32 / df_netapp: Fixed bug with negative size in check output...
    * 0262 FIX: ps: Now able to skip disabled "Process Inventory" rules...
    * 0264 FIX: printer_supply_ricoh: now reports correct filling levels...
    * 0575 FIX: cmciii_lcp_airin, cmciii_lcp_airout, cmciii_lcp_waterin, cmciii_lcp_waterout: improved handling of warning state...
    * 0272 FIX: if checks: port type 56 (fibrechannel) is no longer inventorized per default...
    * 0577 FIX: fileinfo.groups: new date pattern is now available for inventory check as well
    * 0688 FIX: winperf_msx_queues: Support output of Exchange 2013...
    * 0578 FIX: zypper: check is always registered as soon as mk_zypper plugin detects zypper tool...
    * 0689 FIX: postgres_sessions: fix empty agent section in case of 0 sessions...
    * 0579 FIX: veeam_client: fix for case when no StopTime section in agent output
    * 0692 FIX: fileinfo: Avoid duplicate entries in Solaris agent...
    * 0693 FIX: hpux_lvm: avoid problem when alternative vgdisplay is installed...
    * 0708 FIX: ntp.time, ntp: avoid DNS lookups in NTP queries and avoid timeouts...
    * 0277 FIX: solaris agent: ntp now able to work with ntpd and xntpd...
    * 0279 FIX: check_mk_agent.solaris: removed proc section from statgrab...
    * 0281 FIX: statgrab_net.ctr: only inventorize interfaces with actual traffic...
    * 0582 FIX: cisco_sys_mem: check now has a man page and a new WATO integration
    * 0667 FIX: oracle_asm_diskgroup: Now really uses the generic filesystem levels...
    * 0555 FIX: snmp_uptime: no longer fails if uptime is < 1 seconds
    * 0136 FIX: cisco_fru_power: Prevent inventory of not exsisting devices
    * 0557 FIX: check_mk_agent.solaris: removed section statgrab mem...
    * 0673 FIX: zfsget: Fixed broken check - was not compatible to current agent output of "df"
    * 0719 FIX: postfix_mailq: fix Linux agent in case of ssmtp being installed
    * 0584 FIX: agent_vsphere: special agent now handles non-standard https port correctly...
    * 0585 FIX: check_mk_agent.linux: more efficient handling of cups printer queues...
    * 0703 FIX: brocade_mlx: omit inventory of cpu and memory on more states...
    * 0137 FIX: Fixed printer_pages...
    * 0587 FIX: if64: problems resolved when running as a clustered service...
    * 0563 FIX: windows agent: now able to process perl scripts...
    * 0729 FIX: esx_vsphere_hostsystem: fixed incorrect status label (not state)...
    * 0142 FIX: winperf_if: treat unknown packets no longer as error packets
    * 0593 FIX: zypper: agent plugin and check now lead to UNKNOWN result in case of repo problems
    * 0758 FIX: check_sql: Fixed monitoring of stored procedures with oracle
    * 0599 FIX: esx_vsphere_datastores: provisioning levels in WATO are no longer limited to 101%
    * 0737 FIX: megaraid_ldisks: now able to handle "No Virtual Drive Configured" states...
    * 0763 FIX: hpux_if: Fixed exception during parsing of provided data on some systems...

    Multisite:
    * 0371 Added log class filter to hostsvcevents view
    * 0352 Avoid Livestatus connections on pages that do not need them...
    * 0390 Added an icon selector to the view editor...
    * 0391 Added sorter / filter for host/service service levels...
    * 0247 New mkp package for web applications: iNag / nagstatus / nagios status.dat...
    * 0429 Implemented role permissions for dashboards...
    * 0430 It is now possible to define custom time ranges in PNP graph search...
    * 0449 Show all custom variables of hosts and services in the detail views...
    * 0665 Added mail notificaton method to custom user notification dialog...
    * 0123 New time range filter for Downtimes and Comments...
    * 0683 New column painter for the last time a service was OK...
    * 0561 quicksearch: now able to search with multiple filters...
    * 0748 Also custom views now have permissions...
    * 0302 FIX: Fixed highlight of choosen elements in foldertee/views snapin in Chrome/IE
    * 0239 FIX: Fixed incorrect html formatting when displaying host or service comments...
    * 0307 FIX: Increased performance of multisite GUI with a large userbase...
    * 0312 FIX: Hiding views related to not existing datasources, like the EC now...
    * 0325 FIX: Removed CSV export icon from availability views...
    * 0327 FIX: Most forms did now work with "Profile Requests" enabled...
    * 0333 FIX: Fixed too long page title during performing several actions...
    * 0356 FIX: Fixed exception caused by utf8 chars in tooltip text...
    * 0368 FIX: Generating selection id is hopefully now compatible to more systems...
    * 0374 FIX: Fixed syntax error in exception handler of LDAP search code...
    * 0375 FIX: LDAP: Now handling user-ids with umlauts...
    * 0246 FIX: brocade_fcport: fixed error in pnp-template...
    * 0393 FIX: LDAP: Enabled paged LDAP search by default now with a page size of 1000...
    * 0394 FIX: LDAP: Auth expiration plugin now checks users for being disabled (in AD)...
    * 0436 FIX: Fix broken Site status switching via sidebar snapin...
    * 0420 FIX: LDAP: Roles/Groups are now synced even if case of DNs do not match...
    * 0421 FIX: UserDB: Fixed lost passwords when changing users in large user databases...
    * 0423 FIX: Users are not logged out anymore during changing their own passwords...
    * 0424 FIX: Improved error handling in case of incorrect auth config in distributed WATO environments
    * 0425 FIX: Fix login loop bug in distributed environments with different auth secrets
    * 0117 FIX: Availability button is now visible for users without the right to edit views
    * 0431 FIX: LDAP: Fixed group syncrhonisation when nested group sync is enabled
    * 0122 FIX: Multisite view editor not longer throwing a exception when loading views from other users
    * 0569 FIX: recurring updates of serial numbers of disabled ldap users fixed...
    * 0676 FIX: Move view "Stale services" to Problems folder
    * 0270 FIX: Multisite host tag filter: Now uses exact match...
    * 0273 FIX: Fixed exceptions when modifying / cloning views...
    * 0274 FIX: Fixed exception when view title or description was missing
    * 0278 FIX: Fixed bookmark icon images for non-english user languages...
    * 0670 FIX: LDAP: Fixed sync when non lower case attributes are configured...
    * 0671 FIX: LDAP: Disable logging of password changes received from LDAP
    * 0558 FIX: availability: fixed exception on specific filter settings...
    * 0712 FIX: Fix multiple groups with same tag when grouping hosts after a tag...
    * 0738 FIX: csv_export: now able to handle umlauts in download filenames...
    * 0762 FIX: Fixed availability filters not opening in IE7

    WATO:
    * 0308 Multisite can now set rotation view permissions for NagVis...
    * 0329 Removed Distributed WATO peer mode...
            NOTE: Please refer to the migration notes!
    * 0244 New features for WATO page Backup & Restore...
    * 0382 Active HTTP check now supports multiline regexp matching...
    * 0112 Explicit mapping of clustered services can now be done with WATO...
    * 0437 Convert WATO rule for debug_log into simple Checkbox...
    * 0428 Changed user profiles (e.g. pw changes) are now replicated in distributed setups...
    * 0114 User Custom Attributes can now be exported to the core...
    * 0448 New button in WATO service list for displaying check parameters...
    * 0454 Add output of traceroute to host diagnostic page
    * 0677 Make title of tags and tag groups localizable...
    * 0685 Distributed WATO now disabled WATO on slave sites per default...
    * 0687 New summary pages with all settings of a host or service...
    * 0275 WATO "Notify Users" feature: Improved confirmation info...
    * 0134 New option to use expect string in response heads for check_http in wato...
    * 0717 Sort permissions of views, dashboards, commands and snapins alphabetically
    * 0761 New bulk host import mode in WATO...
    * 0057 FIX: Fix exception in WATO host editor on custom tag without topic...
    * 0241 FIX: Improved sorting of WATO folders in dropdown menu...
    * 0019 FIX: Fixed wording in WATO rule for MSSQL check
    * 0242 FIX: Parameters for clustered services can now be configured on the cluster host...
    * 0309 FIX: Trying to prevent read/write conflicts with a large user base...
    * 0311 FIX: Fixed "Inventory failed" message when trying an inventory on clusters via WATO...
    * 0330 FIX: Improved performance of WATO slave push with a large user base...
    * 0331 FIX: LDAP diagnostic LOG can now have the $OMD_SITE$ macro configured via WATO...
    * 0332 FIX: Own host tag groups without topics resulted in two groups "Host tags" in the rule editor
    * 0361 FIX: The page linked by "new rule" can now be bookmarked again
    * 0341 FIX: Avoid rare exception in WATO when deleting a host...
    * 0376 FIX: LDAP: Default configuration of attributes is reflected within WATO now
    * 0346 FIX: Fix folder visibility in WATO for unpriviledged users...
    * 0385 FIX: Better error handling for invalid service regex in rule conditions...
    * 0389 FIX: Showing LDAP settings on site specific global settings page now...
    * 0400 FIX: WATO BI editor now supports percentages for count_ok...
    * 0392 FIX: LDAP: Improved error messages of LDAP configuration test...
    * 0415 FIX: LDAP: The LDAP Settings dialog is now disabled when the LDAP Connector is disabled
    * 0416 FIX: When doing user sync on user page rendering, contact group memberships are shown correctly now...
    * 0417 FIX: LDAP: Fixed "Sync-Plugin: Roles" test with OpenLDAP
    * 0248 FIX: Backup & Restore: Snapshot comments now support unicode character...
    * 0418 FIX: LDAP: Fixed broken role sync plugin with OpenLDAP...
    * 0419 FIX: LDAP: The default user profile roles are only assigned to users without roles...
    * 0249 FIX: Backup & Restore: fixed bug when uploading legacy snapshots...
    * 0250 FIX: Fixed error on creating very large WATO snapshots...
    * 0422 FIX: Fixed numbers shown in log entries of bulk inventory...
    * 0252 FIX: ESX vSphere configuration: Fixed non-working configuration parameters...
    * 0456 FIX: Column was too short...
    * 0256 FIX: wato snapshots: snapshot restore no longer fails with older python versions...
    * 0433 FIX: Creating WATO lock during automations (like e.g. master to slave syncs)...
    * 0434 FIX: Fixed wrong count of failed hosts in bulk inventory mode...
    * 0678 FIX: Move two last global settings of Event Console to proper places
    * 0268 FIX: wato inventory: fixed missing services...
    * 0686 FIX: Fix replication with WATO if EC is enabled on master and disabled on slave
    * 0129 FIX: Fixed permission bug in "Edit user profile" dialog....
    * 0269 FIX: brocade_fcport: fixed problem on displaying check_parameters in WATO...
    * 0271 FIX: Fixed sorting in duallist element (two lists with interchangable elements)...
    * 0131 FIX: Error rates for network interfaces can now be set smaller then 0.1 when using Wato....
    * 0690 FIX: Fix language jumping to German when saving user profiles
    * 0666 FIX: Minimum port for the mknotifyd is now 1024 (never use well known ports)...
    * 0559 FIX: WATO snapshots: improved validation of (uploaded) snapshots...
    * 0709 FIX: Fix NoneType has not attribute userdb_automatic_sync bug in D-WATO
    * 0728 FIX: mem.win: fixed bug in WATO configuration rule...
    * 0139 FIX: ldap sync: syncing if rules against ldap is not longer case sensitiv
    * 0736 FIX: WATO backup and restore: improved error handling...

    Notifications:
    * 0362 sms: now searching PATH for sendsms and smssend commands...
    * 0684 New notification variables NOTIFY_LASTSERVICEOK and NOTIFY_LASTHOSTUP...
    * 0711 New rules based notifications...
    * 0713 New bulk notifications...
    * 0108 FIX: Prevent service notification on host alerts...
    * 0058 FIX: Fix email notifications containing non-ASCII characters in some situtations...
    * 0133 FIX: Fixed mkeventd notification plugin...
    * 0720 FIX: Fix timeperiod computation with CMC and flexible notifications...

    BI:
    * 0721 Use hard states in BI aggregates...
    * 0714 BI aggregations now also honor scheduled downtimes...
    * 0715 BI aggregates now acknowledgement information...
    * 0669 FIX: Fixed regex matching in BI when using character groups [...]...

    Reporting & Availability:
    * 0018 New option for displaying a legend for the colors used in the timeline...
    * 0405 Add CSV export to availability views...
    * 0338 FIX: Introduce time limit on availability queries...
    * 0681 FIX: Display correct year for availability range for last month in january
    * 0750 FIX: Availability: fix exception when summary is on and some elements have never been OK

    Event Console:
    * 0301 Handling messages of special syslog format correctly...
    * 0388 Moved Event Console related settings to own settings page...
    * 0710 Create a history entry for events that failed their target count...
    * 0749 Allow to restrict visibility of events by their host contacts...
    * 0303 FIX: Old log entries were shown in event history first...
    * 0304 FIX: Escaping several unwanted chars from incoming log messages...
    * 0089 FIX: CSV export of event console was broken...
    * 0359 FIX: Fixed exception in event simulator when one match group did not match
    * 0384 FIX: Trying to prevent problem when restarting mkeventd...
    * 0427 FIX: Fixed exception when handling connections from event unix socket...
    * 0679 FIX: Allow non-Ascii characters in generated events
    * 0680 FIX: Do not allow spaces in host names in event simulator...
    * 0672 FIX: Service item of "Check event state in event console" checks can now be configured...
    * 0590 FIX: mkeventd: fixed encoding of unicode characters in the snmptrap receiver...

    Livestatus:
    * 0337 New header for limiting the execution time of a query...
    * 0276 nagios4 livestatus support...
    * 0335 FIX: Parse state of downtime notification log entries correctly...
    * 0336 FIX: Limit the number of lines read from a single logfile...
    * 0344 FIX: Fix semantics of columns num_services_hard_*...

    Livestatus-Proxy:
    * 0263 FIX: livestatus log table: fixed missing logentries of archived logfiles...


1.2.3i7:
    Core & Setup:
    * 0011 Introduce optional lower limit for predicted levels...
    * 0217 FIX: More verbose error output for SNMP errors on the command line...
    * 0288 FIX: Error messages of datasource programs (e.g. VSphere Agent) are now visible within WATO...
    * 0010 FIX: Fix computation of hour-of-the-day and day-of-month prediction...
    * 0292 FIX: Inline SNMP: Check_MK check helpers are closing UDP sockets now...

    Checks & Agents:
    * 0060 cisco_fantray: new check for monitoring fan trays of Cisco Nexus switches
    * 0061 cisco_cpu: check now recognizes new object cpmCPUTotal5minRev...
    * 0063 veeam_client: new check to monitor status of veeam clients with special agent plugin...
    * 0064 veeam_jobs: new check to monitor the backup jobs of the veeam backup tool...
    * 0047 fritz.conn fritz.config fritz.uptime fritz.wan_if fritz.link: New checks for monitoring Fritz!Box devices...
    * 0027 esx_vsphere_sensors: it is now possible override the state of sensors...
    * 0090 apc_ats_status: New Check for monitoring APC Automatic Transfer Switches
    * 0080 Added new checks for Brocade NetIron MLX switching / routing devices...
    * 0091 apc_ats_output: new check for output measurements on APC ATS devices
    * 0068 check_sql: support for mssql databases included
    * 0208 fileinfo.groups: Added minimum/maximum file size parameters...
    * 0093 check_http: Default service description prefix can be avoided...
    * 0004 df: dynamic filesystem levels now reorder levels automatically...
    * 0069 veeam_client: limits for time since last backup introduced
    * 0214 Logwatch: context lines can now be disabled using nocontext=1...
    * 0038 casa_cpu_mem casa_cpu_temp casa_cpu_util casa_fan casa_power: New checks for casa Cable Modem Termination Systems...
    * 0097 arc_raid_status: New check for Areca RAID controllers
    * 0070 cmciii_lcp_airin cmciii_lcp_airout cmciii_lcp_fans cmciii_lcp_waterflow cmciii_lcp_waterin cmciii_lcp_waterout: new checks for the Rittal CMC-III LCP device
    * 0098 apc_inrow_airflow, apc_inrow_fanspeed, apc_inrow_temp: New checks for APC inrow devices
    * 0099 apc_mod_pdu_modules: New check for APC Modular Power Distribution Unit
    * 0072 cmciii_pu_access cmciii_pu_canbus cmciii_pu_io cmciii_pu_temp: New checks for the Rittal CMC-III PU Unit
    * 0100 juniper_cpu: New check for CPU utilization on Juniper switches
    * 0236 windows_agent: each script can now be configured to run sync / async...
    * 0101 liebert_chiller_status: New check for Liebert Chiller devices
    * 0083 brocade_mlx: Temperature sensors of one module now in one common check...
    * 0008 df: Solaris agent now also supports samfs
    * 0084 brocade_mlx: single checks now instead of sub checks...
    * 0291 winperf_ts_sessions: New check to monitor Microsoft Terminal Server sessions...
    * 0102 modbus_value: New check and Agent to modbus devices...
    * 0013 Solaris Agent: implement cached async plugins and local checks...
    * 0238 vsphere monitoring: new option to skip placeholder vms in agent output...
    * 0016 Linux+Windows agent: allow spooling plugin outputs via files...
    * 0017 local: New state type P for state computation based on perfdata...
    * 0085 brocade_mlx: now handles more different module states...
    * 0024 FIX: cisco_wlc: removed check configuration parameter ap_model...
    * 0003 FIX: ps: Remove exceeding [ and ] in service description when using process inventory...
    * 0037 FIX: checkman browser (cmk -m) was not working properly in network subtree...
    * 0283 FIX: Interface Checks: ignore invalid error counts while interface is down...
    * 0081 FIX: Fixed corruption in SNMP walks created with cmk --snmpwalk...
    * 0286 FIX: esx_vsphrere_counters.ramdisk: Better handling for non existant ramdisks...
    * 0290 FIX: winperf_processor mem.win: Handling no/empty agent responses correctly now...
    * 0293 FIX: esx_vsphere_counters_ramdisk_sizes: Handles ram disk "ibmscratch" by default now
    * 0012 FIX: Solaris Agent: fixed broken fileinfo section...
    * 0297 FIX: mk-job is now also usable on CentOS 5+...
    * 0298 FIX: win_dhcp_pools: Fixed wrong percentage calculation
    * 0237 FIX: tsm_sessions: fixed invalid check output during backups...

    Multisite:
    * 0001 New filters for selecting several host/service-groups at once...
    * 0050 New concept of favorite hosts and services plus matching filters and views...
    * 0211 GUI Notify: Added notify method "popup" to really create popup windows...
    * 0215 Added option to make HTML escape in plugin outputs configurable...
    * 0071 livedump: new option to include contact_groups instead of contacts when dumping configuration
    * 0043 FIX: LDAP: Improved error reporting during synchronisation...
    * 0044 FIX: LDAP: Fixed error with empty groups during non nested group sync...
    * 0045 FIX: LDAP: Fixed error when synchronizing non nested groups to roles...
    * 0046 FIX: Fixed editing contactgroup assignments of hosts or folders with "-" in names...
    * 0049 FIX: Fixed useless I/O during page processing...
    * 0203 FIX: Changed sidebar reload interval to be more random...
    * 0204 FIX: Reduced I/O on logins with access time recording or failed login counts...
    * 0206 FIX: Fixed logwatch permission check when using liveproxy for normal users...
    * 0210 FIX: LDAP: Fixed problem syncing contactgroups of a user with umlauts in CN
    * 0035 FIX: Convert HTTP(S) links in plugin output into clickable icon...
    * 0006 FIX: Checkboxes for hosts/services were missing on modified views...
    * 0284 FIX: Context help toggled on/off randomly...
    * 0285 FIX: Fixed bookmarking of absolute URLs or PNP/NagVis URLs in sidebar snapin...
    * 0296 FIX: Fixed moving of snapins while in scrolled sidebar...

    WATO:
    * 0053 New rule for configuring the display_name of a service...
    * 0216 Supporting float values as SNMP timeout value now...
    * 0082 Improved online help for LDAP connections...
    * 0009 Automatically schedule inventory check after service config change...
    * 0294 Added "services" button to host diagnose page
    * 0048 FIX: Tests on host diagnose page are executed parallel now...
    * 0033 FIX: Fixed problem when saving settings in WATOs host diagnostic page...
    * 0205 FIX: NagVis related permissions of roles can be edited again...
    * 0207 FIX: Explicit communities were not saved in all cases...
    * 0094 FIX: Hide SNMPv3 credentials in WATO...
    * 0212 FIX: Fixed broken site edit page in case a TCP socket has been configured...
    * 0095 FIX: Fixed problem with portnumber in Wato Distributed Monitoring dialog
    * 0213 FIX: LDAP: Various small improvements for handling the LDAP user connector...
    * 0039 FIX: Fixed exception on displaying WATO helptexts in the global settings...
    * 0219 FIX: Fixed display problems in WATO folders with long contact group names
    * 0220 FIX: Added HTML escaping to several global settings attributes...
    * 0234 FIX: Improved handling of interface inventory states / types...
    * 0289 FIX: Renamed "Hosts & Folders" page to "Hosts"
    * 0295 FIX: Fixed problem with new created tag groups with "/" in title...

    Notifications:
    * 0005 Added notification script for sending SMS via mobilant.com...
    * 0032 FIX: Fixed problem when forwarding notification mails in windows...
    * 0218 FIX: Fixed rendering of HTML mails for Outlook (at least 2013)...

    BI:
    * 0287 FIX: Fixed assuming states of services with backslashes in descriptions...

    Reporting & Availability:
    * 0051 Option for showing timeline directly in availability table...
    * 0052 Visual colorization of availability according to levels...
    * 0054 New labelling options for availability table...
    * 0055 Allow grouping by host, host group or service group...
    * 0056 New concept of service periods in availability reporting...
    * 0002 You can now annotate events in the availability reporting...
    * 0014 FIX: Fix styling of tables: always use complete width...
    * 0015 FIX: Fixed summary computation in availability when grouping is used...

    Event Console:
    * 0026 FIX: snmptd_mkevent.py: fixed crash on startup
    * 0036 FIX: Fixed bug where multsite commands did not work properly...

    Livestatus:
    * 0067 livedump: new option to mark the mode at the beginning of the dump and documentation fixes...
    * 0023 FIX: Fixed incorrect starttime of table statehist entries...
    * 0034 FIX: Availability no longer showes incorrect entries when only one logfile exists...
    * 0233 FIX: Fixed missing entries in log file and availability view...


1.2.3i6:
    Core & Setup:
    * 0041 FIX: setup.py now handles non existing wwwuser gracefully...

    Checks & Agents:
    * 0040 Add agent plugin to test local hostname resolving...
    * 0020 FIX: Inventory problem with inventory_processes parameter...

    Multisite:
    * 0000 Improved performance of LDAP sync by refactoring the group sync code

    WATO:
    * 0042 FIX: Removed debug outputs from service inventory...


1.2.3i5:
    Core:
    * Automatically remove duplicate checks when monitoring with Agent+SNMP
       at the same time. TCP based ones have precedence.
    * inventory check of SNMP devices now does scan per default (configurable)
    * FIX: inventory check now honors settings for exit code
    * FIX: avoid exception nodes of cluster have different agent type
    * FIX: continue inventory, if one check does not support it
    * FIX: fix configuration of explicit SNMP community, allow unicode
    * FIX: avoid invalid cache of 2nd and up hosts in bulk inventory
    * FIX: fixed error handling in SNMP scan, inventory check fails now
           if SNMP agent is not responding
    * FIX: Ignore snmp_check_interval cache in interactive situations (e.g.  -nv)
    * FIX: check_mk config generation: on computing the checks parameters
           there is no longer a small chance that existing rules get modified

    Event Console:
    * check_mkevents now available as C binary: check_mkevents_c
    * FIX: use default values for unset variables in actions

    Multisite:
    * Speed-O-Meter: now measure only service checks. Host checks
      are omitted, since they do not really matter and make the
      results less useful when using CMC.
    * Added host aliases filter to some views (host/service search)
    * It is now possible to enforce checkboxes in views upon view loading
      (needs to be confgured per view via the view editor)
    * Wiki Sidebar Snapin: showing navigation and quicksearch. OMD only.
    * Sidebar can now be folded. Simply click somewhere at the left 10 pixels.
    * Foldable sections now have an animated triangle icon that shows the folding state
    * Added new snapin "Folders", which interacts with the views snapin when
      both are enabled. You can use it to open views in a specific folder context
    * LDAP: Added option to make group and role sync plugin handle nested
            groups (only in Active Directory at the moment). Enabling this
	    feature might increase the sync time a lot - use only when really needed.
    * FIX: Fixed encoding problem in webservice column output
    * FIX: Fix output format python for several numeric columns
    * FIX: Fixed searching hosts by aliases/adresses
    * FIX: Remove duplicate entries from Quicksearch
    * FIX: Avoid timed browser reload after execution of exections
    * FIX: Hosttag filter now works in service related views
    * FIX: Added code to prevent injection of bogus varnames
           (This might break code which uses some uncommon chars for varnames)
    * FIX: Fixed computation of perfometer values, which did not care about
           the snmp_check_interval. Simplyfied computation of perfometer values
    * FIX: LDAP: Custom user attributes can now be synced again

    BI:
    * FIX: Fix exception when showing BI tree in reporting time warp
    * FIX: Fixed blue triangle link: would show more aggregations,
       if one name was the prefix of another

    Notifications:
    * Blacklisting for services in the felixble notification system
    * FIX: mail with graph plugin: set explicit session.save_path for php
           Fixes instances where the php command couldn't fetch any graphs

    Checks & Agents:
    * diskstat: removed (ever incorrect) latency computation for Linux
    * statgrab_load: support predictive levels, add perf-o-meter
    * ucd_cpu_load: support predictive levels
    * hpux_cpu, blade_bx_load: support predictive levels, add perf-o-meter,
       make WATO-configable
    * check_sql: Database port can now be explicitly set
    * steelhead_perrs: New check for Rivergate Gateways
    * alcatel_power: Check for power supplies on Alcatel switches
    * qnap_disks: New check for Hardisks in Qnap devices
    * Dell Open Manage: SNNP Checks for Physical Disks, CPU and Memory
    * check_tcp: Now able to set custom service description
    * Apache ActiveMQ: New Special Agent and Check to query ActiveMQ Queues
    * check_ftp: can now be configured via Wato
    * windows_tasks: New check to  monitor the Windows Task Scheduler
    * sensatronics_temp: New check for Sensatronic E4 Temperatur Sensor
    * akcp_sensor_drycontact: New Check for AKCP drycontact Sensors
    * esx_vsphere_vm.heartbeat: Heartbeat status alert level now configurable
    * ps:  new configuration option: handle_count (windows only)
    * FIX: Windows agent: gracefully handle garbled logstate.txt
    * FIX: esx_vsphere_counters: added missing ramdisk type upgradescratch
    * FIX: esx_vsphere_hostsystem: fixed bug in handling of params
    * FIX: local: tolerate invalid output lines
    * FIX: hp_proliant: Correct handling of missing snmp data
    * FIX: logwatch.ec: No longer forwards "I" lines to event console
    * FIX: check_dns: default to querying the DNS server on the localhost itself
    * FIX: ps: do not output perfdata of CPU averaging (use ps.perf for that)
    * FIX: nfsexports: also support systems with rpcbind instead of portmap
    * FIX: ups_in_freq: corrected spelling of service description
    * FIX: ups_bat_temp: renamed service description to "Temperature Battery",
           in order to make it consistent with the other temperature checks
    * FIX: hp_blade_blades: Fixed crash on inventory when receiving
           unexpected snmp data
    * FIX: apache_status: If ReqPerSec and BytesPerSec are not reported by
           the agent, no PNP graphs for them are drawn.
           (This is the case if ExtendedStatus set to Off in Apache config)
    * FIX: oracle_jobs: fixed issues with incorrect column count in check output
    * FIX: if/if64/...: layout fix in PNP template for packets


    WATO:
    * You can now have site-specific global settings when using
      distributed WATO (available in the "Distributed Monitoring")
    * bulk inventory: display percentage in progress bar
    * New option for full SNMP scan in bulk inventory
    * bulk operations now also available when checkboxes are off
    * LDAP: Added test to validate the configured role sync groups
    * LDAP: The sync hooks during activate changes can now be enabled/disabled
      by configuration (Global Settings)
    * Disabled replication type "peer" in site editor.
    * Added "permanently ignore" button to inventory services dialog which 
      links directly to the disabled services view
    * Added diagnose page linked from host edit dialog. This can be used to test
      connection capabilities of hosts
    * The rule "Process inventory" now offers the same configuration options 
      as its manual check equivalent "State and count of processes"
    * New configuration option handle_count (windows only) in the rules
      "Process inventory" and "State and count of processes"
    * FIX: correct display of number of hosts in bulk inventory
    * FIX: nailed down ".siteid" exception when added new site
    * FIX: fixed setting for locking mode from 'ait' to 'wait'
    * FIX: avoid removal of tags from rules when not yet acknowledged
    * FIX: avoid need for apache restart when adding new service levels
    * FIX: fix encoding problem on GIT integration

    Livestatus:
    * Removed "livecheck". It never was really stable. Nagios4 has something
      similar built in. And also the Check_MK Micro Core.
    * table statehist: no longer computes an unmonitored state for hosts and
                       services on certain instances.
                       (showed up as no hosts/services in the multisite gui)
    * table statehist: fixed SIGSEGV chance on larger queries

1.2.3i4:
    Core:
    * Create inventory check also for hosts without services, if they
          have *no* ping tag.

    WATO:
    * Bulk inventory: speed up by use of cache files and doing stuff in
          groups of e.g. 10 hosts at once
    * Multisite connection: new button for cloning a connection

    Checks & Agents:
    * Linux agent RPM: remove dependency to package "time". That package
         is just needed for the binary mk-job, which is useful but not
         neccessary.

    Multisite:
    * FIX: fix broken single-site setups due to new caching

1.2.3i3:
    Core:
    * FIX: fixed typo in core startup message "logging initial states"
    * FIX: livestatus table statehist: fixed rubbish entries whenever
           logfile instances got unloaded

    Livestatus:
    * FIX: check_mk snmp checks with a custom check interval no longer
           have an incorrect staleness value

    Notifications:
    * mkeventd: new notification plugin for forwarding notifications
       to the Event Console. See inline docu in share/check_mk/notification/mkeventd
       for documentation.
    * FIX: cleanup environment from notifications (needed for CMC)

    Checks & Agents:
    * Windows agent: increased maximum plugin output buffer size to 2MB
    * check_icmp: New WATO rule for custom PING checks
    * agent_vsphere: now able to handle < > & ' " in login credentials
    * if/if64 and friends: add 95% percentiles to graphs
    * services: inventory now also matches against display names of services
    * esx_vsphere_hostsystem.multipath: now able to set warn/crit levels
    * cpu_netapp: added Perf-O-Meter and PNP template
    * cisco_cpu: added Perf-O-Meter and PNP template
    * apc_symmetra: add input voltage to informational output
    * agent_vsphere: new debug option --tracefile
    * FIX: windows_agent: fixed bug in cleanup of open thread handles
    * FIX: cups default printer is now monitored again in linux agent
    * FIX: host notification email in html format: fixed formating error
           (typo in tag)
    * FIX: netapp_volumes: better output when volume is missing
    * FIX: winperf_phydisk: handle case where not performance counters are available
    * FIX: check_mk_agent.linux: limit Livestatus check to 3 seconds
    * FIX: esx_vsphere_vm: fixed exception when memory info for vm is missing
    * FIX: esx_vsphere_hostsystem: Fixed typo in check output
    * FIX: psperf.bat/ps: Plugin output processing no longer crashes when
           the ps service is clustered

    Multisite:
    * Filtering in views by Hostalias is possible now too
       (however the filter is not displayed in any standard view - user needs
       to enable it by customizing the needed views himself)
    * FIX: add missing service icons to view "All Services with this descr..."
    * FIX: ldap attribute plugins: fixed crash when parameters are None
    * FIX: avoid duplicate output of log message in log tables
    * FIX: fixed problem with ldap userid encoding
    * FIX: removed state-based colors from all Perf-O-Meters
    * FIX: brocade_fcport pnp-template: fixed incorrect display of average values
    * FIX: all log views are now correctly sorted from new to old

    Livestatus-Proxy:
    * Implement caching of non-status requests (together with Multisite)
    * FIX: fix exception when printing error message
    * FIX: honor wait time (now called cooling period) after failed TCP connection
    * FIX: fix hanging if client cannot accept large chunks (seen on RH6.4)

    WATO:
    * Rule "State and count of processes": New configuration options:
           virtual and resident memory levels
    * Added title of tests to LDAP diagnose table
    * Bulk inventory: new checkbox to only include hosts that have a failed
        inventory check.
    * Bulk inventory: yet another checkbox for skipping hosts where the
        Check_MK service is currently critical
    * New rule: Multipath Count (used by esx_vsphere_hostsystem.multipath)
    * FIX: The rule "State and count of processes" is no longer available
           in "Parameters for inventorized check". This rule was solely
           intented for "Manual checks" configuration
    * FIX: Trying to prevent auth.php errors while file is being updated

1.2.3i2:
    Core:
    * New option -B for just generating the configuration
    * Introduced persistent host address lookup cache to prevent issues
      loading an unchanged configuration after a single address is not resolvable anymore
    * Assigning a service to a cluster host no longer requires a reinventory
    * Setting a check_type or service to ignore no longer requires a reinventory
      Note: If the ignore rule is removed the services will reappear
    * Config creation: The ignore services rule now also applies to custom, active
                       and legacy checks
    * Predictive monitoring: correctly handle spaces in variable names (thanks
       to Karl Golland)
    * New man page browser for console (cmk -m)
    * New option explicit_snmp_communities to override rule based SNMP settings
    * Preparations for significant SNMP monitoring performance improvement
      (It's named Inline SNMP, which is available as special feature via subscriptions)
    * Allow to specify custom host check via WATO (arbitrary command line)
    * Implement DNS caching. This can be disabled with use_dns_cache = False

    Livestatus:
    * new service column staleness: indicator for outdated service checks
    * new host    column staleness: indicator for outdated host checks

    Checks & Agents:
    * esx_hostystem multipath: criticize standby paths only if not equal to active paths
    * mk_logwatch: fixed bug when rewriting logwatch messages
    * check_mk: Re-inventory is no longer required when a service is ignored via rule
    * check_mk: Now possible to assign services to clusters without the need to
                reinventorize
    * lnx_if: Fixed crash on missing "Address" field
    * viprinet_router: Now able to set required target state via rule
    * windows_agent: Now available as 64 bit version
    * agent_vsphere: fix problem where sensors were missing when
      you queried multiple host systems via vCenter
    * cached checks: no longer output cached data if the age of the
                     cache file is twice the maximum cache age
    * windows agent: no longer tries to execute directories
    * fileinfo: no longer inventorize missing files(reported by windows agent)
    * New checks for Brocade fans, temperature and power supplies
    * cluster hosts: removed agent version output from Check_MK service (this
      was misleading for different agent versions on multiple nodes)
    * job check: better handling of unexpected agent output
    * lnx_thermal: Added check for linux thermal sensors (e.g. acpi)
    * hwg_temp: Make WATO-Rule "Room Temperature" match, add man page, graph
                and Perf-O-Meter
    * ps.perf: Support Windows with new plugin "psperf.bat". wmicchecks.bat
               is obsolete now.
    * Special Agent vSphere: support ESX 4.1 (thanks to Mirko Witt)
    * esx_vsphere_object: make check state configurable
    * mk_logwatch: support continuation lines with 'A'. Please refer to docu.
    * mk_oracle: Added plugin for solaris
    * win_netstat: New check for Windows for checking the existance of a UDP/TCP
        connection or listener
    * ps/ps.perf: allow to set levels on CPU util, optional averaging of CPU
    * diskstat: Agent is now also processing data of mmcblk devices
    * qmail: Added check for mailqueue 
    * cisco_locif: removed obsolete and already disabled check completely
    * fc_brocade_port: removed obsolete check
    * fc_brocade_port_detailed: removed obsolete check
    * tsm_stgpool: removed orphaned check
    * vmware_state: removed ancient, now orphaned check. Use vsphere_agent instead.
    * vms_{df,md,netif,sys}: remove orphaned checks that are not needed by the current agent
    * tsm: Added new TSM checks with a simple windows agent plugin
    * windows_agent: now starts local/plugin scripts in separate threads/processes
                     new script parameters cache_age, retry_count, timeout
                     new script caching options "off", "async", "sync"
    * windows_agent: increased maximum local/plugin script output length to 512kB
                     (output buffer now grows dynamically)
    * jolokia_metrics: fixed incorrect plugin output for high warn/crit levels
    * jolokia_metrics.uptime: Added pnp template
    * hyperv: Added a check for checking state changes.
    * df / esx_vsphere_datastore: now able to set absolute levels and levels depending
                                  on total disk space of used and free space
    * cisco_wlc: New check for monitoring cisco wireless lan access points 
    * cisco_wlc_clients: New check for the nummber of clients in a wlc wifi
    * df: Negative integer levels for MB left on a device
    * win_printers: Monitoring of printer queue on a windows printserver
    * cisco_qos: Updated to be able to mintor IOS XR 4.2.1 (on a ASR9K device)
    * New active check, check_form_submit, to submit HTML forms and check the resulting page
    * mk-job: /var/lib/check_mk_agent/job directory is now created with mode 1777 so 
              mk-job can be used by unprivileged users too
    * ADD: etherbox: new check for etherbox (messpc) sensors.
           currently supported: temperature, humidity, switch contact and smoke sensors
    * cisco_wlc_client: now supports low/high warn and crit levels
    * cisco_wlc: now supports configuration options for missing AP
    * agent_vsphere: completely rewritten, now considerably faster
                     vCenter is still queried by old version
    * windows_agent: windows eventlog informational/audit logs now reported with O prefix
    * mk_logwatch: ignored loglines now reported with an "." prefix (if required)
    * apache_status: Nopw also supports multithreaded mpm
    * windows_agent: now able to suppress context messages in windows eventlogs
    * agent_vsphere: completely rewritten, now considerably faster
                     vCenter is still queried by old version
    * windows_agent: windows eventlog informational/audit logs now reported with O prefix
    * mk_logwatch: ignored loglines now reported with an "." prefix (if required)
    * check_mk-if.pnp: fixed bug with pnp template on esx hosts without perfdata
    * jolokia checks (JVM): uptime, threads, sessions, requests, queue
      now configurable via WATO
    * vSphere checks: secret is not shown to the user via WATO anymore
    * WATO rule to check state of physical switch (currently used by etherbox check)
    * cisco_wlc: Allows to configure handling of missing AP
    * logwatch.ec: show logfiles from that we forwarded messages
    * FIX: blade_blades: Fixed output of "(UNKNOWN)" even if state is OK
    * FIX: apache_status: fix exception if parameter is None
    * FIX: hr_mem: handle virtual memory correct on some devices
    * FIX: apache_status agent plugin: now also works, if prog name contains slashes
    * FIX: check_dns: parameter -A does not get an additional string
    * FIX: cisco_qos: Catch policies without post/drop byte information
    * FIX: cisco_qos: Catch policies without individual bandwidth limits
    * FIX: windows_agent: fixed bug on merging plugin output buffers
    * FIX: esx_vsphere_datastores: Fix incomplete performance data and Perf-O-Meter
    * FIX: cleaned up fileinfo.groups pattern handling, manual configuration
      is now possible using WATO
    * FIX: check_mk-ipmi.php: PNP template now displays correct units as delivered
           by the check plugin
    * FIX: check_disk_smb: Remove $ from share when creating service description.
           Otherwise Nagios will not accept the service description.
    * FIX: mrpe: gracefully handle invalid exit code of plugin

    Notifications:
    * notify.py: Matching service level: Use the hosts service level if a
                 service has no service level set
    * notify.py: fixed bug with local notification spooling
    * HTML notifications: Now adding optional links to host- and service names
      when second argument notification script is configured to the base url of the
      monitoring installation (e.g. http://<host>/<site>/ in case of OMD setups)
    * HTML notifications: Added time of state change

    Multisite:
    * Finally good handling of F5 / browser reloads -> no page switching to
      start page anymore (at least in modern browsers)
    * User accounts can now be locked after a specified amount of auth
      failures (lock_on_logon_failures can be set to a number of tries)
    * Column Perf-O-Meter is now sortable: it sorts after the *first*
      performance value. This might not always be the one you like, but
      its far better than nothing.
    * logwatch: Logwatch icon no longer uses notes_url
    * Inventory screen: Host inventory also displays its clustered services
    * Rules: Renamed "Ignored services" to "Disabled services"
             Renamed "Ignored checks" to "Disabled checks"
    * Sorter Host IP address: fixed sorting, no longer uses str compare on ip
    * Views: New: Draw rule editor icon in multisite views (default off)
             Can be activated in global settings
    * New global multisite options: Adhoc downtime with duration and comment
                                    Display current date in dashboard
    * LDAP: Using asynchronous searches / added optional support for paginated
      searches (Can be enabled in connection settings)
    * LDAP: It is now possible to provide multiple failover servers, which are
      tried when the primary ldap server fails
    * LDAP: Supporting posixGroup with memberUid as member attribute
    * LDAP: Added filter_group option to user configuration to make the
    synchonized users filterable by group memberships in directories without
    memberof attributes
    * LDAP: Moved configuration to dedicated page which also provides some
      testing mechanisms for the configuration
    * Added option to enable browser scrollbar to the multisite sidebar (only
      via "sidebar_show_scrollbar = True" in multisite.mk
    * Added option to disable automatic userdb synchronizations in multisite
    * Implemented search forms for most data tables
    * New icons in view footers: export as CSV, export as JSON
    * Availability: new columns for shortest, longest, average and count
    * Editing localized strings (like the title) is now optional when cloning
      views or editing cloned views. If not edited, the views inherit the
      localized strings from their ancestors
    * Added simple problems Dashboard
    * New filter and column painter for current notification number (escalations)
    * Added new painters for displaying host tags (list of tags, single tag
    groups). All those painters are sortable. Also added new filters for tags.
    * Added painters, icon and filters for visualizing staleness information
    * Improved filtering of the foldertree snapin by user permissions (when a user is
      only permitted on one child folder, the upper folder is removed from the
      hierarchy)
    * "Unchecked Services" view now uses the staleness of services for filtering
    * Globe dashlets make use of the parameter "id" to make it possible to
      provide unique ids in the render HTML code to the dashlets
    * Multisite can now track wether or not a user is online, this need to be
      enabled e.g. via Global Settings in WATO (Save last access times of
      users)
    * Added popup message notification system to make it possible to notify
      multisite users about various things. It is linked on WATO Users page at
      the moment. An image will appear for a user in the sidebar footer with
      the number of pending messages when there are pending messages for a user.
      To make the sidebar check for new messages on a regular base, you need
      to configure the interval of sidebar popup notification updates e.g. via
      WATO Global Settings.
    * Event views: changed default horizon from 31 to 7 days
    * New option for painting timestamp: as Unix Epoch time
    * New filters: Host state type and Service state type
    * FIX: better error message in case of exception in SNMP handling
    * FIX: Inventory screen: Now shows custom checks
    * FIX: Fixed locking problem of multisite pages related to user loading/saving
    * FIX: Fixed wrong default settings of view filters in localized multisite
    * FIX: line wrapping of logwatch entries
    * FIX: Fixed button dragging bug when opening the view editor
           (at least in Firefox)

    WATO:
    * Allow to configure check-/retry_interval in second precision
    * Custom user attributes can now be managed using WATO
    * Allow GIT to be used for change tracking (enable via global option)
    * Hosts/Folders: SNMP communities can now be configured via the host
      and folders hierarchy. Those settings override the rule base config.
    * Require unique alias names in between the following elements:
      Host/Service/Contact Groups, Timeperiods and Roles
    * Removed "do not connect" option from site socket editor. Use the
      checkbox "Disable" to disable the site for multisite.
    * Converted table of Event Console Rules to new implementation, make it sortable
    * FIX: do validation of check items in rule editor
    * FIX: More consistent handling of folderpath select in rule editor
    * FIX: Now correctly handling depends_on_tags on page rendering for
           inherited values
    * FIX: Changed several forms from GET to POST to prevent "Request-URI too
           large" error messages during submitting forms
    * FIX: automation snmp scan now adhere rules for shoddy snmp devices
           which have no sys description
    * FIX: Cisco ruleset "Cisco WLC WiFi client connections" has been generalized to
           "WLC WiFi client connections"
    * FIX: Snapshot handling is a little more robust agains manually created
           files in snapshot directory now
    * FIX: Slightly more transparent handling of syntax errors when loading rules.mk

    Notifications:
    * Flexible Notification can now filter service levels
    * FIX: check_tcp corrected order of parameters in definition

    Event Console:
    * New global setting "force message archiving", converts the EC into
      a kind of syslog archive
    * New built-in snmptrap server to directly receive snmp traps
    * FIX: fix layout of filter for history action type
    * FIX: better detect non-IP-number hosts in hostname translation

1.2.3i1:
    Core:
    * Agents can send data for other hosts "piggyback". This is being
      used by the vSphere and SAP plugins
    * New variable host_check_commands, that allows the definition of
      an alternative host check command (without manually defining one)
    * New variable snmp_check_interval which can be used to customize
      the check intervals of SNMP based checks
    * setup: Added missing vars rrd_path and rrdcached_sock
    * new variable check_mk_exit_status: allows to make Check_MK service OK,
      even if host in not reachable.
    * set always_cleanup_autochecks to True per default now
    * check_mk: new option --snmptranslate

    Multisite:
    * New availability view for arbitrary host/service collections
    * New option auth_by_http_header to use the value of a HTTP header
      variable for authentication (Useful in reverse proxy environments)
    * New permission that is needed for seeing views that other users
      have defined (per default this is contained in all roles)
    * New path back to the view after command exection with all
      checkboxes cleared
    * Added plugins to config module to make registration of default values
      possible for addons like mkeventd - reset to default values works now
      correctly even for multisite related settings
    * perfometer: Bit values now using base of 1000
    * Added PNP tempate for check_disk_smb
    * Dashboards can now be configured to be reloaded on resizing
      (automatically adds width/height url parameters)
    * LDAP authentification: New config option "Do not use persistent
                             connections to ldap server"
    * Hosttags and auxiliary tags can now be grouped in topics
    * Fixed output of time in view if server time differs from user time

    Event Console:
    * New rule feature: automatically delete event after actions
    * New filter for maximum service level (minimum already existed)
    * New global setting: hostname translation (allows e.g. to drop domain name)
    * New rule match: only apply rule within specified time period

    Checks & Agents:
    * solaris_mem: New check for memory and swap for Solaris agent
    * agent_vsphere: New VMWare ESX monitoring that uses pySphere and the VMWare
      API in order to get data very efficiently. Read (upcoming) documentation
      for details.
    * new special agent agent_random for creating random monitoring data
    * New checks: windows_intel_bonding / windows_broadcom_bonding
    * Implemented SAP monitoring based on the agent plugin mk_sap. This
      must be run on a linux host. It connects via RFC calls to SAP R/3
      systems to retrieve monitoring information for this or other machines.
    * sap.dialog: Monitors SAP dialog statistics like the response time
    * sap.value: Simply processes information provided by SAP to Nagios
    * openvpn_clients: new check for OpenVPN connections
    * if64_tplink: special new check for TP Link switches with broken SNMP output
    * job: Monitoring states and performance indicators of any jobs on linux systems
    * oracle_asm_diskgroups: Added missing agent plugin + asmcmd wrapper script
    * oracle_jobs: New check to monitor oracle database job execution
    * oracle_rman_backups: New check to monitor state of ORACLE RMAN backups
    * jar_signature: New check to monitor wether or not a jar is signed and
      certificate is not expired
    * cisco_qos: adhere qos-bandwidth policies
    * check_disk_smb: WATO formalization for active check check_disk_smb
    * if.include: new configurable parameters for assumed input and output speed
    * cisco_qos: new param unit:    switches between bit/byte display
                 new param average: average the values over the given minute
                 new params post/drop can be configured via int and float
                 fixed incorrect worst state if different parameters exceed limit
    * logwatch.ec: Added optional spooling to the check to prevent dataloss
      when processing of current lines needs more time than max execution time
    * mounts: ignore multiple occurrances of the same device
    * Linux agent: allow cached local/plugins checks (see docu)
    * mem.include: Linux memory check now includes size of page tables. This
      can be important e.g. on ORACLE systems with a lot of memory
    * windows_agent: Now buffers output before writing it to the socket
                     Results in less tcp packages per call
    * smart.stats: rewrote check. Please reinventorize. Error counters are now
      snapshotted during inventory.
    * smart.temp: add WATO configuration
    * windows_agent: check_mk.ini: new option "port" - specifies agent port
    * winperf_processor: introduce averaging, support predictive levels
    * cpu_util.include: fixed bug when params are set to None
    * predictive levels: fixed bug when existing predictive levels get new options
    * windows_plugin mssql.vbs: No longer queries stopped mssql instances
    * cisco_hsrp: fixed problem when HSRP groups had same ip address
    * winperf_if: hell has frozen over: a new check for network adapters on Windows
    * windows agent: new config section plugins, now able to set timeouts for specific plugins
                     new global config option: timeout_plugins_total
    * lnx_if in Linux agent: force deterministical order of network devices
    * Linux agent: remove obsolete old <<<netif>>> and <<<netctr>>> sections
    * logwatch, logwatch.ec: detect error in agent configuration
    * Linux agent: cups_queues: do not monitor non-local queues (thanks to Olaf Morgenstern)
    * AIX agent: call lparstat with argument 1 1, this give more accurate data
    * Check_MK check: enable extended performance data per default now
    * viprinet checks: New checks for firmware version/update, memory usage, power supply status, 
                       router mode, serialnumber and temperature sensors
    * uptime, snmp_uptime, esx_vsphere_counters.uptime: allow to set lower and upper levels
    * winperf_processor: Now displays (and scales) to number of cpus in pnpgraph
    * mk_postgres plugin: replace select * with list of explicit columns (fix for PG 9.1)
    * lnx_if: show MAC address for interfaces (needs also agent update)
    * winperf_tcp_conn: New check. Displays number of established tcpv4 connections in windows
                        Uses WATO Rule "TCP connection stats (Windows)"
    * windows_agent: fixed timeouts for powershell scripts in local/plugins
    * logwatch: Agent can now use logwatch.d/ to split config to multipe files
    * logwatch: Agent can now rewrite Messages
    * apache_status: New rule: set levels for number of remaining open slots
    * mrpe: handle long plugin output correctly, including performance data
    * cisco_qos: parameters now configurable via WATO

    Notifications:
    * notify.py: unique spoolfiles name no longer created with uuid
    * Warn user if only_services does never match

    Livestatus:
    * Table statehist: Improved detection of vanished hosts and services.
                       Now able to detect and remove nonsense check plugin output
    * FIX: able to handle equal comment_id between host and service
    * livestatus.log: show utf-8 decoding problems only with debug logging >=2
    * livestatus: fixed incorrect output formatting of comments_with_info column

    BI:
    * Integrated availability computing, including nifty time warp feature

    WATO:
    * Configuration of datasource programs via dedicated rules
    * New editor for Business Intelligence rules
    * Rule Editor: Now able to show infeffective rules
    * Valuespec: CascadingDropdown now able to process choice values from functions
    * Removed global option logwatch_forward_to_ec, moved this to the
      logwatch_ec ruleset. With this option the forwarding can now be enabled
      for each logfile on a host
    * Configuration of an alternative host check command
    * Inventory: Display link symbol for ps ruleset
    * New rule for notification_options of hosts and services
    * FIX: Rulesets: correct display of rules within subfolders
    * Remove Notification Command user settings, please use flexible notifications instead


1.2.2p3:
    Core:
    * FIX: get_average(): Gracefully handle time anomlies of target systems
    * FIX: notifications: /var/lib/check_mk/notify directory is now created 
           correctly during setup from tgz file. (Without it notifications
           did not get sent out.)
    * FIX: add missing $DESTDIR to auth.serials in setup.sh

    Checks & Agents:
    * FIX: winperf_processor: fix case where CPU percent is exactly 100%
    * FIX: blade_powerfan: fix mixup of default levels 50/40 -> 40/50
    * FIX: Cleaned up graph rendering of Check_MK services 
    * FIX: zypper: deal with output from SLES 10
    * FIX: zpool_status: Ignoring "No known data errors" text
    * FIX: dmi_sysinfo: Handling ":" in value correctly
    * FIX: check_http: Fixed syntax error when monitoring certificates
    * FIX: check_dns: parameter -A does not get an additional string
    * FIX: diskstat: Fixed wrong values for IO/s computation on linux hosts
    * FIX: blade_healts: Fixed wrong index checking resulting in exceptions
    * FIX: notifications: /var/lib/check_mk/notify directory is now created 
           correctly during setup from tgz file. (Without it notifications
           did not get sent out.)

    Multisite:
    * FIX: LDAP: Disabling use of referrals in active directory configuration
    * FIX: Fixed missing roles in auth.php (in some cases) which resulted in
           non visible pnp graphs and missing nagvis permissions
    * FIX: Fixed label color of black toner perfometers when fuel is low
    * FIX: Fixed wrong default settings of view filters in localized multisite
    * FIX: Fixed exception when enabling sounds for views relying on 
           e.g. alert statistics source
    * FIX: Folder Tree Snapin: make folder filter also work for remote
           folders that do not exist locally
    * FIX: correctly display sub-minute check/retry intervals
    * FIX: fix logic of some numeric sorters
    * FIX: Improved user provided variable validation in view code
    * FIX: Escaping html code in plugin output painters

    WATO:
    * FIX: fix layout of Auxiliary tags table
    * FIX: avoid exception when called first time and first page ist host tags
    * FIX: fix validation of time-of-day input field (24:00)
    * FIX: automation users can now be deleted again (bug was introduced in 1.2.2p1)
    * FIX: fix logwatch pattern analyzer message "The host xyz is not
           managed by WATO." after direct access via snapin
    * FIX: Fixed first toggle of flags in global settings when default is set to True
    * FIX: fix exception and loss of hosts in a folder when deleting all site connections
           of a distributed WATO setup
    * FIX: avoid Python exception for invalid parameters even in debug mode
    * FIX: check_ldap: Removed duplicate "-H" definition
    * FIX: Fixed some output encoding problem in snapshot restore / deletion code
    * FIX: Improved user provided variable validation in snapshot handling code
    * FIX: Improved user provided variable validation in inventory dialog

    Event Console:
    * FIX: apply rewriting of application/hostname also when cancelling events
    * FIX: check_mkevents now uses case insensitive host name matching

    Livestatus:
    * FIX: fixed incorrect output formatting of comments_with_info column
    * FIX: statehist table: fixed memory leak

1.2.2p2:
    Core:
    * FIX: livecheck: fixed handling of one-line plugin outputs and missing \n
           (Thanks to Florent Peterschmitt)

    Checks & Agents:
    * FIX: jolokia_info: ignore ERROR instances
    * FIX: apache_status: use (also) apache_status.cfg instead of apache_status.conf
    * FIX: f5_bigip_vserver: fix wrong OID (13 instead of 1), thanks to Miro Ramza
    * FIX: f5_bigip_psu: handle more than first power supply, thanks to Miro Ramza
    * FIX: ipmi_sensors: ignore sensors in state [NA] (not available)
    * FIX: aix_lvm: handle agents that output an extra header line
    * FIX: zfsget: do not assume that devices begin with /, but mountpoints
    * FIX: ipmi_sensors: handle two cases for DELL correctly (thanks to Sebastian Talmon)
    * FIX: check_dns: enable performance data
    * FIX: free_ipmi: fix name of sensor cache file if hostname contains domain part
    * FIX: ad_replication plugin: Fixed typo (Thanks to Dennis Honke)

    Multisite:
    * List of views: Output the alias of a datasource instead of internal name
    * FIX: fix column editor for join columns if "SERVICE:" is l10n'ed
    * FIX: fix invalid request in livestatus query after reconnect

    WATO:
    * FIX: convert editing of global setting to POST. This avoid URL-too-long
      when defining lots of Event Console actions
    * FIX: LDAP configuration: allow DNs without DC=

    Event Console:
    * FIX: fix icon in events check if host specification is by IP address
    * Renamed "Delete Event" to "Archive Event" to clearify the meaning

    Notifications:
    * FIX: contacts with notifications disabled no longer receive 
           custom notifications, unless forced

1.2.2p1:
    Core:
    * FIX: correctly quote ! and \ in active checks for Nagios
    * FIX: Performing regular inventory checks at configured interval even
           when the service is in problem state
    * Check_MK core now supports umlauts in host-/service- and contactgroup names

    Checks & Agents:
    * FIX: vsphere_agent: fix problems whith ! and \ in username or password
    * FIX: check_mk_agent.aix: fix shebang: was python, must be ksh
    * FIX: cisco_qos: Be compatible to newer IOS-XE versions (Thanks to Ken Smith)
    * FIX: mk_jolokia: Handling spaces in application server instances correctly

    Multisite:
    * FIX: do not remove directories of non-exisant users anymore. This lead to
           a deletion of users' settings in case of an external authentication
           (like mod_ldap).
    * FIX: Fixed handling of dashboards without title in sidebar view snapin
    * FIX: titles and services got lost when moving join-columns in views
    * FIX: Fixed exception during initial page rendering in python 2.6 in special cases
           (Internal error: putenv() argument 2 must be string, not list)

    Livestatus:
    * livestatus.log: show utf-8 decoding problems only with debug logging >=2

    Notifications:
    * FIX: HTML mails: Handle the case where plugin argument is not set
    * FIX: HTML mails: remove undefinded placeholders like $GRAPH_CODE$

    WATO:
    * Improved handling of valuespec validations in WATO rule editor. Displaying a
      warning message when going to throw away the current settings.
    * FIX: fix bug where certain settings where not saved on IE. This was mainly
           on IE7, but also IE8,9,10 in IE7 mode (which is often active). Affected
           was e.g. the nodes of a cluster or the list of services for service
           inventory

1.2.2:
    Core:
    * Added $HOSTURL$ and $SERVICEURL$ to notification macros which contain an
      URL to the host/service details views with /check_mk/... as base.

    Checks & Agents:
    * FIX: blade_bx_load: remove invalid WATO group
    * FIX: lnx_bonding: handle also 802.3ad type bonds

    Notifications:
    * FIX: Removing GRAPH_CODE in html mails when not available
    * Using plugin argument 1 for path to pnp4nagios index php to render graphs
    * Little speedup of check_mk --notify

    Multisite:
    * FIX: Fixed umlaut handling in reloaded snapins

    WATO:
    * FIX: Fix several cases where WATO rule analyser did not hilite all matching rules
    * Added tcp port parameter to SSL certificate check (Thanks to Marcel Schulte)

    Event Console:
    * FIX: Syslog server is now able to parse RFC 5424 syslog messages

1.2.2b7:
    Checks & Agents:
    * FIX: postfix_mailq: fix labels in WATO rule, set correct default levels
    

1.2.2b6:
    Core:
    * FIX: setup: detect check_icmp also on 64-Bit CentOS
           (thanks to あきら) 
    * FIX: setup.sh: create auth.serials, fix permissions of htpasswd
    * FIX: livecheck: now able to handle check output up to 16kB

    Checks & Agents:
    * FIX: apc_symmetra_power: resurrect garble PNP template for 
    * FIX: check_mk_agent.freebsd: remove garble from output
           (Thanks to Mathias Decker)
    * FIX: check_mk-mssql_counters.locks: fix computation, was altogether wrong
    * FIX: check_mk-mssql_counters.transactions: fix computation also
    * check_http: now support the option -L (urlizing the result)
    * Added mem section to Mac OSX agent (Thanks to Brad Davis)
    * FIX: mssql.vbs (agent plugin) now sets auth options for each instance
    * FIX: jolokia_metrics.mem: error when missing max values
    * Make levels for SMART temperature editable via WATO

    Multisite:
    * FIX: fix localization in non-OMD environment
           (thanks to あきら)
    * FIX: hopefully fix computation of Speed-O-Meter
    * Add $SERVICEOUTPUT$ and $HOSTOUTPUT$ to allowed macros for
      custom notes
    * FIX: Writing one clean message to webserver error_log when write fails
    * FIX: Escaping html entities when displaying comment fields
    * FIX: Monitored on site attribute always has valid default value

    Notifications:
    * FIX: fix event type for recoveries
    * FIX: fix custom notifications on older nagios versions
    * FIX: handle case where type HOST/SERVICE not correctly detected
    
    Livestatus:
    * FIX: memory leak when removing downtime / comment 

    WATO:
    * FIX: Removed "No roles assigned" text in case of unlocked role attribute
           in user management dialog
    * FIX: Fix output of rule search: chapters appeared twice sometimes

    Event Console:
    * FIX: check_mkevents: fix usage help if called with illegal options
    * check_mkevents now allows specification of a UNIX socket
      This is needed in non-OMD environments
    * setup.py now tries to setup Event Console even in non-OMD world

1.2.2b5:
    Core:
    * Checks can now omit the typical "OK - " or "WARN -". This text
      will be added automatically if missing.
    * FIX: livecheck: fixed compilation bug
    * FIX: check_mk: convert service description unicode into utf-8
    * FIX: avoid simultanous activation of changes by means of a lock
    
    Checks & Agents:
    * FIX: jolokia_metrics.mem - now able to handle negative/missing max values
    * ADD: tcp_conn_stats: now additionally uses /proc/net/tcp6
    * ADD: wmic_processs: cpucores now being considered when calculating 
           user/kernel percentages. (thanks to William Baum)
    * FIX: UPS checks support Eaton Evolution
    * FIX: windows agent plugin: mssql now exits after 10 seconds

    Notifications:
    * FIX: fixed crash on host notification when contact had explicit services set

    Livestatus:
    * FIX: possible crash with VERY long downtime comments

    WATO:
    * FIX: Fix hiliting of errors in Nagios output
    * FIX: localisation error

    Multisite:
    * FIX: Avoid duplicate "Services" button in host detail views
    * FIX: fix rescheduling icon for services with non-ASCII characters
    * New filter for IP address of a host
    * Quicksearch: allow searching for complete IP addresses and IP
      address prefixes
    * Add logentry class filter to view 'Host- and Service events'

    BI:
    * FIX: fix exception with expansion level being 'None'
    * FIX: speedup for single host tables joined by hostname (BI-Boxes)
    * FIX: avoid closing BI subtree while tree is being loaded

    Event Console:
    * FIX: make hostname matching field optional. Otherwise a .* was
           neccessary for the rule in order to match
    * FIX: event_simulator now also uses case insensitive matches

1.2.2b4:
    Core:
    * FIX: Fix output of cmk -D: datasource programs were missing
    * FIX: allow unicode encoded extra_service_conf
    * FIX: no default PING service if custom checks are defined
    * FIX: check_mk_base: fixed rounding error in get_bytes_human_readable
    * FIX: check_mk: improved support of utf-8 characters in extra_service_conf
    * FIX: livestatus: table statehist now able to check AuthUser permissions
    * New configuration variable contactgroup_members

    Checks & Agents:
    * FIX: smart - not trying to parse unhandled lines to prevent errors
    * FIX: winperf_processor - fixed wrong calculations of usage
    * FIX: WATO configuration of filesystem trends: it's hours, not days!
    * FIX: mysql: fixed crash on computing IO information
    * FIX: diskstat: fix local variable 'ios_per_sec' referenced before assignment
    * FIX: multipath: ignore warning messages in agent due to invalid multipath.conf
    * FIX: megaraid_bbu: deal with broken output ("Adpater"), found in Open-E
    * FIX: megaraid_pdisk: deal with special output of Open-E
    * FIX: jolokia_metrics.mem: renamed parameter totalheap to total
    * FIX: megaraid_bbu: deal with broken output ("Adpater")
    * FIX: check_ldap: added missing host address (check didn't work at all)
    * FIX: check_ldap: added missing version option -2, -3, -3 -T (TLS)
    * FIX: mssql: Agent plugin now supports MSSQL Server 2012
    * FIX: hr_mem: fix max value in performance data (thanks to Michaël COQUARD)
    * FIX: f5_bigip_psu: fix inventory function (returned list instead of tuple)
    * FIX: mysql.connections: avoid crash on legacy agent output
    * FIX: tcp_conn_stats: use /proc/net/tcp instead of netstat -tn. This
           should avoid massive performance problems on system with many
           connections
    * Linux agent: limit netstat to 10 seconds
    * ps: Allow %1, %2, .. instead of %s in process_inventory. That allows
      reordering of matched groups
    * FIX: f5_bigip_psu - fixed inventory function
    * FIX: printer_supply - fixed inventory function for some kind of OKI printers

    Multisite:
    * FIX: Fixed problem with error during localization scanning
    * FIX: Fixed wrong localization right after a user changed its language
    * FIX: Improved handling of error messages in bulk inventory
    * FIX: fixed focus bug in transform valuespec class
    * FIX: stop doing snapin refreshes after they have been removed
    * FIX: sidebar snapins which refresh do not register for restart detection anymore
    * FIX: fix user database corruption in case of a race condition
    * FIX: added checks wether or not a contactgroup can be deleted
    * FIX: Avoid deadlock due to lock on contacts.mk in some situations
    * Changed sidebar snapin reload to a global interval (option:
      sidebar_update_interval), defaults to 30 seconds
    * Sidebar snapins are now bulk updated with one HTTP request each interval

    BI:
    * FIX: fixed invalid links to hosts and services in BI tree view
    * FIX: fix exception in top/down and bottom/up views
    * FIX: fix styling of top/down and bottom/up views (borders, padding)
    * FIX: fix style of mouse pointer over BI boxes
    * FIX: list of BI aggregates was incomplete in some cases
    * FIX: single host aggregations didn't work for aggregations += [...]
    * FIX: top-down and bottom-up was broken in case of "only problems"
    * FIX: BI see_all permission is now working again
    * Do not handle PENDING as "problem" anymore
    * Make titles of non-leaf tree nodes klickable

    WATO:
    * FIX: flexible notification valuespec is now localizable
    * FIX: Alias values of host/service/contact groups need to be set and unique
           within the group
    * FIX: Fixed exception when editing contactgroups without alias
    * FIX: Fix localization of rule options
    * FIX: ValueSpec OptionalDropDown: fix visibility if default is "other"
    * Suggest use default value for filesystem levels that make sense
    * Valuespec: CascadingDropdown now able to process choice values from functions
    * Freshness checking for classical passive Nagios checks (custom_checks)

1.2.2b3:
    Checks & Agents:
    * FIX: Fixed date parsing code ignoring the seconds value in several checks
           (ad_replication, cups_queues, heartbeat_crm, mssql_backup, smbios_sel)
    * FIX: Fixed pnp template for apc_symmetra check when using multiple rrds

    Multisite:
    * FIX: Removed uuid module dependency to be compatible to python < 2.5
    * FIX: remove Javascript debug popup from multi-string input fields
    * FIX: list of strings (e.g. host list in rule editor) didn't work anymore

1.2.2b2:
    Checks & Agents:
    * Added dynamic thresholds to the oracle_tablespace check depending on the
      size of the tablespaces.

    BI:
    * FIX: fix exception in BI-Boxes views of host groups
    * FIX: fix problem where BI-Boxes were invisible if not previously unfolded

    Event Console:
    * FIX: support non-Ascii characters in matching expressions. Note:
           you need to edit and save each affected rule once in order
           to make the fix work.
    * FIX: Fixed exception when logging actions exectuted by mkeventd
    * FIX: etc/init.d/mkeventd flush did not work when mkeventd was stopped

    Multisite:
    * FIX: Fixed several minor IE7 related layout bugs
    * FIX: title of pages was truncated and now isn't anymore
    * Cleanup form for executing commands on hosts/services

    WATO:
    * FIX: Fixed layout of rulelist table in IE*
    * FIX: Fixed adding explicit host names to rules in IE7
    * Add: Improved navigation convenience when plugin output contains [running on ... ]

1.2.2b1:
    Core:
    * cmk --notify: added notification script to generate HTML mails including
      the performance graphs of hosts and services
    * cmk --notify: added the macros NOTIFY_LASTHOSTSTATECHANGE, NOTIFY_HOSTSTATEID,
      NOTIFY_LASTSERVICESTATECHANGE, NOTIFY_SERVICESTATEID, NOTIFY_NOTIFICATIONCOMMENT,
      NOTIFY_NOTIFICATIONAUTHOR, NOTIFY_NOTIFICATIONAUTHORNAME, NOTIFY_NOTIFICATIONAUTHORALIAS
    * FIX: more robust deletion of precompiled files to ensure the correct 
      creation of the files (Thanks to Guido Günther)
    * FIX: Inventory for cluster nodes who are part of multiple clusters 
    * cmk --notify: added plugin for sms notification
    * FIX: precompiled checks: correct handling of sys.exit() call when using python2.4 
    * cmk --notify: improved logging on wrong notification type
    * RPM: Added check_mk-agent-scriptless package (Same as normal agent rpm,
      but without RPM post scripts)

    Checks & Agents:
    * winperf_processor now outputs float usage instead of integer
    * FIX: mssql_counters.file_sizes - Fixed wrong value for "Log Files" in output
    * FIX: drbd: Parameters for expected roles and disk states can now be set to 
           None to disable alerting on changed values
    * printer_supply_ricoh: New check for Ricoh printer supply levels
    * jolokia_metrics.mem: now supports warn/crit levels for heap, nonheap, totalheap
    * jolokia_metrics.mem: add dedicated PNP graph
    * FIX: logwatch.ec: use UNIX socket instead of Pipe for forwarding into EC 
    * FIX: logwatch.ec: fixed exception when forwarding "OK" lines
    * FIX: logwatch.ec: fixed forwarding of single log lines to event console
    * Improved performance of logwatch.ec check in case of many messages
    * livestatus_status: new check for monitoring performance of monitoring
    * FIX: diskstat.include: fix computation of queue length on windows
      (thanks to K.H. Fiebig)
    * lnx_bonding: new check for bonding interfaces on Linux
    * ovs_bonding: new check for bonding interfaces on Linux / Open vSwitch
    * if: Inventory settings can now be set host based
    * FIX: lnx_bonding/ovs_bonding: correct definition of bonding.include
    * Add: if check now able to handle interface groups  (if_groups)
    * Add: New check for DB2 instance memory levels
    * Add: winperf_phydisk can now output IOPS
    * Add: oracle_tablespace now with flexible warn/crit levels(magic number)
    
    Livestatus:
    * Add: new column in hosts/services table: comments_with_extra_info
    Adds the entry type and entry time

    Multisite:
    * Added comment painter to notification related views
    * Added compatibility code to use hashlib.md5() instead of md5.md5(), which
      is deprecated in python > 2.5 to prevent warning messages in apache error log
    * Added host filter for "last host state change" and "last host check"
    * FIX: Preventing autocomplete in password fields of "edit profile" dialog
    * The ldap member attribute of groups is now configruable via WATO
    * Added option to enforce lower User-IDs during LDAP sync
    * Improved debug logging of ldap syncs (Now writing duration of queries to log)
    * Displaying date/time of comments in comment icon hover menu (Please
      note: You need to update your livestatus to current version to make this work)
    * FIX: Making "action" context link unclickable during handling actions / confirms

    BI:
    * Use Ajax to delay rendering of invisible parts of the tree (this
      saves lots of HTML code)

    WATO:
    * Added hr_mem check to the memory checkgroup to make it configurable in WATO
    * Make page_header configurable in global settings
    * FIX: Fixed some typos in ldap error messages
    * FIX: Fixed problem on user profile page when no alias set for a user
    * FIX: list valuespecs could not be extended after once saving
    * FIX: fix title of foldable areas contained in list valuespecs
    * FIX: Fixed bug where pending log was not removed in multisite setup
    * FIX: Fixed generation of auth.php (Needed for NagVis Multisite Authorisation)
    * FIX: Fixed missing general.* permissions in auth.php on slave sites in 
      case of distributed WATO setups
    * Added oracle_tablespaces configuration to the application checkgroup
    * FIX: Fixed synchronisation of mkeventd configs in distributed WATO setups
    * FIX: "Sync & Restart" did not perform restart in distributed WATO setups
    * FIX: Fixed exception in editing code of ldap group to rule plugin
    * FIX: Don't execute ldap sync while performing actions on users page

    Event Console:
    * Added UNIX socket for sending events to the EC
    * Speed up rule matches in some special cases by factor of 100 and more
    * Init-Script: Improved handling of stale pidfiles
    * Init-Script: Detecting and reporting already running processes
    * WATO: Added hook to make the mkeventd reload in distributed WATO setups
      during "activate changes" process
    * Added hook mkeventd-activate-changes to add custom actions to the mkeventd
      "activate changes" GUI function
    * FIX: When a single rule matching raises an exception, the line is now
      matched agains the following rules instead of being skipped. The
      exception is logged to mkeventd.log

1.2.1i5:
    Core:
    * Improved handling of CTRL+C (SIGINT) to terminate long runnining tasks 
      (e.g.  inventory of SNMP hosts)
    * FIX: PING services on clusters are treated like the host check of clusters
    * cmk --notify: new environment variable NOTIFY_WHAT which has HOST or SERVICE as value
    * cmk --notify: removing service related envvars in case of host notifications
    * cmk --notify: added test code to help developing nitofication plugins.
      Can be called with "cmk --notify fake-service debug" for example

    Checks & Agents:
    * Linux Agent, diskstat: Now supporting /dev/emcpower* devices (Thanks to Claas Rockmann-Buchterkirche)
    * FIX: winperf_processor: Showing 0% on "cmk -nv" now instead of 100%
    * FIX: win_dhcp_pools: removed faulty output on non-german windows 2003 servers 
           with no dhcp server installed (Thanks to Mathias Decker)
    * Add: fileinfo is now supported by the solaris agent. Thanks to Daniel Roettgermann
    * Logwatch: unknown eventlog level ('u') from windows agent treated as warning
    * FIX: logwatch_ec: Added state undefined as priority
    * Add: New Check for Raritan EMX Devices
    * Add: mailman_lists - New check to gather statistics of mailman mailinglists
    * FIX: megaraid_bbu - Handle missing charge information (ignoring them)
    * FIX: myssql_tablespaces - fix PNP graph (thanks to Christian Zock)
    * kernel.util: add "Average" information to PNP graph
    * Windows Agent: Fix startup crash on adding a logfiles pattern, but no logfile specified
    * Windows Agent: check_mk.example.ini: commented logfiles section

    Multisite:
    * FIX: Fixed rendering of dashboard globes in opera
    * When having row selections enabled and no selected and performing
      actions an error message is displayed instead of performing the action on
      all rows
    * Storing row selections in user files, cleaned up row selection 
      handling to single files. Cleaned up GET/POST mixups in confirm dialogs
    * Add: New user_options to limit seen nagios objects even the role is set to see all
    * Fix: On site configaration changes, only relevant sites are marked as dirty
    * Fix: Distributed setup: Correct cleanup of pending changes logfile after "Activate changes"
    * FIX: LDAP: Fixed problem with special chars in LDAP queries when having
    contactgroup sync plugin enabled
    * FIX: LDAP: OpenLDAP - Changed default filter for users
    * FIX: LDAP: OpenLDAP - Using uniqueMember instead of member when searching for groups of a user
    * FIX: LDAP: Fixed encoding problem of ldap retrieved usernames
    * LDAP: Role sync plugin validates the given group DNs with the group base dn now
    * LDAP: Using roles defined in default user profile in role sync plugin processing
    * LDAP: Improved error handling in case of misconfigurations
    * LDAP: Reduced number of ldap querys during a single page request / sync process
    * LDAP: Implemnted some kind of debug logging for LDAP communication
    * FIX: Re-added an empty file as auth.py (wato plugin) to prevent problems during update 

    WATO:
    * CPU load ruleset does now accept float values
    * Added valuespec for cisco_mem check to configure thresholds via WATO
    * FIX: Fixed displaying of tag selections when creating a rule in the ruleeditor
    * FIX: Rulesets are always cloned in the same folder
    * Flexibile notifications: removed "debug notification" script from GUI (you can make it
      executable to be choosable again)
    * Flexibile notifications: added plain mail notification which uses the
      mail templates from global settings dialog

    BI:
    * Added FOREACH_SERVICE capability to leaf nodes
    * Add: Bi views now support debug of livestatus queries

1.2.1i4:
    Core:
    * Better exception handling when executing "Check_MK"-Check. Printing python
      exception to status output and traceback to long output now.
    * Added HOSTTAGS to notification macros which contains all Check_MK-Tags
      separated by spaces
    * Output better error message in case of old inventory function
    * Do object cache precompile for monitoring core on cmk -R/-O
    * Avoid duplicate verification of monitoring config on cmk -R/-O
    * FIX: Parameter --cleanup-autochecks (long for -u) works now like suggested in help
    * FIX: Added error handling when trying to --restore with a non existant file

    Notifications:
    * Fix flexible notifications on non-OMD systems
    
    Checks & Agents:
    * Linux Agent, mk_postgres: Supporting pgsql and postgres as user
    * Linux Agent, mk_postgres: Fixed database stats query to be compatible
      with more versions of postgres
    * apache_status: Modified to be usable on python < 2.6 (eg RHEL 5.x)
    * apache_status: Fixed handling of PIDs with more than 4 numbers
    * Add: New Check for Rittal CMC PSM-M devices
    * Smart plugin: Only use relevant numbers of serial
    * Add: ibm_xraid_pdisks - new check for agentless monitoring of disks on IBM SystemX servers.
    * Add: hp_proliant_da_cntlr check for disk controllers in HP Proliant servers
    * Add: Check to monitor Storage System Drive Box Groups attached to HP servers
    * Add: check to monitor the summary status of HP EML tape libraries
    * Add: apc_rackpdu_status - monitor the power consumption on APC rack PDUs
    * Add: sym_brightmail_queues - monitor the queue levels on Symantec Brightmail mail scanners.
    * Add: plesk_domains - List domains configured in plesk installations
    * Add: plesk_backups - Monitor backup spaces configured for domains in plesk
    * Add: mysql_connections - Monitor number of parallel connections to mysql daemon
    * Add: flexible notifcations: filter by hostname
    * New script multisite_to_mrpe for exporting services from a remote system
    * FIX: postgres_sessions: handle case of no active/no idle sessions
    * FIX: correct backslash representation of windows logwatch files
    * FIX: postgres_sessions: handle case of no active/no idle sessions
    * FIX: zfsget: fix exception on snapshot volumes (where available is '-')
    * FIX: zfsget: handle passed-through filesystems (need agent update)
    * FIX: loading notification scripts in local directory for real
    * FIX: oracle_version: return valid check result in case of missing agent info
    * FIX: apache_status: fixed bug with missing 'url', wrote man page
    * FIX: fixed missing localisation in check_parameteres.py 
    * FIX: userdb/ldap.py: fixed invalid call site.getsitepackages() for python 2.6
    * FIX: zpool_status: fixed crash when spare devices were available
    * FIX: hr_fs: handle negative values in order to larger disks (thanks to Christof Musik)
    * FIX: mssql_backup: Fixed wrong calculation of backup age in seconds


    Multisite:
    * Implemented LDAP integration of Multisite. You can now authenticate your
      users using the form based authentication with LDAP. It is also possible
      to synchronize some attributes like mail addresses, names and roles from
      LDAP into multisite.
    * Restructured cookie auth cookies (all auth cookies will be invalid
      after update -> all users have to login again)
    * Modularized login and cookie validation
    * Logwatch: Added buttons to acknowledge all logs of all hosts or really
      all logs which currently have a problem
    * Check reschedule icon now works on services containing an \
    * Now showing correct representation of SI unit kilo ( k )
    * if perfometer now differs between byte and bit output
    * Use pprint when writing global settings (makes files more readable)
    * New script for settings/removing downtimes: doc/treasures/downtime
    * New option when setting host downtimes for also including child hosts
    * Option dials (refresh, number of columns) now turnable by mouse wheel
    * Views: Commands/Checkboxes buttons are now activated dynamically (depending on data displayed)
    * FIX: warn / crit levels in if-check when using "bit" as unit
    * FIX: Fixed changing own password when notifications are disabled
    * FIX: On page reload, now updating the row field in the headline
    * FIX: ListOfStrings Fields now correctly autoappend on focus
    * FIX: Reloading of sidebar after activate changes
    * FIX: Main Frame without sidebar: reload after activate changes
    * FIX: output_format json: handle newlines correctly
    * FIX: handle ldap logins with ',' in distinguished name
    * FIX: quote HTML variable names, fixes potential JS injection
    * FIX: Sidebar not raising exceptions on configured but not available snapins
    * FIX: Quicksearch: Fixed Up/Down arrow handling in chrome
    * FIX: Speedometer: Terminating data updates when snapin is removed from sidebar
    * FIX: Views: toggling forms does not disable the checkbox button anymore
    * FIX: Dashboard: Fixed wrong display options in links after data reloads
    * FIX: Fixed "remove all downtimes" button in views when no downtimes to be deleted 
    * FIX: Services in hosttables now use the service name as header (if no custom title set)
    * New filter for host_contact and service_contact
    
    WATO:
    * Add: Creating a new rule immediately opens its edit formular
    * The rules formular now uses POST as transaction method
    * Modularized the authentication and user management code
    * Default config: add contact group 'all' and put all hosts into it
    * Reverse order of Condition, Value and General options in rule editor
    * Allowing "%" and "+" in mail prefixes of contacts now
    * FIX: Fixed generated manual check definitions for checks without items
      like ntp_time and tcp_conn_stats
    * FIX: Persisting changing of folder titles when only the title has changed
    * FIX: Fixed rendering bug after folder editing

    Event Console:
    * Replication slave can now copy rules from master into local configuration
      via a new button in WATO.
    * Speedup access to event history by earlier filtering and prefiltering with grep
    * New builtin syslog server! Please refer to online docu for details.
    * Icon to events of host links to view that has context button to host
    * FIX: remove event pipe on program shutdown, prevents syslog freeze
    * FIX: hostnames in livestatus query now being utf8 encoded
    * FIX: fixed a nastiness when reading from local pipe
    * FIX: fix exception in rules that use facility local7
    * FIX: fix event icon in case of using TCP access to EC
    * FIX: Allowing ":" in application field (e.g. needed for windows logfiles)
    * FIX: fix bug in Filter "Hostname/IP-Address of original event"

    Livestatus:
    * FIX: Changed logging output "Time to process request" to be debug output

1.2.1i3:
    Core:
    * added HOST/SERVICEPROBLEMID to notification macros
    * New configuration check_periods for limiting execution of
      Check_MK checks to a certain time period.

    Checks & Agents:
    * Windows agent: persist offsets for logfile monitoring

    Notifications:
    * fix two errors in code that broke some service notifications

    Event Console:
    * New performance counter for client request processing time
    * FIX: fixed bug in rule optimizer with ranges of syslog priorities

    WATO:
    * Cloning of contact/host/service groups (without members)

    Checks & Agents:
    * logwatch: Fixed confusion with ignore/ok states of log messages
    * AIX Agent: now possible to specify -d flag. Please test :)

1.2.1i2:
    Core:
    * Improved validation of inventory data reported by checks
    * Added -d option to precompiled checks to enable debug mode
    * doc/treasures: added script for printing RRD statistics

    Notifications:
    * New system of custom notification, with WATO support

    Event Console:
    * Moved source of Event Console into Check_MK project 
    * New button for resetting all rule hits counters
    * When saving a rule then its hits counter is always reset
    * New feature of hiding certain actions from the commands in the status GUI
    * FIX: rule simulator ("Try out") now handles cancelling rules correctly
    * New global option for enabling log entries for rule hits (debugging)
    * New icon linking to event views for the event services
    * check_mkevents outputs last worst line in service output
    * Max. number of queued connections on status sockets is configurable now
    * check_mkevents: new option -a for ignoring acknowledged events
    * New sub-permissions for changing comment and contact while updating an event
    * New button for generating test events directly via WATO
    * Allow Event Console to replicate from another (master) console for
      fast failover.
    * Allow event expiration also on acknowledged events (configurable)

    Multisite:
    * Enable automation login with _username= and _secret=, while
      _secret is the content of var/check_mk/web/$USER/automation.secret
    * FIX: Fixed releasing of locks and livestatus connections when logging out
    * FIX: Fixed login/login confusions with index page caching
    * FIX: Speed-o-meter: Fixed calculation of Check_MK passive check invervals
    * Removed focus of "Full name" attribute on editing a contact
    * Quicksearch: Convert search text to regex when accessing livestatus
    * FIX: WATO Folder filter not available when WATO disabled
    * WATO Folder Filter no longer available in single host views
    * Added new painters "Service check command expanded" and
      "Host check command expanded"
    * FIX: Corrected garbled description for sorter "Service Performance data" 
    * Dashboard globes can now be filtered by host_contact_group/service_contact_group
    * Dashboard "iframe" attribute can now be rendered dynamically using the
      "iframefunc" attribute in the dashlet declaration
    * Dashboard header can now be hidden by setting "title" to None
    * Better error handling in PNP-Graph hover menus in case of invalid responses

    Livestatus:
    * Added new table statehist, used for SLA queries
    * Added new column check_command_expanded in table hosts
    * Added new column check_command_expanded in table services
    * New columns livestatus_threads, livestatus_{active,queued}_connections

    BI:
    * Added missing localizations
    * Added option bi_precompile_on_demand to split compilations of
      the aggregations in several fragments. If possible only the needed
      aggregations are compiled to reduce the time a user has to wait for
      BI based view. This optimizes BI related views which display
      information for a specific list of hosts or aggregation groups.
    * Added new config option bi_compile_log to collect statistics about
      aggregation compilations
    * Aggregations can now be part of more than one aggregation group
      (just configure a list of group names instead of a group name string)
    * Correct representation of (!), (!!) and (?) markers in check output
    * Corrected representation of assumed state in box layout
    * Feature: Using parameters for hosttags

    WATO:
    * Added progress indicator in single site WATO "Activate Changes"
    * Users & Contacts: Case-insensitive sorting of 'Full name' column
    * ntp/ntp.time parameters are now configurable via WATO
    * FIX: Implemented basic non HTTP 200 status code response handling in interactive
           progress dialogs (e.g. bulk inventory mode)
    * FIX: Fixed editing of icon_image rules
    * Added support of locked hosts and folders ( created by CMDB )
    * Logwatch: logwatch agents/plugins now with ok pattern support 
    * Valuespec: Alternative Value Spec now shows helptext of its elements
    * Valuespec: DropdownChoice, fixed exception on validate_datatype

    Checks & Agents:
    * New check mssql_counters.locks: Monitors locking related information of
      MSSQL tablespaces
    * Check_MK service is now able to output additional performance data
      user_time, system_time, children_user_time, children_system time
    * windows_updates agent plugin: Fetching data in background mode, caching
      update information for 30 minutes
    * Windows agent: output ullTotalVirtual and ullAvailVirtual (not yet
      being used by check)
    * Solaris agent: add <<<uptime>>> section (thanks to Daniel Roettgermann)
    * Added new WATO configurable option inventory_services_rules for the
      windows services inventory check
    * Added new WATO configurable option inventory_processes_rules for the
      ps and ps.perf inventory
    * FIX: mssql_counters checks now really only inventorize percentage based
      counters if a base value is set
    * win_dhcp_pools: do not inventorize empty pools any more. You can switch
      back to old behaviour with win_dhcp_pools_inventorize_empty = True
    * Added new Check for Eaton UPS Devices
    * zfsget: new check for monitoring ZFS disk usage for Linux, Solaris, FreeBSD
      (you need to update your agent as well)
    * Added new Checks for Gude PDU Units
    * logwatch: Working around confusion with OK/Ignore handling in logwatch_rules
    * logwatch_ec: Added new subcheck to forward all incoming logwatch messages
      to the event console. With this check you can use the Event Console 
      mechanisms and GUIs instead of the classic logwatch GUI. It can be 
      enabled on "Global Settings" page in WATO for your whole installation.
      After enabling it you need to reinventorize your hosts.
    * Windows Update Check: Now with caching, Thanks to Phil Randal and Patrick Schlüter
    * Windows Check_MK Agent: Now able to parse textfiles for logwatch output
    * Added new Checks sni_octopuse_cpu, sni_octopuse_status, sni_octopuse_trunks: These
      allow monitoring Siemens HiPath 3000/5000 series PBX.
    * if-checks now support "bit" as measurement unit
    * winperf_phydisk: monitor average queue length for read/write

1.2.0p5:
    Checks & Agents:
    * FIX: windows agent: fixed possible crash in eventlog section

    BI:
    * FIX: fixed bug in aggregation count (thanks Neil) 

1.2.0p4:
    WATO:
    * FIX: fixed detection of existing groups when creating new groups
    * FIX: allow email addresses like test@test.test-test.com
    * FIX: Fixed Password saving problem in user settings

    Checks & Agents:
    * FIX: postgres_sessions: handle case of no active/no idle sessions
    * FIX: winperf_processor: handle parameters "None" (as WATO creates)
    * FIX: mssql_counters: remove debug output, fix bytes output
    * FIX: mssql_tablespaces: gracefully handle garbled agent output

    Multisite:
    * FIX: performeter_temparature now returns unicode string, because of °C
    * FIX: output_format json in webservices now using " as quotes

    Livestatus:
    * FIX: fix two problems when reloading module in Icinga (thanks to Ronny Biering)

1.2.0p3:
    Mulitisite
    * Added "view" parameter to dashlet_pnpgraph webservice
    * FIX: BI: Assuming "OK" for hosts is now possible
    * FIX: Fixed error in makeuri() calls when no parameters in URL
    * FIX: Try out mode in view editor does not show context buttons anymore
    * FIX: WATO Folder filter not available when WATO disabled
    * FIX: WATO Folder Filter no longer available in single host views
    * FIX: Quicksearch converts search text to regex when accessing livestatus
    * FIX: Fixed "access denied" problem with multisite authorization in PNP/NagVis
           in new OMD sites which use the multisite authorization
    * FIX: Localize option for not OMD Environments

    WATO:
    * FIX: Users & Contacts uses case-insensitive sorting of 'Full name' column  
    * FIX: Removed focus of "Full name" attribute on editing a contact
    * FIX: fix layout bug in ValueSpec ListOfStrings (e.g. used in
           list of explicit host/services in rules)
    * FIX: fix inheritation of contactgroups from folder to hosts
    * FIX: fix sorting of users, fix lost user alias in some situations
    * FIX: Sites not using distritubed WATO now being skipped when determining
           the prefered peer
    * FIX: Updating internal variables after moving hosts correctly
      (fixes problems with hosts tree processed in hooks)

    BI:
    * FIX: Correct representation of (!), (!!) and (?) markers in check output

    Livestatus:
    * FIX: check_icmp: fixed calculation of remaining length of output buffer
    * FIX: check_icmp: removed possible buffer overflow on do_output_char()
    
    Livecheck:
    * FIX: fixed problem with long plugin output
    * FIX: added /0 termination to strings
    * FIX: changed check_type to be always active (0)
    * FIX: fix bug in assignment of livecheck helpers 
    * FIX: close inherited unused filedescriptors after fork()
    * FIX: kill process group of called plugin if timeout is reached
           -> preventing possible freeze of livecheck
    * FIX: correct escaping of character / in nagios checkresult file
    * FIX: fixed SIGSEGV on hosts without defined check_command
    * FIX: now providing correct output buffer size when calling check_icmp 

    Checks & Agents:
    * FIX: Linux mk_logwatch: iregex Parameter was never used
    * FIX: Windows agent: quote '%' in plugin output correctly
    * FIX: multipath check now handles '-' in "user friendly names"
    * New check mssql_counters.locks: Monitors locking related information of
      MSSQL tablespaces
    * FIX: mssql_counters checks now really only inventorize percentage based
      counters if a base value is set
    * windows_updates agent plugin: Fetching data in background mode, caching
      update information for 30 minutes
    * FIX: netapp_vfiler: fix inventory function (thanks to Falk Krentzlin)
    * FIX: netapp_cluster: fix inventory function
    * FIX: ps: avoid exception, when CPU% is missing (Zombies on Solaris)
    * FIX: win_dhcp_pools: fixed calculation of perc_free
    * FIX: mssql_counters: fixed wrong log size output

1.2.0p3:
    Multisite:
    * Added "view" parameter to dashlet_pnpgraph webservice

    WATO:
    * FIX: It is now possible to create clusters in empty folders
    * FIX: Fixed problem with complaining empty ListOf() valuespecs

    Livestatus:
    * FIX: comments_with_info in service table was always empty

1.2.1i1:
    Core:
    * Allow to add options to rules. Currently the options "disabled" and
      "comment" are allowed. Options are kept in an optional dict at the
      end of each rule.
    * parent scan: skip gateways that are reachable via PING
    * Allow subcheck to be in a separate file (e.g. foo.bar)
    * Contacts can now define *_notification_commands attributes which can now
      override the default notification command check-mk-notify
    * SNMP scan: fixed case where = was contained in SNMP info
    * check_imap_folder: new active check for searching for certain subjects
      in an IMAP folder
    * cmk -D shows multiple agent types e.g. when using SNMP and TCP on one host

    Checks & Agents:
    * New Checks for Siemens Blades (BX600)
    * New Checks for Fortigate Firewalls
    * Netapp Checks for CPU Util an FC Port throughput
    * FIX: megaraid_pdisks: handle case where no enclosure device exists
    * FIX: megaraid_bbu: handle the controller's learn cycle. No errors in that period.
    * mysql_capacity: cleaned up check, levels are in MB now
    * jolokia_info, jolokia_metrics: new rewritten checks for jolokia (formerly
      jmx4perl). You need the new plugin mk_jokokia for using them
    * added preliminary agent for OpenVMS (refer to agents/README.OpenVMS) 
    * vms_diskstat.df: new check file usage of OpenVMS disks
    * vms_users: new check for number of interactive sessions on OpenVMS
    * vms_cpu: new check for CPU utilization on OpenVMS
    * vms_if: new check for network interfaces on OpenVMS
    * vms_system.ios: new check for total direct/buffered IOs on OpenVMS
    * vms_system.procs: new check for number of processes on OpenVMS
    * vms_queuejobs: new check for monitoring current VMS queue jobs
    * FIX: mssql_backup: Fixed problems with datetime/timezone calculations
    * FIX: mssql agent: Added compatibility code for MSSQL 9
    * FIX: mssql agent: Fixed connection to default instances ("MSSQLSERVER")
    * FIX: mssql agent: Fixed check of databases with names starting with numbers
    * FIX: mssql agent: Fixed handling of databases with spaces in names
    * f5_bigip_temp: add performance data
    * added perf-o-meters for a lot of temperature checks
    * cmctc_lcp.*: added new checks for Rittal CMC-TC LCP
    * FIX: diskstat (linux): Don't inventorize check when data empty
    * Cisco: Added Check for mem an cpu util
    * New check for f5 bigip network interfaces
    * cmctc.temp: added parameters for warn/crit, use now WATO rule
      "Room temperature (external thermal sensors)"
    * cisco_asa_failover: New Check for clustered Cisco ASA Firewalls 
    * cbl_airlaser.status: New Check for CBL Airlaser IP1000 laser bridge.
    * cbl_airlaser.hardware: New Check for CBL Airlaser IP1000 laser bridge.
      Check monitors the status info and allows alerting based on temperature.
    * df, hr_fs, etc.: Filesystem checks now support grouping (pools)
      Please refer to the check manpage of df for details
    * FIX: windows agent: try to fix crash in event log handling
    * FreeBSD Agent: Added swapinfo call to mem section to make mem check work again
    * windows_multipath: Added the missing check for multipath.vbs (Please test)
    * carel_uniflair_cooling: new check for monitoring datacenter air conditioning by "CAREL"
    * Added Agent for OpenBSD
    * Added Checks for UPS devices
    * cisco_hsrp: New Check for monitoring HSRP groups on Cisco Routers. (SMIv2 version)
    * zypper: new check and plugin mk_zypper for checking zypper updates.
    * aironet_clients: Added support for further Cisco WLAN APs (Thanks to Stefan Eriksson for OIDs)
    * aironet_errors: Added support for further Cisco WLAN APs
    * apache_status: New check to monitor apache servers which have the status-module enabled.
      This check needs the linux agent plugin "apache_status" installed on the target host.

    WATO:
    * Added permission to control the "clone host" feature in WATO
    * Added new role/permission matrix page in WATO to compare
      permissions of roles
    * FIX: remove line about number of rules in rule set overview
      (that garbled the logical layout)
    * Rules now have an optional comment and an URL for linking to 
      documntation
    * Rule now can be disabled without deleting them.
    * Added new hook "sites-saved"
    * Allow @ in user names (needed for some Kerberos setups)
    * Implemented new option in WATO attributes: editable
      When set to False the attribute can only be changed during creation
      of a new object. When editing an object this attribute is only displayed.
    * new: search for rules in "Host & Service Configuration"
    * parent scan: new option "ping probes", that allows skipping 
      unreachable gateways.
    * User managament: Added fields for editing host/service notification commands
    * Added new active check configuration for check_smtp
    * Improved visualization of ruleset lists/dictionaries
    * Encoding special chars in RegExp valuespec (e.g. logwatch patterns)
    * Added check_interval and retry_interval rules for host checks
    * Removed wmic_process rule from "inventory services" as the check does not support inventory
    * Made more rulegroup titles localizable
    * FIX: Fixed localization of default permissions
    * FIX: Removed double collect_hosts() call in activate changes hook
    * FIX: Fixed double hook execution when using localized multisite
    * FIX: User list shows names of contactgroups when no alias given
    * FIX: Reflecting alternative mode of check_http (check ssl certificate
    age) in WATO rule editor
    * FIX: Fixed monitoring of slave hosts in master site in case of special
      distributed wato configurations
    * FIX: Remove also user settings and event console rule on factory reset
    * FIX: complex list widgets (ListOf) failed back to old value when
           complaining
    * FIX: complex list widgets (ListOf) lost remaining entries after deleting one
    * FIX: Fixed error in printer_supply valuespec which lead to an exception
           when defining host/service specific rules
    * FIX: Fixed button url icon in docu-url link

    BI:
    * Great speed up of rule compilation in large environments

    Multisite:
    * Added css class="dashboard_<name>" to the dashboard div for easier
    customization of the dashboard style of a special dashboard
    * Dashboard: Param wato_folder="" means WATO root folder, use it and also
      display the title of this folder
    * Sidebar: Sorting aggregation groups in BI snapin now
    * Sidebar: Sorting sites in master control snapin case insensitive
    * Added some missing localizations (error messages, view editor)
    * Introducted multisite config option hide_languages to remove available
      languages from the multisite selection dialogs. To hide the builtin
      english language simply add None to the list of hidden languages.
    * FIX: fixed localization of general permissions
    * FIX: show multisite warning messages even after page reload
    * FIX: fix bug in Age ValueSpec: days had been ignored
    * FIX: fixed bug showing only sidebar after re-login in multisite
    * FIX: fixed logwatch loosing the master_url parameter in distributed setups
    * FIX: Fixed doubled var "site" in view editor (site and siteopt filter)
    * FIX: Don't crash on requests without User-Agent HTTP header
    * Downtimes: new conveniance function for downtime from now for ___ minutes.
      This is especially conveniant for scripting.
    * FIX: fixed layout of login dialog when showing up error messages
    * FIX: Fixed styling of wato quickaccess snapin preview
    * FIX: Made printer_supply perfometer a bit more robust against bad perfdata
    * FIX: Removed duplicate url parameters e.g. in dashboard (display_options)
    * FIX: Dashboard: If original request showed no "max rows"-message, the
           page rendered during reload does not show the message anymore
    * FIX: Fixed bug in alert statistics view (only last 1000 lines were
           processed for calculating the statistics)
    * FIX: Added missing downtime icon for comment view
    * FIX: Fixed handling of filter configuration in view editor where filters
           are using same variable names. Overlaping filters are now disabled
	   in the editor.
    * FIX: Totally hiding hidden filters from view editor now

    Livecheck:
    * FIX: Compile livecheck also if diet libc is missing

1.2.0p2:
    Core:
    * simulation_mode: legacy_checks, custom_checks and active_checks
      are replaced with dummy checks always being OK
    * FIX: Precisely define order of reading of configuration files. This
      fixes a WATO rule precedence problem

    Checks & Agents:
    * FIX: Fixed syntax errors in a bunch of man pages
    * if_lancom: silently ignore Point-To-Point interfaces
    * if_lancom: add SSID to logical WLAN interface names
    * Added a collection of MSSQL checks for monitoring MSSQL servers
      (backups, tablespaces, counters)
    * New check wut_webio_io: Monitor the IO input channels on W&T Web-IO 
      devices
    * nfsmounts: reclassify "Stale NFS handle" from WARN to CRIT
    * ORACLE agent/checks: better error handling. Let SQL errors get
      through into check output, output sections even if no database
      is running.
    * oracle_version: new check outputting the version of an ORACLE
      database - and using uncached direct SQL output.
    * ORACLE agent: fix handling of EXCLUDE, new variable ONLY_SIDS
      for explicitely listing SIDs to monitor
    * mk_logwatch on Linux: new options regex and iregex for file selection
    * remove obsolete ORACLE checks where no agent plugins where available
    * FIX: printer_supply: Fix problem on DELL printers with "S/N" in output
      (thanks to Sebastian Talmon)
    * FIX: winperf_phydisk: Fix typo (lead to WATO rule not being applied)
    * Windows agent: new [global] option crash_debug (see online docu)
    * AIX agent: new check for LVM volume status in rootvg.
    * PostgreSQL plugin: agent is now modified to work with PostgreSQL 
      versions newer than 8.1. (multiple reports, thanks!)

    Multisite:
    * Show number of rows and number of selected rows in header line
      (also for WATO hosts table)
    * FIX: fix problem in showing exceptions (due to help function)
    * FIX: fixed several localization problems in view/command processing
    * FIX: fixed duplicated settings in WATO when using localisation
    * FIX: fixed exception when refering to a language which does not exist
    * FIX: Removing all downtimes of a host/service is now possible again
    * FIX: The refresh time in footer is updated now when changing the value
    * FIX: view editor shows "(Mobile)" hint in view titles when linking to views

    WATO: 
    * Main menu of ruleeditor (Host & Service Parameters) now has
      a topic for "Used rules" - a short overview of all non-empty
      rulesets.
    * FIX: add missing context help to host details dialog
    * FIX: set new site dirty is host move due to change of
      folder attributes
    * FIX: fix exception on unknown value in DropdownChoice
    * FIX: add service specification to ruleset Delay service notifications
    * FIX: fixed problem with disabled sites in WATO
    * FIX: massive speedup when changing roles/users and activing changes
      (especially when you have a larger number of users and folders)
    * Add variable CONTACTPAGER to allowed macros in notifications
    * FIX: fixed default setting if "Hide names of configuration variables"
      in WATO
    * FIX: ListOfString Textboxes (e.g. parents of folders) do now extend in IE
    * FIX: fixed duplicated sections of permissions in rule editor

    BI:
    * New iterators FOREACH_CHILD and FOREACH_PARENT
    * FIX: fix handling of FOREACH_ in leaf nodes (remove hard coded
      $HOST$, replace with $1$, $2$, ..., apply argument substitution)
    * New logical datatable for aggregations that have the same name
      as a host. Converted view "BI Boxes" to this new table. This allows
      for Host-Aggregations containing data of other hosts as well.
    * count_ok: allow percentages, e.g. "count_ok!70%!50%"

1.2.0p1:
    Core:
    * Added macros $DATE$, $SHORTDATETIME$ and $LONGDATETIME$' to
      notification macros

    Checks & Agents:
    * FIX: diskstat: handle output 'No Devices Found' - avoiding exception
    * 3ware_units: Following states now lead to WARNING state instead of
      CRITICAL: "VERIFY-PAUSED", "VERIFYING", "REBUILDING"
    * New checks tsm_stagingpools, tsm_drive and tsm_storagepools
      Linux/UNIX
    * hpux_fchba: new check for monitoring FibreChannel HBAs und HP-UX

    Multisite:
    * FIX: fix severe exception in all views on older Python versions
      (like RedHat 5.5).

    WATO:
    * FIX: fix order of rule execution: subfolders now take precedence
      as they should.

1.2.0:
    Setup:
    * FIX: fix building of RPM packages (due to mk_mysql, mk_postgres)

    Core:
    * FIX: fix error message in case of duplicate custom check

    WATO:
    * FIX: add missing icon on cluster hosts to WATO in Multisite views
    * FIX: fix search field in host table if more than 10 hosts are shown
    * FIX: fix bulk edit and form properties (visibility of attributes was broken)
    * FIX: fix negating hosts in rule editor

    Checks & Agents: 
    * fileinfo: added this check to Linux agent. Simply put your
      file patterns into /etc/check_mk/fileinfo.cfg for configuration.
    * mysql.sessions: New check for MySQL sessions (need new plugin mk_mysql)
    * mysql.innodb_io: New check for Disk-IO of InnoDB
    * mysql_capacity: New check for used/free capacity of MySQL databases
    * postgres_sessions: New check for PostgreSQL number of sessions
    * postgres_stat_database: New check for PostgreSQL database statistics
    * postgres_stat_database.size: New check for PostgreSQL database size
    * FIX: hpux_if: convert_to_hex was missing on non-SNMP-hosts -replace
      with inline implementation
    * tcp_conn_stats: handle state BOUND (found on Solaris)
    * diskstat: support for checking latency, LVM and VxVM on Linux (needs 
      updated agent)
    * avoid duplicate checks cisco_temp_perf and cisco_sensor_temp

1.2.0b6:
    Multisite:
    * FIX: Fixed layout of some dropdown fields in view filters
    * Make heading in each page clickable -> reload page
    * FIX: Edit view: couldn't edit filter settings
    * FIX: Fixed styling of links in multisite context help
    * FIX: Fixed "select all" button for IE
    * FIX: Context links added by hooks are now hidden by the display
           option "B" again
    * FIX: preselected "refresh" option did not reflect view settings
           but was simply the first available option - usually 30.
    * FIX: fixed exception with custom views created by normal users

    WATO:
    * FIX: Fixed "select all" button in hosts & folders for IE
    * Optically mark modified variables in global settings
    * Swapped icons for rule match and previous rule match (makes for sense)

    Core:
    * FIX: Fixed "make_utf is not defined" error when having custom
           timeperiods defined in WATO

    Checks & Agents: 
    * MacOS X: Agent for MacOS (Thanks to Christian Zigotzky)
    * AIX: New check aix_multipath: Supports checking native AIX multipathing from AIX 5.2 onward
    * Solaris: New check solaris_multipath: Supports checking native Solaris multipath from Solaris10 and up.
    * Solaris: The ZFS Zpool status check now looks more closely at the reported messages. (It's also tested to work on Linux now)

1.2.0b5:
    Core:
    * FIX: handle UTF-8 encoded binary strings correctly (e.g. in host alias)
    * FIX: fix configuration of passive checks via custom_checks
    * Added NOTIFICATIONTYPE to host/service mail bodies

    WATO:
    * Site management: "disabled" only applies to Livestatus now
    * FIX: fix folding problems with dependent host tags
    * FIX: Detecting duplicate tag ids between regular tags and auxtags
    * FIX: Fixed layout problem of "new special rule" button in rule editor
    * FIX: Fixed layout problem on "activate changes" page
    * FIX: Added check if contacts belong to contactgroup before contactgroup deletion
    * FIX: fix site configuration for local site in Multisite environments
    * FIX: "(no not monitor)" setting in distributed WATO now works
    * FIX: Site management: replication setting was lost after re-editing
    * FIX: fixed problems after changing D/WATO-configuration
    * FIX: D/WATO: mark site dirty after host deletion
    * FIX: D/WATO: replicate auth.secret, so that login on one site also
           is valid on the replication slaves
    * FIX: implement locking in order to prevent data corruption on
           concurrent changes
    * FIX: Fixed handling of validation errors in cascading dropdown fields
    * FIX: fix cloning of users
    * Keep track of changes made by other users before activating changes,
      let user confirm this, new permission can be used to prevent a user
      from activating foreign changes.
    * FIX: Allowing german umlauts in users mail addresses
    * Allow list of aux tags to be missing in host tag definitions. This
      makes migration from older version easier.
    * FIX: user management modules can now deal with empty lines in htpasswd
    * FIX: Fixed js error on hostlist page with search form

    Multisite:
    * New display type 'boxes-omit-root' for BI views
    * Hostgroup view BI Boxes omits the root level
    * Finalized layout if view options and commands/filters/painteroptions.
    * Broken plugins prevent plugin caching now
    * FIX: remove refresh button from dashboard.
    * FIX: remove use of old option defaults.checkmk_web_uri
    * FIX: fixed outgoing bandwidth in fc port perfometer
    * FIX: remove nasty JS error in sidebar
    * FIX: fix folding in custom links (directories would not open)
    * FIX: animation of rotation treeangle in trees works again
    * FIX: Logwatch: Changed font color back to black
    * FIX: show toggle button for checkboxes in deactivated state
    * FIX: fix repeated stacked refresh when toggling columns
    * FIX: disable checkbox button in non-checkboxable layouts
    * FIX: fix table layout for views (gaps where missing sometimes)
    * FIX: Fixed sorting views by perfdata values which contain floats
    * FIX: fix sometimes-broken sizing of sidebar and dashboard on Chrome
    * FIX: fix dashboard layout on iPad
    * FIX: Fixed styling issues of sidebar in IE7
    * FIX: fix problem where filter settings (of checkboxes) are not effective
           when it comes to executing commands
    * FIX: Fixed styling issues of view filters with dropdown fields
    * FIX: multisite login can now deal with empty lines in htpasswd
    * FIX: Fixed a bunch of js/css errors

    Mobile:
    * FIX: Fixed logtime filter settings in all mobile views
    * FIX: fix some layout problems

    BI:
    * New aggregation function count_ok, that counts the number
      of nodes in state OK.
    * FIX: Removed debug output int count_ok aggregation

    Checks & Agents:
    * Linux: Modified cluster section to allow pacemaker/corosync clusters without heartbeat
    * AIX: convert NIC check to lnx_if (now being compatible with if/if64)
    * AIX: new check for CPU utilization (using section lparstat_aix)
    * ntp checks: Changed default value of time offsets to be 200ms (WARN) / 500ms (CRIT)
    * aironet_{errors,clients}: detect new kinds of devices (Thanks to Tiago Sousa)
    * check_http, check_tcp: allow to omit -I and use dynamic DNS name instead

1.2.0b4:
    Core:
    * New configuration variable snmp_timing, allowing to 
      configure timeout and retries for SNMP requests (also via WATO)
    * New configuration variable custom_checks. This is mainly for
      WATO but also usable in main.mk It's a variant of legacy_checks that
      automatically creates the required "define command" sections.

    WATO:
    * ps and ps.perf configurable via WATO now (without inventory)
    * New layout of main menu and a couple of other similar menus
    * New layout of ruleset overviews
    * Hide check_mk variable names per default now (change via global settings)
    * New layout of global settings
    * Folder layout: show contact groups of folder
    * Folder movement: always show complete path to target folder
    * Sidebar snapin: show pending changes
    * New rule for configuring custom_checks - allowing to run arbitrary
      active checks even if not yet formalized (like HTTP and TCP)
    * Added automation_commands to make automations pluginable
    * New layout and new internal implementation of input forms
    * New layout for view overview and view editor
    * Split up host search in two distinct pages
    * Use dynamic items in rule editor for hosts and items (making use
      of ListOfStrings())
    * FIX: audit log was not shown if no entry for today existed
    * FIX: fix parent scan on single site installations
    * FIX: fix folder visibility permission handling
    * FIX: honor folder-permissions when creating, deleting 
           and modifiying rules
    * FIX: detect non-local site even if unix: is being used
    * FIX: better error message if not logged into site during 
           action that needs remote access
    * FIX: send automation data via POST not GET. This fixes inventory
           on hosts with more than 500 services.
    * FIX: make config options directly active after resetting them
           to their defaults (didn't work for start_url, etc.
    * FIX: Fixed editing of ListOf in valuespec editors (e.g. used in logwatch
    pattern editor)
    * FIX: Reimplemented correct behaviour of the logwatch pattern "ignore"
    state which is used to drop the matching log lines

    Multisite:
    * FIX: fixed filter of recent event views (4 hours didn't catch)
    * FIX: convert more buttons to new graphical style
    * FIX: Logwatch handles logs with only OK lines in it correctly in logfile list views
    * FIX: Fixed syntax error in "Single-Host Problems" view definition
    * New help button at top right of each page now toggles help texts
    * Snapin Custom Links allows to specify HTTP link target
    * Redesign of bar with Display/Filter/Commands/X/1,2,3,4,6,8/30,60,90/Edit

    Mobile GUI:
    * FIX: commands can be executed again
    * FIX: fixed styling of buttons

    Checks & Agents:
    * FIX: Logwatch: fixed missing linebreak during reclassifing lines of logfiles
    * FIX: Logwatch: Logwatch services in rules configured using WATO must be
      given as item, not as whole service name
    * New active check via WATO: check_ldap
    * printer_alerts: new configuration variable printer_alerts_text_map. Make
      'Energiesparen' on Brother printers an OK state.
    * services: This check can now be parameterized in a way that it warn if
      a certain service is running. WATO formalization is available.

    BI:
    * FIX: make rotating folding arrows black (white was not visible)
    * Display format 'boxes' now in all BI views available
    * Display format 'boxes' now persists folding state

1.2.0b3:
    Core:
    * FIX: fixed SNMP info declaration in checks: could be garbled
      up in rare cases
    * avoid duplicate parents definition, when using 'parents' and
      extra_host_conf["parents"] at the same time. The later one has
      precedence.

    Multisite:
    * Logwatch: Colorizing OK state blocks correctly
    * FIX: allow web plugins to be byte compiled (*.pyc). Those
      are preferred over *.py if existing
    * View Editor: Fixed jump to top of the page after moving painters during
      editing views
    * FIX: Fixed login redirection problem after relogging
    * Filter for times now accept ranges (from ... until)
    * New view setting for page header: repeat. This repeats the
      column headers every 20'th row.
    * FIX: Fixed problem with new eval/pickle
    * FIX: Fixed commands in host/service search views

    Checks & Agents:
    * FIX: Made logwatch parsing mechanism a little more robust
      (Had problems with emtpy sections from windows agent)
    * FIX: brocade_fcport: Configuration of portsates now possible  
    * if_lancom: special version for if64 for LANCOM devices (uses
      ifName instead of ifDescr)


    WATO:
    * Reimplemented folder listing in host/folders module
    * Redesigned the breadcrumb navigation
    * Global settings: make boolean switches directly togglable
    * New button "Recursive Inventory" on folder: Allows to do
      a recursive inventory over all hosts. Also allows to selectively
      retry only hosts that have failed in a previous inventory.
    * You can configure parents now (via a host attribute, no rules are
      neccessary).
    * You can now do an automated scan for parents and layer 3 (IP)
    * You can configure active checks (check_tcp, ...) via WATO now
    * FIX: fix page header after confirmation dialogs
    * FIX: Fixed umlaut problem in host aliases and ip addresses created by WATO
    * FIX: Fixed exception caused by validation problems during editing tags in WATO
    * FIX: create sample config only if both rules.mk and hosttags.mk are missing
    * FIX: do not loose host tags when both using WATO-configured and 
      manual ones (via multisite.mk)
    * Timeperiods: Make list of exceptions dynamic, not fixed to 10 entries
    * Timeperiods: Configure exclusion of other timeperiods
    * Configuration of notification_delay and notification_interval

1.2.0b2:
    Core:
    * FIX: Cluster host checks were UNKNOWN all the time
    * FIX: reset counter in case of (broken) future time
    * FIX: Automation try-inventory: Fixed problem on where checks which
      produce equal service descriptions could lead to invalid inventory
      results on cluster hosts.
    * FIX: do not create contacts if they won't be assigned to any host
      or service. Do *not* assign to dummy catch-all group "check_mk".

    WATO:
    * Added new permission "move hosts" to allow/deny moving of hosts in WATO
    * Also write out contact definitions for users without contactgroups to
      have the mail addresses and other notification options persisted
    * FIX: deletion of automation accounts now works
    * FIX: Disabling notifications for users does work now
    * New main overview for rule editor
    * New multisite.mk option wato_hide_varnames for hiding Check_MK 
      configuration variable names from the user
    * New module "Logwatch Pattern Analyzer" to verify logwatch rules
    * Added new variable logwatch_rules which can also be managed through the
      WATO ruleset editor (Host/Service Parameters > Parameters and rules for
      inventorized checks > Various applications > Logwatch Patterns)
    * Users & Contacts: Added new option wato_hidden_users which holds a list
      of userids to hide the listed users from the WATO user management GUI.
    * WATO API: Added new method rewrite_configuration to trigger a rewrite of
      all host related wato configuration files to distribute changed tags
    * Added new internal hook pre-activate-changes to execute custom
      code BEFORE Check_MK is called to restart Nagios
    * FIX: Only showing sudo hint message on sudo error message in automation
      command
    * FIX: Fixed js eror in IE7 on WATO host edit page
    * FIX: Using pickle instead of repr/eval when reading data structures from
      urls to prevent too big security issues
    * Rule editor: improve sorting of groups and rulesets
    * FIX: Escaping single quotes in strings when writing auth.php
    * FIX: Fix resorting of host tags (was bug in ListOf)

    Multisite
    * Added config option default_ts_format to configure default timestamp
      output format in multisite
    * Layout and design update
    * Quicksearch: display site name if more than one different site
      is present in the current search result list
    * FIX: Fixed encoding problem in "custom notification" message
    * New configuration parameter page_heading for the HTML page heads
      of the main frameset (%s will be replaced with OMD site name)
    * FIX: Fix problem where snapins where invisible
    * FIX: Fixed multisite timeout errors when nagios not running
    * Sidebar: some new layout improvements
    * Login page is not shown in framesets anymore (redirects framed page to
      full screen login page)
    * FIX: fix exception when disallowing changing display options
    * FIX: Automatically redirect from login page to target page when already
      logged in
    * FIX: Updating the dashboard header time when the dashlets refresh

    BI:
    * Added new painter "affected hosts (link to host page)" to show all
      host names with links to the "hosts" view
    * FIX: Fixed filtering of Single-Host Aggregations
    * New sorter for aggregation group
    * FIX: fix sorting of Single-Host Aggregations after group
    * Avoid duplicate rule incarnations when using FOREACH_*
    * BI Boxes: allow closing boxes (not yet persisted)
    * New filter for services (not) contained in any aggregate
    * Configure sorting for all BI views

    Checks & Agents:
    * FIX: snmp_uptime handles empty snmp information without exception
    * FIX: Oracle checks try to handle ORA-* errors reported by the agent
      All oracle checks will return UNKNOWN when finding an ORA-* message
    * FIX: filesystem levels set via WATO didn't work, but do now
    * FIX: Group filters can handle groups without aliases now
    * nfsmounts: Added nfs4 support thanks to Thorsten Hintemann
    * megaraid_pdisks megaraid_ldisks: Support for Windows.  Thanks to Josef Hack

1.2.0b1:
    Core, Setup, etc.:
    * new tool 'livedump' for dumping configuration and status
      information from one monitoring core and importing this
      into another.
    * Enable new check registration API (not yet used in checks)
    * FIX: fix handling of prefix-tag rules (+), needed for WATO
    * FIX: handle buggy SNMP devices with non-consecutive OIDS
      (such as BINTEC routers)
    * Check API allows a check to get node information
    * FIX: fix problem with check includes in subchecks
    * Option --checks now also applies to ad-hoc check (e.g.
      cmk --checks=mrpe,df -v somehost)
    * check_mk_templates.cfg: added s to notification options
      of host and service (= downtime alerts)

    WATO:
    * Hosttag-editor: allow reordering of tags
    * Create very basic sample configuration when using
      WATO the first time (three tag groups, two rules)
    * Much more checks are configurable via WATO now
    * Distributed WATO: Made all URL calls using curl now
    * FIX: fix bug in inventory in validate_datatype()
    * Better output in case of inventory error
    * FIX: fix bug in host_icon rule on non OMD
    * FIX: do not use isdisjoint() (was in rule editor on Lenny)
    * FIX: allow UTF-8 encoded permission translations
    * FIX: Fixed several problems in OMD apache shared mode
    * FIX: Do not use None$ as item when creating new rules
    * FIX: Do load *all* users from htpasswd, so passwords from
      users not created via WATO will not be lost.
    * FIX: honor site disabling in replication module
    * FIX: honor write permissions on folder in "bulk delete"
    * FIX: honor permissions for "bulk cleanup" and "bulk edit"
    * FIX: honor write permissions and source folder when moving hosts
    * FIX: honor permissions on hosts also on bulk inventory
    * Only create contacts in Nagios if they are member of at
      least one contact group.
    * It is now possible to configure auxiliary tags via WATO
      (formerly also called secondary tags)
    * FIX: Fixed wrong label "Main Overview" shown for moved WATO folders
      in foldertree snapin
    * FIX: Fixed localization of empty host tags
    * FIX: User alias and notification enabling was not saved

    Checks & Agents:
    * hpux_if: fix missing default parameter errors
    * hpux_if: make configurable via WATO
    * if.include: fix handling of NIC with index 0
    * hpux_lunstats: new check for disk IO on HP-UX
    * windows - mk_oracle tablespace: Added missing sid column
    * diskstat: make inventory mode configurable via WATO
    * added new checks for Fujitsu ETERNUS DX80 S2 
      (thanks to Philipp Höfflin)
    * New checks: lgp_info, lgp_pdu_info and lgp_pdu_aux to monitor Liebert
      MPH/MPX devices
    * Fix Perf-O-Meter of fileage
    * hpux_snmp_cs.cpu: new SNMP check for CPU utilization
      on HP-UX.
    * if/if64: inventory also picks up type 62 (fastEther). This
      is needed on Cisco WLC 21xx series (thanks to Ralf Ertzinger)
    * FIX: fix inventory of f5_bigip_temp
    * mk_oracle (lnx+win): Fixed TEMP tablespace size calculations
    * ps: output node process is running on (only for clusters)
    * FIX: Linux Agent: Fixed ipmi-sensors handling of Power_Unit data
    * hr_mem: handle rare case where more than one entry is present
      (this prevents an exception of pfSense)
    * statgrab_load: level is now checked against 15min average - 
      in order to be consistent with the Linux load check
    * dell_powerconnect_cpu: hopefully correctly handle incomplete
      output from agent now.
    * ntp: do not check 'when' anymore since it can produce false
      alarms.
    * postfix_mailq: handle output with 'Total requests:' in last line
    * FIX: check_mk-hp_blade_psu.php: allow more than 4 power supplies
    * FIX: smart plugin: handle cases with missing vendor (thanks
      to Stefan Kärst)
    * FIX: megaraid_bbu: fix problem with alternative agent output
      (thanks to Daniel Tuecks)
    * mk_oracle: fix quoting problem, replace sessions with version,
      use /bin/bash instead of /bin/sh

    Multisite:
    * Added several missing localization strings
    * IE: Fixed problem with clicking SELECT fields in the new wato foldertree snapin
    * Fixed problem when trying to visit dashboards from new wato foldertree snapin
    * Chrome: Fixed styling problem of foldertree snapin
    * Views: Only show the commands and row selection options for views where
      commands are possible
    * The login mask honors the default_language definition now
    * check_bi_local.py: works now with cookie based authentication
    * FIX: Fixed wrong redirection after login in some cases
    * FIX: Fixed missing stats grouping in alert statistics view
    * FIX: Fixed preview table styling in view editor
    * FIX: Multisite authed users without permission to multisite are
      automatically logged out after showing the error message
    * Retry livestatus connect until timeout is used up. This avoids
      error messages when the core is being restarted
    * Events view now shows icon and text for "flapping" events
    * Use buffer for HTML creation (this speeds up esp. HTTPS a lot)
    * FIX: Fixed state filter in log views

    Livestatus:
    * Add missing column check_freshness to services table

    BI:
    * New column (painter) for simplistic box display of tree.
      This is used in a view for a single hostgroup.

1.1.13i3:
    Core, Setup, etc.:
    * *_contactgroups lists: Single group rules are all appended. When a list
      is found as a value this first list is used exclusively. All other
      matching rules are ignored
    * cmk -d does now honor --cache and --no-tcp
    * cmk -O/-R now uses omd re{start,load} core if using OMD
    * FIX: setup.sh now setups up permissions for conf.d/wato
      correctly
    * cmk --localize update supports an optional ALIAS which is used as
      display string in the multisite GUI
    * FIX: Fixed encoding problems with umlauts in group aliases
    * FIX: honor extra_summary_host_conf (was ignored)
    * new config variable snmpv2c_hosts that allows to enable SNMP v2c
      but *not* bulkwalk (for some broken devices). bulkwalk_hosts still
      implies v2c.

    Checks & Agents:
    * Windows agent: output eventlog texts in UTF-8 encoding. This
      should fix problems with german umlauts in message texts.
    * Windows agent: Added installer for the windows agent (install_agent.exe)
    * Windows agent: Added dmi_sysinfo.bat plugin (Thanks to Arne-Nils Kromer for sharing)
    * Disabled obsolete checks fc_brocade_port and fc_brocade_port_detailed.
      Please use brocade_fcport instead.
    * aironet_errors, statgrab_disk, statgrab_net: Performance data has
      been converted from counters to rates. You might need to delete your
      existing RRDs of these checks. Sorry, but these have been that last
      checks still using counters...
    * ibm_imm_health: added last missing scan function
    * Filesystem checks: trend performance data is now normalized to MB/24h.
      If you have changed the trend range, then your historic values will
      be displayed in a wrong scale. On the other hand - from now on changes
      in the range-setting will not affect the graph anymore.
    * if/if64/lnx_if: pad port numbers with zeros in order to sort correctly.
      This can be turned off with if_inventory_pad_portnumbers = False.
    * Linux agent: wrap freeipmi with lock in order to avoid cache corruption
    * New check: megaraid_bbu - check existance & status of LSI MegaRaid BBU module
    * HP-UX Agent: fix mrpe (remove echo -e and test -e, thanks to Philipp Lemke)
    * FIX: ntp checks: output numeric data also if stratum too high
    * Linux agent: new check for dmraid-based "bios raid" (agent part as plugin)
    * FIX: if64 now uses ifHighSpeed instead of ifSpeed for determining the
      link speed (fixes speed of 10GBit/s and 20GBit/s ports, thanks Marco Poet)
    * cmctc.temp: serivce has been renamed from "CMC Temperature %s" to just
      "Temperature %s", in order to be consistent with the other checks.
    * mounts: exclude changes of the commit option (might change on laptops),
      make only switch to ro critical, other changes warning.
    * cisco_temp_sensor: new check for temperature sensors of Cisco NEXUS
      and other new Cisco devices
    * oracle_tablespace: Fixed tablespace size/free space calculations
    * FIX: if/if64: omit check result on counter wrap if bandwidth traffic levels
      are used.

    Multisite:
    * Improve transaction handling and reload detection: user can have 
      multiple action threads in parallel now
    * Sounds in views are now enabled per default. The new configuration
      variable enable_sounds can be set to False in multisite.mk in order
      to disable sounds.
    * Added filter for log state (UP,DOWN,OK,CRIT...) to all log views
    * New painter for normal and retry check interval (added to detail views)
    * Site filter shows "(local)" in case of non multi-site setup
    * Made "wato folder" columns sortable
    * Hiding site filter in multisite views in single site setups
    * Replaced "wato" sidebar snapin which mixed up WATO and status GUIs with
      the new "wato_foldertree" snapin which only links to the status views
      filtered by the WATO folder.
    * Added "Dashboard" section to views snapin which shows a list of all dashboards
    * FIX: Fixed auth problem when following logwatch icon links while using
      the form based auth
    * FIX: Fix problem with Umlaut in contact alias
    * FIX: Creating auth.php file on first login dialog based login to ensure
      it exists after login when it is first needed
    * Dashboard: link problem views to *unhandled* views (this was
      inconsistent)
    * Localization: Fixed detection of gettext template file when using the
      local/ hierarchy in OMD

    Mobile:
    * Improved sorting of views in main page 
    * Fix: Use all the availiable space in header
    * Fix: Navigation with Android Hardwarekeys now working
    * Fix: Links to pnp4nagios now work better
    * Fix: Host and Service Icons now finger friendly
    * Fix: Corrected some buildin views

    WATO:
    * Removed IP-Address attribute from folders
    * Supporting localized tag titles
    * Using Username as default value for full names when editing users
    * Snapshot/Factory Reset is possible even with a broken config
    * Added error messages to user edit dialog to prevent notification problems
      caused by incomplete configuration
    * Activate Changes: Wato can also reload instead of restarting nagios
    * Replication: Can now handle replication sites which use the form based auth
    * Replication: Added option to ignore problems with the ssl certificates
                   used in ssl secured replications
    * WATO now supports configuring Check_MK clusters
    * FIX: Fixed missing folders in "move to" dropdown fields
    * FIX: Fixed "move to target folders" after CSV import
    * FIX: Fixed problem with duplicate extra_buttons when using the i18n of multiisite
    * FIX: Fixed problem with duplicate permissions when using the i18n of multiisite
    * FIX: Writing single host_contactgroups rules for each selected
      contactgroup in host edit dialog
    * FIX: Fixed wrong folder contacgroup related permissions in auth.php api
    * FIX: Fixed not up-to-date role permission data in roles_saved hook
    * FIX: Fixed duplicate custom columns in WATO after switching languages

    BI:
    * improve doc/treasures/check_bi_local.py: local check that creates
      Nagios services out of BI aggregates

    Livestatus:
    * ColumnHeaders: on is now able to switch column header on even if Stats:
      headers are used. Artifical header names stats_1, stats_2, etc. are
      begin used. Important: Use "ColumnHeaders: on" after Columns: and 
      after Stats:.

1.1.13i2:
    Core, Setup, etc.:
    * cmk -I: accept host tags and cluster names

    Checks & Agents:
    * linux agent - ipmi: Creating directory of cache file if not exists
    * dell_powerconnect_cpu: renamed service from CPU to "CPU utilization", in
      order to be consistent with other checks
    
    Multisite:
    * Several cleanups to prevent css/js warning messages in e.g. Firefox
    * Made texts in selectable rows selectable again
    * Adding reschedule icon to all Check_MK based services. Clicks on these
      icons will simply trigger a reschedule of the Check_MK service
    * FIX: ship missing CSS files for mobile GUI
    * FIX: rename check_mk.js into checkmk.js in order to avoid browser
      caching problems during version update

    WATO:
    * Optimized wraps in host lists tag column
    * Bulk inventory: Remove leading pipe signs in progress bar on main
      folder inventory
    * NagVis auhtorization file generation is also executed on activate_changes
    * Implemented a new inclusion based API for using multisite permissions
      in other addons
    * Inventory of SNMP devices: force implicit full scan if no services
      are configured yet
    * FIX: Calling activate_changes hook also in distributed WATO setups
    * FIX: Fixed display bug in host tags drop down menu after POST of form
    * FIX: Fixed javascript errors when doing replication in distributed
      wato environments when not having the sidebar open
    * FIX: Fixed search form dependant attribute handling
    * FIX: Fixed search form styling issues
    * You can now move folders to other folders
    * FIX: Distributed WATO: Supressing site sync progress output written in
      the apache error log

1.1.13i1:
    Multisite:
    * New nifty sidebar snapin "Speed-O-Meter"
    * Implemented new cookie based login mechanism including a fancy login GUI
    * Implemented logout functionality for basic auth and the new cookie based auth
    * Implemented user profile management page for changing the user password and
      the default language (if available)
    * New filter for the (new) state in host/service alerts
    * New command for sending custom notifications
    * FIX: Fixed encoding problem when opening dashboard
    * New icon on a service whos host is in downtime
    * Only show most frequently used context buttons (configurable
      in multisite.mk via context_buttons_to_show)
    * Show icon if user has modified a view's filter settings
    * New config option debug_livestatus_queries, normal debug
      mode does not include this anymore
    * Icons with link to page URL at bottom of each page
    * Logwatch: Switched strings in logwatch to i18n strings
    * Logwatch: Fixed styling of context button when acknowleding log messages
    * Logwatch: Implemented overview page to show all problematic logfiles
    * Add Snapin page: show previews of all snapins
    * Add Snapin page: Trying to prevent dragging confusions by using other click event
    * New (hidden) button for reloading a snapin (left to the close button)
    * Automatically falling back to hardcoded default language if configured
    language is not available
    * Repair layout of Perf-O-Meter in single dataset layout
    * FIX: Fixed duplicate view plugin loading when using localized multisite
    * FIX: Host-/Servicegroup snapin: Showing group names when no alias is available
    * FIX: Removed double "/" from pnp graph image urls in views

    BI:
    * Host/Service elements are now iterable via FOREACH_HOST, e.g.
      (FOREACH_HOST, ['server'], ALL_HOSTS, "$HOST$", "Kernel" ),
    * FIX: Assuming host states is possible again (exception: list index "3")

    WATO:
    * Evolved to full featured monitoring configuration tool!
    * Major internal code cleanup
    * Hosts can now be created directly in folders. The concept of host lists
      has been dropped (see migration notes!)
    * Configuration of global configuration variables of Check_MK via WATO
    * Configuration of main.mk rules
    * Configuration of Nagios objects and attributes
    * Configuration of users and roles
    * Configuration of host tags
    * Distributed WATO: replication of the configuration to slaves and peers
    * Added missing API function update_host_attributes() to change the
      attributes of a host
    * Added API function num_hosts_in_folder() to count the number of hosts
      below the given folder
    * Added option to download "latest" snapshot
    * extra_buttons can now register a function to gather the URL to link to
    * Implemented NagVis Authorisation management using WATO users/permissions

    Livestatus:
    * Experimental feature: livecheck -> super fast active check execution
      by making use of external helper processes. Set livecheck=PATH_TO_bin/livecheck
      in nagios.cfg where you load Livestatus. Optional set num_livecheck_helpers=NUM
      to set number of processes. Nagios will not fork() anymore for check exection.
    * New columns num_hosts and num_services in status table
    * New aggregation functions suminv and avginv (see Documentation)

    Core, Setup, etc.:
    * New configuration variable static_checks[] (used by WATO)
    * New configuration variable checkgroup_parameters (mainly for WATO)
    * check_submission defaults now to "file" (was "pipe")
    * Added pre-configured notification via cmk --notify
    * Drop RRA-configuration files for PNP4Nagios completely
    * New configuration variable ping_levels for configuring parameters
      for the host checks.
    * cmk --notify: new macros $MONITORING_HOST$, $OMD_ROOT$ and $OMD_SITE$
    * make ping_levels also apply to PING services for ping-only hosts
      (thanks to Bernhard Schmidt)

    Checks & Agents:
    * if/if64: new ruleset if_disable_if64_hosts, that force if on
      hosts the seem to support if64
    * Windows agent: new config variable "sections" in [global], that
      allows to configure which sections are being output.
    * Windows agent: in [logwatch] you can now configure which logfiles
      to process and which levels of messages to send.
    * Windows agent: new config variable "host" in all sections that
      restricts the folling entries to certain hosts.
    * Windows agent: finally implemented <<<mrpe>>. See check_mk.ini
      for examples.
    * Windows agent: do not execute *.txt and *.dir in <<<plugins>>> and
      <<<local>>>
    * Windows agent: make extensions to execute configurable (see
      example check_mk.ini)
    * Windows agent: agent now reuses TCP port even when taskkill'ed, so
      a system reboot is (hopefully) not neccessary anymore
    * Windows agent: section <<<df>>> now also outputs junctions (windows
      mount points). No external plugin is needed.
    * Windows agent: new section <<<fileinfo>>> for monitoring file sizes
      (and later possible ages)
    * logwatch: allow to classify messages based on their count (see
      man page of logwatch for details)
    * fileinfo: new check for monitoring age and size of files
    * heartbeat_crm: apply patches from Václav Ovsík, so that the check
      should work on Debian now.
    * ad_replication: added warninglevel 
    * fsc_*: added missing scan functions
    * printer_alerts: added further state codes (thanks to Matthew Stew)
    * Solaris agent: changed shell to /usr/bin/bash (fixes problems with LC_ALL=C)

1.1.12p7:
    Multisite:
    * FIX: detail view of host was missing column headers
    * FIX: fix problem on IE with background color 'white'
    * FIX: fix hitting enter in host search form on IE
    * FIX: fix problem in ipmi_sensors perfometer

    Checks & Agents:
    * FIX: fixed man pages of h3c_lanswitch_sensors and statgrab_cpu
    * FIX: netapp_volumes: added raid4 as allowed state (thanks to Michaël Coquard)

    Livestatus
    * FIX: fix type column in 'GET columns' for dict-type columns (bug found
      by Gerhard Lausser)

1.1.12p6:
    Checks & Agents:
    * FIX: lnx_if: remove debug output (left over from 1.1.12p5)
    
1.1.12p5:
    Multisite:
    * FIX: fix hitting enter in Quicksearch on IE 8
    * FIX: event/log views: reverse sorting, so that newest entries
      are shown first
    * FIX: fix dashboard dashlet background on IE
    * FIX: fix row highlight in status GUI on IE 7/8
    * FIX: fix row highlight after status page reload
    * FIX: single dataset layout honors column header settings
    * FIX: quote '#' in PNP links (when # is contained in services)
    * FIX: quote '#' in PNP image links also
    * FIX: add notifications to host/service event view

    Checks & Agents:
    * FIX: lnx_if: assume interfaces as up if ethtool is missing or
      not working but interface has been used since last reboot. This
      fixes the problem where interface are not found by inventory.
    * FIX: snmp_uptime: handels alternative timeformat
    * FIX: netapp_*: scan functions now detect IBM versions of firmware
    * FIX: bluecoat_diskcpu: repair scan function
    * FIX: mem.vmalloc: fix default levels (32 and 64 was swapped)
    * FIX: smart: make levels work (thanks to Bernhard Schmidt)
    * FIX: PNP template if if/if64: reset LC_ALL, avoids syntax error
    * FIX: dell_powerconnect_cpu: handle sporadic incomplete output
      from SNMP agent

1.1.12p4:
    Multisite:
    * FIX: sidebar snapin Hostgroups and Servicegroups sometimes
           failed with non-existing "available_views".
    * FIX: Fix host related WATO context button links to point to the hosts site
    * FIX: Fixed view editor redirection to new view after changing the view_name
    * FIX: Made icon painter usable when displaying hostgroup rows
    * Logwatch: Switched strings in logwatch to i18n strings
    * Logwatch: Fixed styling of context button when acknowleding log messages
    * Logwatch: Implemented overview page to show all problematic logfiles

    WATO:
    * FIX: add missing icon_csv.png
    * FIX: WATO did not write values of custom macros to extra_host_conf definitions

1.1.12p3:
    Core, Setup, etc.:
    * FIX: really suppress precompiling on PING-only hosts now

1.1.12p2:
    Core, Setup, etc.:
    * FIX: fix handling of empty suboids
    * FIX: do not create precomiled checks for host without Check_MK services

    Checks & Agents:
    * FIX: mem.win: Default levels now works, check not always OK
    * FIX: blade_health: fix OID specification
    * FIX: blade_bays: fix naming of item and man page

    Multisite:
    * FIX: Fixed styling of view header in older IE browsers
    * FIX: Do not show WATO button in views if WATO is disabled
    * FIX: Remove WATO Folder filter if WATO is disabled 
    * FIX: Snapin 'Performance': fix text align for numbers
    * FIX: Disallow setting downtimes that end in the past
    * FIX: Fix links to downtime services in dashboard
    * FIX: Fix popup help of reschedule icon

1.1.12p1:
    Core, Setup, etc.:
    * FIX: fix aggregate_check_mk (Summary host agent status)

    Checks & Agents:
    * FIX: mk_oracle now also detects XE databases
    * FIX: printer_alerts: handle 0-entries of Brother printers
    * FIX: printer_supply: fix Perf-O-Meter if no max known
    * FIX: Added id parameter to render_statistics() method to allow more than
      one pie dashlet for host/service stats
    * FIX: drbd: fixed inventory functions
    * FIX: printer_supply: handle output of Brother printers
    * FIX: ps.perf PNP template: show memory usage per process and not
      summed up. This is needed in situations where one process forks itself
      in irregular intervals and rates but you are interested just in the
      memory usage of the main process.

    Multisite:
    * FIX: finally fixed long-wanted "NagStaMon create hundreds
      of Apache processes" problem!
    * FIX: query crashed when sorting after a join columns without
      an explicit title.
    * FIX: filter for WATO file/folder was not always working.
    * Added filter for hard services states to search and service
      problems view
    * FIX: dashboard problem views now ignore notification period,
      just as tactical overview and normal problem views do
    * FIX: Loading dashboard plugins in dashboard module
 

1.1.12:
    Checks & Agents:
    * dell_powerconnect_*: final fixed, added PNP-templates
    * ps.perf: better error handling in PNP template

    Multisite:
    * Dashboard: fix font size of service statistics table
    * Dashboard: insert links to views into statistics
    * Dashboard: add links to PNP when using PNP graphs
    
1.1.12b2:
    Core, Setup, etc.:
    * FIX: fix crash with umlauts in host aliases
    * FIX: remove duplicate alias from Nagios config

    Checks & Agents:
    * services: better handling of invalid patterns
    * FIX: multipath: fix for another UUID format
    * AIX agent: fix implementation of thread count
    * blade_bays: detect more than 16 bays
    * statgrab_*: added missing inventory functions
    * FIX: fix smart.temp WARN/CRIT levels were off by one degree

    Multisite:
    * Remove Check_MK logo from default dashboard
    * Let dashboard use 10 more pixels right and bottom
    * FIX: do not show WATO icon if no WATO permission
    * Sidebar sitestatus: Sorting sites by sitealias
    * FIX: removed redundant calls of view_linktitle()

    WATO:
    * FIX: fix update of file/folder title after title property change

    Livestatus:
    * FIX: fix crash on imcomplete log lines (i.e. as
      as result of a full disk)
    * FIX: Livestatus-API: fix COMMAND via persistent connections
	

1.1.12b1:
    Core, Setup, etc.:
    * FIX: fix cmk -D on cluster hosts
    * Made profile output file configurable (Variable: g_profile_path)

    Checks & Agents:
    * FIX: j4p_performance: fix inventory functions 
    * FIX: mk_oracle: fix race condition in cache file handling (agent data
      was missing sections in certain situations)
    * mrpe: make check cluster-aware and work as clustered_service
    * cups_queues: Run agent part only on directly on CUPS servers,
      not on clients
    * FIX: mbg_lantime_state: Fixed output UOM to really be miliseconds
    * FIX: ntp: Handling large times in "poll" column correctly
    * New check dmi_sysinfo to gather basic hardware information
    * New check bintec_info to gather the software version and serial number
    of bintec routers

    Multisite:
    * FIX: fix rescheduling of host check
    * FIX: fix exception when using status_host while local site is offline
    * FIX: Fixed not updating pnp graphs on dashboard in some browsers (like chrome)
    * FIX: fix URL-too-long in permissions page
    * FIX: fix permission computation
    * FIX: fixed sorting of service perfdata columns
    * FIX: fixed sorting of multiple joined columns in some cases
    * FIX: fixed some localisation strings
    * Cleanup permissions page optically, add comments for views and snapins
    * Added some missing i18n strings in general HTML functions
    * Added display_option "w" to disable limit messages and livestatus errors in views
    * Service Perfdata Sorters are sorting correctly now
    * Added "Administration" snapin to default sidebar
    * Tactical Overview: make link clickable even if count is zero
    * Minor cleanup in default dashboard
    * Dashboard: new dashlet attribute title_url lets you make a title into a link
    * Dashboard: make numbers match "Tactical Overview" snapin

    Livestatus:
    * Write messages after initialization into an own livestatus.log

    WATO:
    * FIX: "bulk move to" at the top of wato hostlists works again
    * FIX: IE<9: Fixed problem with checkbox events when editing a host
    * FIX: "move to" dropdown in IE9 works again

1.1.11i4:
    Core, Setup, etc.:
    * FIX: use hostgroups instead of host_groups in Nagios configuration.
      This fixes a problem with Shinken
    * --scan-parents: detected parent hosts are now tagged with 'ping', so
      that no agent will be contacted on those hosts

    Checks & Agents:
    * Added 4 new checks dell_powerconnect_* by Chris Bowlby
    * ipmi_sensors: correctly handle further positive status texts
      (thanks to Sebastian Talmon)
    * FIX: nfsmounts handles zero-sized volumes correctly
    * AIX agent now outputs the user and performance data in <<<ps>>>

    Multisite:
    * FIX: WATO filtered status GUIs did not update the title after changing
      the title of the file/folder in WATO
    * FIX: Removed new python syntax which is incompatible with old python versions
    * FIX: Made bulk inventory work in IE
    * FIX: Fixed js errors in IE when having not enough space on dashboard 
    * FIX: fix error when using non-Ascii characters in view title
    * FIX: fix error on comment page caused by missing sorter
    * FIX: endless javascript when fetching pnp graphs on host/service detail pages
    * FIX: Not showing the action form in "try" mode of the view editor
    * FIX: Preventing up-then-over effect while loading the dashboard in firefox
    * Added missing i18n strings in command form and list of views
    * Views are not reloaded completely anymore. The data tables are reloaded
      on their own.
    * Open tabs in views do not prevent reloading the displayed data anymore
    * Added display_option "L" to enable/disable column title sortings
    * Sorting by joined columns is now possible
    * Added missing sorters for "service nth service perfdata" painters
    * Implemented row selection in views to select only a subset of shown data
      for actions
    * Sort titles in views can be enabled by clicking on the whole cells now
    * Submitting the view editor via ENTER key saves the view now instead of try mode
    * Host comments have red backgrounded rows when host is down
    * Implemented hook api to draw custom link buttons in views

    WATO:
    * Changed row selection in WATO to new row selection mechanism
    * Bulk action buttons are shown at the top of hostlists too when the lists
      have more than 10 list items
    * New function for backup and restore of the configuration

    Livestatus:
    * FIX: fix compile error in TableLog.cc by including stddef.h
    * FIX: tables comments and downtimes now honor AuthUser
    * Table log honors AuthUser for entries that belong to hosts
      (not for external commands, though. Sorry...)
    * FIX: fix Stats: sum/min/max/avg for columns of type time

1.1.11i3:
    Core, Setup, etc.:
    * FIX: allow host names to have spaces
    * --snmpwalk: fix missing space in case of HEX strings
    * cmk --restore: be aware of counters and cache being symbolic links
    * do_rrd_update: direct RRD updates have completely been removed.
      Please use rrdcached in case of performance problems.
    * install_nagios.sh has finally been removed (was not maintained anyway).
      Please use OMD instead.
    * Inventory functions now only take the single argument 'info'. The old
      style FUNC(checkname, info) is still supported but deprecated.
    * Show datasource program on cmk -D
    * Remove .f12 compile helper files from agents directory
    * Output missing sections in case of "WARNING - Only __ output of __..."
    * Remove obsolete code of snmp_info_single
    * Remove 'Agent version (unknown)' for SNMP-only hosts
    * Options --version, --help, --man, --list-checks and --packager now
      work even with errors in the configuration files
    * Minor layout fix in check man-pages

    Checks & Agents:
    * FIX: hr_mem: take into account cache and buffers
    * FIX: printer_pages: workaround for trailing-zero bug in HP Jetdirect
    * mk_logwatch: allow to set limits in processing time and number of
      new log messages per log file
    * Windows Agent: Now supports direct execution of powershell scripts
    * local: PNP template now supports multiple performance values
    * lnx_if: make lnx_if the default interface check for Linux
    * printer_supply: support non-Ascii characters in items like
      "Resttonerbehälter". You need to define snmp_character_encodings in main.mk
    * mem.win: new dedicated memory check for Windows (see Migration notes)
    * hr_mem: added Perf-O-Meter
    * Renamed all temperature checks to "Temperature %s". Please
      read the migration notes!
    * df and friends: enabled trend performance data per default. Please
      carefully read the migration notes!
    * diskstat: make summary mode the default behavious (one check per host)

    MK Livestatus:
    * WaitObject: allow to separate host name and service with a semicolon.
      That makes host names containing spaces possible.
    * Better error messages in case of unimplemented operators

    Multisite:
    * FIX: reschedule now works for host names containing spaces
    * FIX: correctly sort log views in case of multi site setups
    * FIX: avoid seven broken images in case of missing PNP graphs
    * FIX: Fixed javascript errors when opening dashboard in IE below 9
    * FIX: Views: Handling deprecated value "perpage" for option
      column_headers correctly
    * FIX: Fixed javascript error when saving edited views without sidebar
    * FIX: Showing up PNP hover menus above perfometers
    * Host/Service Icon column is now modularized and can be extended using
      the multisite_icons list.
    * New sorters for time and line number of logfile entries
    * Bookmarks snapin: save relative URLs whenever possible
    * Man-Pages of Check_MK checks shown in Multisite honor OMD's local hierarchy
    * nicer output of substates, translate (!) and (!!) into HTML code
    * new command for clearing modified attributes (red cross, green checkmark)
    * Perf-O-Meters: strip away arguments from check_command (e.g.
      "check-foo!17!31" -> "check-foo").
    * Added several missing i18n strings in view editor
    * Views can now be sorted by the users by clicking on the table headers.
      The user sort options are not persisted.
    * Perf-O-Meters are now aware if there really is a PNP graph

    WATO:
    * Show error message in case of empty inventory due to agent error
    * Commited audit log entries are now pages based on days
    * Added download link to download the WATO audit log in CSV format

1.1.11i2:
    Core, Setup, etc.:
    * FIX: sort output of cmk --list-hosts alphabetically
    * FIX: automatically remove leading and trailing space from service names
      (this fixes a problem with printer_pages and an empty item)
    * Great speed up of cmk -N/-C/-U/-R, especially when number of hosts is
      large.
    * new main.mk option delay_precompile: if True, check_mk will skip Python 
      precompilation during cmk -C or cmk -R, but will do this the first 
      time the host is checked.  This speeds up restarts. Default is False.
      Nagios user needs write access in precompiled directory!
    * new config variable agent_ports, allowing to specify the agent's
      TCP port (default is 6556) on a per-host basis.
    * new config variable snmp_ports, allowing to specify the UDP port
      to used with SNMP, on a per-host basis.
    * new config variable dyndns_hosts. Hosts listed in this configuration
      list (compatible to bulkwalk_hosts) use their hostname as IP address.
    
    Checks & Agents:
    * FIX: AIX agent: output name of template in case of MRPE
    * FIX: cisco_temp: skip non-present sensors at inventory
    * FIX: apc_symmetra: fix remaining runtime calculation (by factor 100)
    * FIX: Added PNP-template for winperf_phydisk
    * FIX: if64: fix UNKNOWN in case of non-unique ifAlias
    * FIX: lnx_if/if/if64: ignore percentual traffic levels on NICs without
           speed information.
    * FIX: cisco_temp_perf: add critical level to performance data
    * FIX: windows agent: hopefully fix case with quotes in directory name
    * FIX: printer_supply: fixed logic of Perf-O-Meter (mixed up crit with ok)
    * FIX: Solaris agent: reset localization to C, fixes problems with statgrab
    * FIX: blade_*: fix SNMP scan function for newer firmwares (thanks to Carlos Peón)
    * snmp_uptime, snmp_info: added scan functions. These checks will now
      always be added. Please use ingored_checktypes to disable, if non needed.
    * brocade_port: check for Brocade FC ports has been rewritten with
      lots of new features.
    * AIX agent now simulates <<<netctr>>> output (by Jörg Linge)
    * mbg_lantime_state: Handling refclock offsets correctly now; Changed
      default thresholds to 5/10 refclock offset
    * brocade_port: parameter for phystate, opstate and admstate can now
      also be lists of allowed states.
    * lnx_if: treat interfaces without information from ethtool as
      softwareLoopback interface. The will not be found by inventory now.
    * vbox_guest: new check for checking guest additions of Linux virtual box hosts
    * if/if64: Fixed bug in operstate detection when using old tuple based params
    * if/if64: Fixed bug in operstate detection when using tuple of valid operstates
    * mk_oracle: Added caching of results to prevent problems with long
    running SQL queries. Cache is controlled by CACHE_MAXAGE var which is preset to
    120 seconds 
    * mk_oracle: EXCLUDE_<sid>=ALL or EXCLUDE_<sid>=oracle_sessions can be
    used to exclude specific checks now
    * mk_oracle: Added optional configuration file to configure the new options
    * j4p_performance agent plugin: Supports basic/digest auth now
    * New checks j4p_performance.threads and j4p_performance.uptime which
      track the number of threads and the uptime of a JMX process
    * j4p_performance can fetch app and servlet specific status data. Fetching
      the running state, number of sessions and number of requests now. Can be
      extended via agent configuration (j4p.cfg).
    * Added some preflight checks to --scan-parents code
    * New checks netapp_cluster, netapp_vfiler for checking NetAPP filer 
      running as cluster or running vfilers.
    * megaraid_pdisks: Better handling of MegaCli output (Thanks to Bastian Kuhn)
    * Windows: agent now also sends start type (auto/demand/disabled/boot/system)
    * Windows: inventory_services now allowes regexes, depends and state/start type
      and also allows host tags.

    Multisite:
    * FIX: make non-Ascii characters in services names work again
    * FIX: Avoid exceptions in sidebar on Nagios restart
    * FIX: printer_supply perfometer: Using white font for black toners
    * FIX: ipmi: Skipping items with invalid data (0.000 val, "unspecified" unit) in summary mode
    * FIX: ipmi: Improved output formating in summary mode
    * FIX: BI - fixed wrong variable in running_on aggregation function
    * FIX: "view_name" variable missing error message when opening view.py
      while using the "BI Aggregation Groups" and "Hosts" snapins in sidebar
    * FIX: Fixed styling of form input elements in IE + styling improvements
    * FIX: Fixed initial folding state on page loading on pages with multiple foldings opened
    * Introduced basic infrastructure for multilanguage support in Multisite
    * Make 'Views' snapin foldable
    * Replace old main view by dashboard
    * Sidebar: Snapins can register for a triggered reload after a nagios
      restart has been detected. Check interval is 30 seconds for now.
    * Quicksearch snapin: Reloads host lists after a detected nagios restart.
    * New config directory multisite.d/ - similar to conf.d/
    * great speed up of HTML rendering
    * support for Python profiling (set profile = True in multisite.mk, profile
      will be in var/check_mk/web)
    * WATO: Added new hook "active-changes" which calls the registered hosts
      with a dict of "dirty" hosts
    * Added column painter for host contacts
    * Added column painters for contact groups, added those to detail views
    * Added filters for host and service contact groups
    * Detail views of host/service now show contacts
    * Fix playing of sounds: All problem views now have play_sounds activated,
      all other deactivated.
    * Rescheduling of Check_MK: introduce a short sleep of 0.7 sec. This increases
      the chance of the passive services being updated before the repaint.
    * Added missing i18n strings in filter section of view editor
    * Added filter and painter for the contact_name in log table
    * Added several views to display the notification logs of Nagios

    WATO:
    * Configration files can now be administered via the WEB UI
      (config_files in multisite.mk is obsolete)
    * Snapin is tree-based and foldable
    * Bulk operation on host lists (inventory, tags changed, etc)
    * Easy search operation in host lists
    * Dialog for global host search
    * Services dialog now tries to use cached data. On SNMP hosts
      no scan will be done until new button "Full Scan" is pressed.

    BI:
    * FIX: Fixed displaying of host states (after i18n introduction)h
    * FiX: Fixed filter for aggregation group
    * FIX: Fixed assumption button for services with non-Ascii-characters

    MK Livestatus:
    * FIX: fix compile problem on Debian unstable (Thanks to Sven Velt)
    * Column aggregation (Stats) now also works for perf_data
    * New configuration variable data_encoding and full UTF-8 support.
    * New column contact_groups in table hosts and services (thanks to
      Matthew Kent)
    * New headers Negate:, StatsNegate: and WaitConditionNegate:

1.1.11i1:
    Core, Setup, etc.:
    * FIX: Avoid duplicate SNMP scan of checktypes containing a period
    * FIX: honor ignored_checktypes also on SNMP scan
    * FIX: cmk -II also refreshes cluster checks, if all nodes are specified
    * FIX: avoid floating points with 'e' in performance data
    * FIX: cmk -D: drop obsolete (and always empty) Notification:
    * FIX: better handling of broken checks returning empty services
    * FIX: fix computation of weight when averaging
    * FIX: fix detection of missing OIDs (led to empty lines) 
    * SNMP scan functions can now call oid(".1.3.6.1.4.1.9.9.13.1.3.1.3.*")
      That will return the *first* OID beginning with .1.3.6.1.4.1.9.9.13.1.3.1.3
    * New config option: Set check_submission = "file" in order to write
      check result files instead of using Nagios command pipe (safes
      CPU ressources)
    * Agent simulation mode (for internal use and check development)
    * Call snmpgetnext with the option -Cf (fixes some client errors)
    * Call snmp(bulk)walk always with the option -Cc (fixes problems in some
      cases where OIDs are missing)
    * Allow merging of dictionary based check parameters
    * --debug now implies -v
    * new option --profile: creates execution profile of check_mk itself
    * sped up use of stored snmp walks
    * find configuration file in subdirectories of conf.d also
    * check_mk_templates.cfg: make check-mk-ping take arguments

    Multisite:
    * FIX: Display limit-exceeded message also in multi site setups
    * FIX: Tactical Overview: fix unhandled host problems view
    * FIX: customlinks snapin: Suppressing exception when no links configured
    * FIX: webservice: suppress livestatus errors in multi-site setups
    * FIX: install missing example icons in web/htdocs/images/icons
    * FIX: Nagios-Snapin: avoid duplicate slash in URL
    * FIX: custom_style_sheet now also honored by sidebar
    * FIX: ignore case when sorting groups in ...groups snapin
    * FIX: Fixed handling of embedded graphs to support the changes made to
    * FIX: avoid duplicate import of plugins in OMD local installation
    the PNP webservice
    * FIX: Added host_is_active and host_flapping columns for NagStaMon views
    * Added snmp_uptime, uptime and printer_supply perfometers
    * Allow for displaying service data in host tables
    * View editor foldable states are now permament per user
    * New config variable filter_columns (default is 2)

    BI:
    * Added new component BI to Multisite.

    WATO:
    * FIX: fix crash when saving services after migration from old version
    * Allow moving hosts from one to another config file

    Checks & Agents:
    * FIX: hr_mem: ignore devices that report zero memory
    * FIX: cisco_power: fix syntax error in man page (broke also Multisite)
    * FIX: local: fixed search for custom templates PNP template
    * FIX: if/if64: always generate unique items (in case ifAlias is used)
    * FIX: ipmi: fix ugly ouput in case of warning and error
    * FIX: vms_df: fix, was completely broken due to conversion to df.include
    * FIX: blade_bays: add missing SNMP OIDs (check was always UNKNOWN)
    * FIX: df: fix layout problems in PNP template
    * FIX: df: fix trend computation (thanks to Sebastian Talmon)
    * FIX: df: fix status in case of critical trend and warning used
    * FIX: df: fix display of trend warn/crit in PNP-graph
    * FIX: cmctc: fix inventory in case of incomplete entries
    * FIX: cmctc: add scan function
    * FIX: ucd_cpu_load and ucd_cpu_util: make scan function find Rittal
    * FIX: ucd_cpu_util: fix check in case of missing hi, si and st
    * FIX: mk_logwatch: improve implementation in order to save RAM
    * FIX: mk_oracle: Updated tablespace query to use 'used blocks' instead of 'user blocks'
    * FIX: mk_oracle: Fixed computation for TEMP table spaces
    * FIX: bluecoat_sensors: Using scale parameter provided by the host for reported values
    * FIX: fjdarye60_devencs, fjdarye60_disks.summary: added snmp scan functions
    * FIX: decru_*: added snmp scan functions
    * FIX: heartbeat_rscstatus handles empty agent output correctly
    * FIX: hp_procurve_cpu: fix synatx error in man page
    * FIX: hp_procurve_memory: fix syntax error in man page
    * FIX: fc_brocade_port_detailed: fix PNP template in MULTIPLE mode
    * FIX: ad_replication.bat only generates output on domain controllers now.
           This is useful to prevent checks on non DC hosts (Thanks to Alex Greenwood)
    * FIX: cisco_temp_perf: handle sensors without names correctly
    * printer_supply: Changed order of tests. When a printer reports -3 this
      is used before the check if maxlevel is -2.
    * printer_supply: Skipping inventory of supplies which have current value
    and maxlevel both set to -2.
    * cisco_locif: The check has been removed. Please switch to if/if64
      has not the index 1
    * cisco_temp/cisco_temp_perf: scan function handles sensors not beginning
      with index 1
    * df: split PNP graphs for growth/trend into two graphs
    * omd_status: new check for checking status of OMD sites
    * printer_alerts: Added new check for monitoring alert states reported by
      printers using the PRINTER-MIB
    * diskstat: rewritten check: now show different devices, r+w in one check
    * canon_pages: Added new check for monitoring processed pages on canon
    printer/multi-function devices
    * strem1_sensors: added check to monitor sensors attached to Sensatorinc EM1 devices
    * windows_update: Added check to monitor windows update states on windows
      clients. The check monitors the number of pending updates and checks if
      a reboot is needed after updates have been installed.
    * lnx_if: new check for Linux NICs compatible with if/if64 replacing 
      netif.* and netctr.
    * if/if64: also output performance data if operstate not as expected
    * if/if64: scan function now also detects devices where the first port
    * if/if64: also show perf-o-meter if speed is unknown
    * f5_bigip_pool: status of F5 BIP/ip load balancing pools
    * f5_bigip_vserver: status of F5 BIP/ip virtual servers
    * ipmi: new configuration variable ipmi_ignored_sensors (see man page)
    * hp_procurve_cpu: rename services description to CPU utilization
    * ipmi: Linux agent now (asynchronously) caches output of ipmitool for 20 minutes
    * windows: agent has new output format for performance counters
    * winperf_process.util: new version of winperf.cpuusage supporting new agent
    * winperf_system.diskio: new version of winperf.diskstat supporting new agent
    * winperf_msx_queues: new check for MS Exchange message queues
    * winperf_phydisk: new check compatible with Linux diskstat (Disk IO per device!)
    * smart.temp/smart.stats: added new check for monitoring health of HDDs
      using S.M.A.R.T
    * mcdata_fcport: new check for ports of MCData FC Switches
    * hp_procurve_cpu: add PNP template
    * hp_procurve_cpu: rename load to utilization, rename service to CPU utilizition
    * df,df_netapp,df_netapp32,hr_fs,vms_df: convert to mergeable dictionaries
    * mbg_lantime_state,mbg_lantime_refclock: added new checks to monitor 
      Meinberg LANTIME GPS clocks

    Livestatus:
    * Updated Perl API to version 0.74 (thanks to Sven Nierlein)

1.1.10:
    Core, Setup, etc.:
    * --flush now also deletes all autochecks 
    
    Checks & Agents:
    * FIX: hr_cpu: fix inventory on 1-CPU systems (thanks to Ulrich Kiermayr)


1.1.10b2:
    Core, Setup, etc.:
    * FIX: setup.sh on OMD: fix paths for cache and counters
    * FIX: check_mk -D did bail out if host had no ip address
    * cleanup: all OIDs in checks now begin with ".1.3.6", not "1.3.6"

    WATO:
    * FIX: Fixed bug that lost autochecks when using WATO and cmk -II together

    Checks & Agents:
    * Added check man pages for systemtime, multipath, snmp_info, sylo,
      ad_replication, fsc_fans, fsc_temp, fsc_subsystems
    * Added SNMP uptime check which behaves identical to the agent uptime check


1.1.10b1:
    Core, Setup, etc.:
    * FIX: do not assume 127.0.0.1 as IP address for usewalk_hosts if
      they are not SNMP hosts.
    * FIX: precompile: make sure check includes are added before actual
      checks
    * FIX: setup.sh: do not prepend current directory to url_prefix
    * FIX: output agent version also for mixed (tcp|snmp) hosts
    * RPM: use BuildArch: noarch in spec file rather than as a command
      line option (thanks to Ulrich Kiermayr)
    * setup.sh: Allow to install Check_MK into existing OMD site (>= 0.46).
      This is still experimental!

    Checks & Agents:
    * FIX: Windows agent: fix output of event ID of log messages
    * FIX: if/if64: output speed correctly (1.50MB/s instead of 1MB/s)
    * FIX: drbd now handles output of older version without an ep field
    * FIX: repaired df_netapp32
    * FIX: Added SNMP scan function of df_netapp and df_netapp32
    * FIX: repaired apc_symmetra (was broken due to new option -Ot 
      for SNMP)
    * FIX: df, hr_fs and other filesystem checks: fix bug if using
      magic number. levels_low is now honored.
    * FIX: scan function avoids hr_cpu and ucd_cpu_utilization
      at the same time
    * FIX: HP-UX agent: fixed output of df for long mount points
      (thanks to Claas Rockmann-Buchterkirche)
    * FIX: df_netapp/32: fixed output of used percentage (was always
      0% due to integer division)
    * FIX: fixed manual of df (magic_norm -> magic_normsize)
    * FIX: removed filesystem_trend_perfdata. It didn't work. Use
      now df-parameter "trend_perfdata" (see new man page of df)
    * FIX: cisco_temp_perf: fix return state in case of WARNING (was 0 = OK)
    * FIX: repair PNP template for df when using trends
    * FIX: cisco_qos: fix WATO exception (was due to print command in check)
    * FIX: check_mk check: fixed template for execution time
    * FIX: blade_health, fc_brocade_port_detailed removed debug outputs
    * FIX: netapp_volumes: The check handled 64-bit aggregates correctly
    * FIX: netapp_volumes: Fixed snmp scan function
    * FIX: blade_*: Fixed snmp scan function
    * FIX: nfsmount: fix exception in check in case of 'hanging'
    * systemtime: new simple check for time synchronization on Windows
      (needs agent update)
    * Added Perf-O-Meter for non-df filesystem checks (e.g. netapp)
    * hp_proliant_*: improve scan function (now just looks for "proliant")

    Multisite:
    * FIX: fix json/python Webservice

1.1.9i9:
    Core, Setup, etc.:
    * FIX: check_mk_templates.cfg: add missing check_period for hosts
      (needed for Shinken)
    * FIX: read *.include files before checks. Fixes df_netapp not finding
      its check function
    * FIX: inventory checks on SNMP+TCP hosts ignored new TCP checks
    * local.mk: This file is read after final.mk and *not* backup up
      or restored
    * read all files in conf.d/*.mk in alphabetical order now.
    * use snmp commands always with -Ot: output time stamps as UNIX epoch
      (thanks to Ulrich Kiermayr)

    Checks & Agents:
    * ucd_cpu_load: new check for CPU load via UCD SNMP agent
    * ucd_cpu_util: new check for CPU utilization via UCD SNMP agent
    * steelhead_status: new check for overall health of Riverbed Steelhead appliance
    * steelhead_connections: new check for Riverbed Steelhead connections
    * df, df_netapp, df_netapp32, hr_fs, vms_df: all filesystem checks now support
      trends. Please look at check manpage of df for details.
    * FIX: heartbeat_nodes: Fixed error handling when node is active but at least one link is dead
    * 3ware_units: Handling INITIALIZING state as warning now
    * FIX: 3ware_units: Better handling of outputs from different tw_cli versions now
    * FIX: local: PNP template for local now looks in all template directories for
      specific templates (thanks to Patrick Schaaf)

    Multisite:
    * FIX: fix "too many values to unpack" when editing views in single layout
      mode (such as host or service detail)
    * FIX: fix PNP icon in cases where host and service icons are displayed in 
      same view (found by Wolfgang Barth)
    * FIX: Fixed view column editor forgetting pending changes to other form
           fields
    * FIX: Customlinks snapin persists folding states again
    * FIX: PNP timerange painter option field takes selected value as default now
    * FIX: Fixed perfometer styling in single dataset layouts
    * FIX: Tooltips work in group headers now
    * FIX: Catching exceptions caused by unset bandwidth in interface perfometer

    WATO:
    * FIX: fix problem with vanishing services on Windows. Affected were services
      containing colons (such as fs_C:/).

    Livestatus:
    * FIX: fix most compiler warnings (thanks to patch by Sami Kerola)
    * FIX: fix memory leak. The leak caused increasing check latency in some
      situations
    
1.1.9i8:
    Multisite:
    * New "web service" for retrieving data from views as JSON or 
      Python objects. This allows to connect with NagStaMon 
      (requires patch in NagStaMon). Simply add &output_format=json
      or &output_format=python to your view URL.
    * Added two builtin views for NagStaMon.
    * Acknowledgement of problem now has checkboxes for sticky,
      send notification and persisten comment
    * Downtimes: allow to specify fixed/flexible downtime
    * new display_options d/D for switching on/off the tab "Display"
    * Improved builtin views for downtimes
    * Bugfix: Servicegroups can be searched with the quicksearch snapin using
      the 'sg:' prefix again

    WATO:
    * Fixed problem appearing at restart on older Python version (RH)

1.1.9i7:
    Core, Setup, etc.:
    * Fix crash on Python 2.4 (e.g. RedHat) with fake_file
    * Fixed clustering of SNMP hosts
    * Fix status output of Check_MK check in mixed cluster setups

    Checks & Agents:
    * PNP templates for if/if64: fix bugs: outgoing packets had been
      same as incoming, errors and discards were swapped (thanks to 
      Paul Freeman)
    * Linux Agent: Added suport for vdx and xvdx volumes (KVM+Virtio, XEN+xvda)

    Multisite:
    * Fix encoding problem when host/service groups contain non-ascii
      characters.

    WATO:
    * Fix too-long-URL problem in cases of many services on one host


1.1.9i6:
    INCOMPATIBLE CHANGES:
    * Removed out-dated checks blade_misc, ironport_misc and snia_sml. Replaced
      with dummy checks begin always UNKNOWN.

    Core, Setup, etc.:
    * cmk -D: show ip address of host 
    * Fix SNMP inventory find snmp misc checks inspite of negative scan function
    * Fix output of MB and GB values (fraction part was zero)

    Checks & Agents:
    * megaraid_ldisks: remove debug output
    * fc_brocade_port: hide on SNMP scan, prefer fc_brocade_port_detailed
    * fc_brocade_port_detailed: improve scan function, find more devices
    * New agent for HP-UX
    * hpux_cpu: new check for monitoring CPU load average on HP-UX
    * hpux_if: New check for monitoring NICs on HP-UX (compatible to if/if64)
    * hpux_multipath: New check for monitoring Multipathing on HP-UX
    * hpux_lvm: New check for monitoring LVM mirror state on HP-UX
    * hpux_serviceguard: new check for monitoring HP-UX Serviceguard
    * drbd: Fixed var typo which prevented inventory of drbd general check
      (Thanks to Andreas Behler)
    * mk_oracle: new agent plugin for monitoring ORACLE (currently only
      on Linux and HP-UX, but easily portable to other Unices)
    * oracle_sessions: new check for monitoring the current number of active
      database sessions.
    * oracle_logswitches: new check for monitoring the number of logswitches
      of an ORACLE instances in the last 60 minutes.
    * oracle_tablespaces: new check for monitoring size, state and autoextension
      of ORACLE tablespaces.
    * h3c_lanswitch_cpu: new check for monitoring CPU usage of H3C/HP/3COM switches
    * h3c_lanswitch_sensors: new check for monitoring hardware sensors of H3C/HP/3COM switches
    * superstack3_sensors: new check for monitoring hardware sensors of 3COM Superstack 3 switches

    Multisite:
    * Fixed aligns/widths of snapin contents and several small styling issues
    * Fixed links and border-styling of host matrix snapin
    * Removed jQuery hover menu and replaced it with own code

1.1.9i5:
    Multisite:
    * custom notes: new macros $URL_PREFIX$ and $SITE$, making 
      multi site setups easier
    * new intelligent logwatch icon, using url_prefix in multi site
      setups


1.1.9i4:
    Core, Setup, etc.:
    * added missing 'register 0' to host template
    * setup: fix creation of symlink cmk if already existing

    Multisite:
    * New reschedule icon now also works for non-local sites.
    * painter options are now persisted on a per-user-base
    * new optional column for displaying host and service comments
      (not used in shipped views but available in view editor)

    Livestatus:
    * Check for buffer overflows (replace strcat with strncat, etc.)
    * Reduce number of log messages (reclassify to debug)

    Checks & Agents:
    * apc_symmetra: handle empty SNMP variables and treat as 0.


1.1.9i3:
    INCOMPATIBLE CHANGES:
    * You need a current version of Livestatus for Multisite to work!
    * Multisite: removed (undocumented) view parameters show_buttons and show_controls.
      Please use display_options instead.
    * Finally removed deprecated filesystem_levels. Please use check_parameters instead.
    * Livestatus: The StatsGroupBy: header is still working but now deprecated.
      Please simply use Columns: instead. If your query contains at least one Stats:-
      header than Columns: has the meaning of the old StatsGroupBy: header

    Core, Setup, etc.:
    * Create alias 'cmk' for check_mk in bin/ (easier typing)
    * Create alias 'mkp' for check_mk -P in bin/ (easier typing) 

    Multisite:
    * Each column can now have a tooltip showing another painter (e.g.
      show the IP address of a host when hovering over its name)
    * Finally show host/services icons from the nagios value "icon_image".
      Put your icon files in /usr/share/check_mk/web/htdocs/images/icons.
      OMD users put the icons into ~/local/share/check_mk/web/htdocs/images/icons.
    * New automatic PNP-link icons: These icons automatically appear, if
      the new livestatus is configured correctly (see below). 
    * new view property "hidebutton": allow to hide context button to a view.
    * Defaults views 'Services: OK', 'Services: WARN, etc. do now not create
      context buttons (cleans up button bar).
    * new HTML parameter display_options, which allows to switch off several
      parts of the output (e.g. the HTML header, external links, etc).
    * View hoststatus: show PNP graph of host (usually ping stats)
    * new tab "Display": here the user can choose time stamp
      display format and PNP graph ranges
    * new column "host_tags", showing the Check_MK host tags of a host
    * new datasource "alert_stats" for computing alert statistics
    * new view "Alert Statistics" showing alert statistics for all hosts
      and services
    * Sidebar: Fixed snapin movement to the bottom of the snapin list in Opera
    * Sidebar: Fixed scroll position saving in Opera
    * Fixed reloading button animation in Chrome/IE (Changed request to async mode)
    * Sidebar: Removed scrollbars of in older IE versions and IE8 with compat mode
    * Sidebar: Fixed scrolling problem in IE8 with compat mode (or maybe older IE versions)
      which broke the snapin titles and also the tactical overview table
    * Sidebar: Fixed bulletlist positioning
    * Sidebar: The sidebar quicksearch snapin is case insensitive again
    * Fixed header displaying on views when the edit button is not shown to the user
    * View pages are not refreshed when at least one form (Filter, Commands,
      Display Options) is open
    * Catching javascript errors when pages from other domain are opened in content frame
    * Columns in view editor can now be added/removed/moved easily

    Checks & Agents:
    * Fixed problem with OnlyFrom: in Linux agent (df didn't work properly)
    * cups_queues: fixed plugin error due to invalid import of datetime,
      converted other checks from 'from datetime import...' to 'import datetime'.
    * printer_supply: handle the case where the current value is missing
    * megaraid_ldisks: Fixed item detection to be compatible with different versions of megaraid
    * Linux Agent: Added new 3ware agent code to support multiple controllers
      (Re-inventory of 3ware checks needed due to changed check item names)

    Livestatus:
    * new column pnpgraph_present in table host and service. In order for this
      column to work you need to specify the base directory of the PNP graphs
      with the module option pnp_path=, e.g. pnp_path=/omd/sites/wato/var/pnp4nagios/perfdata
    * Allow more than one column for StatsGroupBy:
    * Do not use function is_contact_member_of_contactgroup anymore (get compatible
      with Nagios CVS)
    * Livestatus: log timeperiod transitions (active <-> inactive) into Nagios
      log file. This will enable us to create availability reports more simple
      in future.

    Multisite:
    * allow include('somefile.mk') in multisite.mk: Include other files.
      Paths not beginning with '/' are interpreted relative to the directory
      of multisite.mk

    Livestatus:
    * new columns services_with_info: similar to services_with_state but with
      the plugin output appended as additional tuple element. This tuple may
      grow in future so do not depend on its length!

1.1.9i2:
    Checks & Agents:
    * ibm_imm_health: fix inventory function
    * if/if64: fix average line in PNP-template, fix display of speed for 20MBit
      lines (e.g. Frame Relay)

    Multisite:
    * WATO: Fixed omd mode/site detection and help for /etc/sudoers
    * WATO: Use and show common log for pending changes 
    * Sidebar Quicksearch: Now really disabling browser built-in completion
      dropdown selections
    
1.1.9i1:
    INCOMPATIBLE CHANGES:
    * TCP / SNMP: hosts using TCP and SNMP now must use the tags 'tcp'
      and 'snmp'. Hosts with the tag 'ping' will not inventorize any
      service. New configuration variable tcp_hosts.
    * Inventory: The call syntax for inventory has been simplified. Just
      call check_mk -I HOSTNAME now. Omit the "tcp" or "snmp". If you
      want to do inventory just for certain check types, type "check_mk --checks=snmp_info,if -I hostnames..."
      instead
    * perfdata_format now defaults to "pnp". Previous default was "standard".
      You might have to change that in main.mk if you are not using PNP (only
      relevant for MRPE checks)
    * inventory_check_severity defaults to 1 now (WARNING)
    * aggregation_output_format now defaults to "multiline"
    * Removed non_bulkwalk_hosts. You can use bulkwalk_hosts with NEGATE
      instead (see docu)
    * snmp_communites is now initialized with [], not with {}. It cannot
      be a dict any longer.
    * bulkwalk_hosts is now initizlized with []. You can do += here just
      as with all other rule variables.
    * Configuration check (-X) is now always done. It is now impossible to
      call any Check_MK action with an invalid configuration. This saves
      you against mistyped variables.
    * Check kernel: converted performance data from counters to rates. This
      fixes RRD problems (spikes) on reboots and also allows better access 
      to the peformance data for the Perf-O-Meters.  Also changed service 
      descriptions. You need to reinventurize the kernel checks. Your old
      RRDs will not be deleted, new ones will be created.
    * Multisite: parameters nagios_url, nagios_cgi_url and pnp_url are now
      obsolete. Instead the new parameter url_prefix is used (which must
      end with a /).

    Core, Setup, etc.:
    * Improve error handling: if hosts are monitored with SNMP *and* TCP,
      then after an error with one of those two agents checks from the
      other haven't been executed. This is fixed now. Inventory check
      is still not complete in that error condition.
    * Packages (MKP): Allow to create and install packages within OMD!
      Files are installed below ~/local/share/check_mk. No root permissions
      are neccessary
    * Inventory: Better error handling on invalid inventory result of checks
    * setup.sh: fix problem with missing package_info (only appears if setup
      is called from another directory)
    * ALL_SERVICES: Instead of [ "" ] you can now write ALL_SERVICES
    * debug_log: also output Check_MK version, check item and check parameters
    * Make sure, host has no duplicate service - this is possible e.g. by
      monitoring via agent and snmp in parallel. duplicate services will
      make Nagios reject the configuration.
    * --snmpwalk: do not translate anymore, use numbers. All checks work
      with numbers now anyway.
    * check_mk -I snmp will now try all checktypes not having an snmp scan
      function. That way all possible checks should be inventorized.
    * new variable ignored_checks: Similar to ignored_checktypes, but allows
      per-host configuration
    * allow check implementations to use common include files. See if/if64
      for an example
    * Better handling for removed checks: Removed exceptions in check_mk calls
      when some configured checks have been removed/renamed

    Checks & Agents:
    * Renamed check functions of imm_health check from test_imm to imm_health
      to have valid function and check names. Please remove remove from
      inventory and re-inventory those checks.
    * fc_brocade_port_detailed: allow to specify port state combinations not 
      to be critical
    * megaraid_pdisks: Using the real enclosure number as check item now
    * if/if64: allow to configure averaging of traffic over time (e.g. 15 min) 
      and apply traffic levels and averaged values. Also allow to specify relative
      traffic levels. Allow new parameter configuration via dictionary. Also
      allow to monitor unused ports and/or to ignore link status.
    * if/if64: Added expected interface speed to warning output
    * if/if64: Allow to ignore speed setting (set target speed to None)
    * wut_webtherm: handle more variants of WuT Webtherms (thanks to Lefty)
    * cisco_fan: Does not inventorize 'notPresent' sensors anymore. Improved output
    * cisco_power: Not using power source as threshold anymore. Improved output
    * cisco_fan: Does not inventorize 'notPresent' sensors anymore. Improved output
    * cisco_power: Not using power source as threshold anymore. Improved output
    * cisco_power: Excluding 'notPresent' devices from inventory now
    * cisco_temp_perf: Do not crash if device does not send current temperature
    * tcp_conn_stats: new check for monitoring number of current TCP connections
    * blade_*: Added snmp scan functions for better automatic inventory
    * blade_bays: Also inventorizes standby blades and has a little more
                  verbose output.
    * blade_blowers: Can handle responses without rpm values now. Improved output
    * blade_health: More detailed output on problems
    * blade_blades: Added new check for checking the health-, present- and
                    power-state of IBM Bladecenter blades
    * win_dhcp_pools: Several cleanups in check
    * Windows agent: allow restriction to ip addresses with only_hosts (like xinetd)
    * heartbeat_rscstatus: Catching empty output from agent correctly
    * tcp_conn_stats: Fixed inventory function when no conn stats can be inventoried
    * heartbeat_nodes: fix Linux agent for hostname with upper case letters (thanks to
            Thorsten Robers)
    * heartbeat_rscstatus: Catching empty output from agent correctly
    * heartbeat_rscstatus: Allowing a list as expected state to expect multiple OK states
    * win_dhcp_pools agent plugin: Filtering additional error message on
      systems without dhcp server
    * j4p_performance: Added experimental agent plugin fetching data via 
      jmx4perl agent (does not need jmx4perl on Nagios)
    * j4p_performance.mem: added new experimental check for memory usage via JMX.
    * if/if64: added Perf-O-Meter for Multisite
    * sylo: fix performance data: on first execution (counter wrap) the check did
      output only one value instead of three. That lead to an invalid RRD.
    * Cleaned up several checks to meet the variable naming conventions
    * drbd: Handling unconfigured drbd devices correctly. These devices are
      ignored during nventory
    * printer_supply: In case of OKI c5900 devices the name of the supply units ins not
      unique. The color of the supply unit is reported in a dedicated OID and added to the
      check item name to have a unique name now.
    * printer_supply: Added simple pnp template to have better graph formating for the check results
    * check_mk.only_from: new check for monitoring the IP address access restriction of the
      agent. The current Linux and Windows agents provide this information.
    * snmp_info check: Recoded not to use snmp_info_single anymore
    * Linux Agent: Fixed <<<cpu>>> output on SPARC machines with openSUSE
    * df_netapp/df_netapp32: Made check inventory resistant against empty size values
    * df_netapp32: Added better detection for possible 32bit counter wrap
    * fc_brocade_port_detailed: Made check handle phystate "noSystemControlAccessToSlot" (10)
      The check also handles unknown states better now
    * printer_supply: Added new parameter "printer_supply_some_remaining_status" to
      configure the reported state on small remaining capacity.
    * Windows agent: .vbs scripts in agents plugins/ directory are executed
      automatically with "cscript.exe /Nologo" to prevent wrong file handlers
    * aironet_clients: Only counting clients which don't have empty values for strength
    * statgrab_disk: Fixed byte calculation in plugin output
    * statgrab_disk: Added inventory function
    * 3ware_disks: Ignoring devices in state NOT-PRESENT during inventory

    Multisite:
    * The custom open/close states of custom links are now stored for each
      user
    * Setting doctype in sidebar frame now
    * Fixed invalid sidebar css height/width definition
    * Fixed repositioning the sidebar scroll state after refreshing the page
    * Fixed mousewheel scrolling in opera/chrome
    * Fixed resize bug on refresh in chrome
    * New view for all services of a site
    * Sidebar snapin site_status: make link target configurable
    * Multisite view "Recently changed services": sort newest first
    * Added options show_header and show_controls to remove the page headers
      from views
    * Cool: new button for an immediate reschedule of a host or service
      check: the view is redisplayed exactly at the point of time when
      Nagios has finished the check. This makes use of MK Livestatus'
      unique waiting feature.

   Livestatus:
    * Added no_more_notifications and check_flapping_recovery_notification
      fields to host table and no_more_notifications field to service table.
      Thanks to Matthew Kent

1.1.8:
    Core, Setup, etc.:
    * setup.sh: turn off Python debugging
    * Cleaned up documentation directory
    * cluster host: use real IP address for host check if cluster has
      one (e.g. service IP address)

    Checks & Agents:
    * Added missing PNP template for check_mk-hr_cpu
    * hr_fs: inventory now ignores filesystem with size 0,
      check does not longer crash on filesystems with size 0
    * logwatch: Fixed typo in 'too many unacknowledged logs' error message
    * ps: fix bug: inventory with fixed user name now correctly puts
      that user name into the resulting check - not None.
    * ps: inventory with GRAB_USER: service description may contain
      %u. That will be replaced with the user name and thus makes the
      service description unique.
    * win_dhcp_pools: better handle invalid agent output
    * hp_proliant_psu: Fixed multiple PSU detection on one system (Thanks to Andreas Döhler)
    * megaraid_pdisks: Fixed coding error
    * cisco_fan: fixed check bug in case of critical state
    * nfsmounts: fix output (free and used was swapped), make output identical to df

    Livestatus:
    * Prohibit { and } in regular expressions. This avoids a segmentation
      fault caused by regcomp in glibc for certain (very unusual) regular
      expressions.
    * Table status: new columns external_command_buffer_slots,
      external_command_buffer_usage and external_command_buffer_max
      (this was implemented according to an idea and special request of
       Heinz Fiebig. Please sue him if this breaks anything for you. I was
       against it, but he thinks that it is absolutely neccessary to have
       this in version 1.1.8...)
    * Table status: new columns external_commands and external_commands_rate
      (also due to Mr. Fiebig - he would have quit our workshop otherwise...)
    * Table downtimes/comments: new column is_service

    Multisite:
    * Snapin Performance: show external command per second and usage and
      size of external command buffer
    * Downtimes view: Group by hosts and services - just like comments
    * Fix links for items containing + (e.g. service descriptionen including
      spaces)
    * Allow non-ASCII character in downtimes and comments
    * Added nagvis_base_url to multisite.mk example configuration
    * Filter for host/service groups: use name instead of alias if 
      user has no permissions for groups

1.1.8b3:
    Core, Setup, etc.:
    * Added some Livestatus LQL examples to documentation
    * Removed cleanup_autochecks.py. Please use check_mk -u now.
    * RRA configuration for PNP: install in separate directory and do not
      use per default, since they use an undocumented feature of PNP.

    Checks & Agents:
    * postfix_mailq: Changed limit last 6 lines which includes all needed
		information
    * hp_proliant_temp/hp_proliant_fans: Fixed wrong variable name
    * hp_procurve_mem: Fixed wrong mem usage calculation
    * ad_replication: Works no with domain controller hostnames like DC02,DC02
    * aironet_client: fix crash on empty variable from SNMP output
    * 3ware_disks, 3ware_units: hopefully repaired those checks
    * added rudimentary agent for HP-UX (found in docs/)

    Multisite:
    * added Perf-O-Meter to "Problems of Host" view
    * added Perf-O-Meter to "All Services" view
    * fix bug with cleaning up persistent connections
    * Multisite now only fetches the available PNP Graphs of hosts/services
    * Quicksearch: limit number of items in dropdown to 80
      (configurable via quicksearch_dropdown_limit)
    * Views of hosts: make counts of OK/WARN/CRIT klickable, new views
      for services of host in a certain state
    * Multisite: sort context buttons in views alphabetically
    * Sidebar drag scrolling: Trying to compensate lost mouse events when
	leaving the sidebar frame while dragging

    Livestatus:
    * check for event_broker_options on start
    * Fix memory leakage caused by Filter: headers using regular expressions
    * Fix two memory leaks in logfile parser

1.1.8b2:
    Core, Setup, etc.:
    * Inventory: skip SNMP-only hosts on non-SNMP checktypes (avoids timeouts)
    * Improve error output for invalid checks
    
    Checks & Agents:
    * fix bug: run local and plugins also when spaces are in path name
      (such as C:\Program Files\Check_MK\plugins
    * mem.vmalloc: Do not create a check for 64 bit architectures, where
      vmalloc is always plenty
    * postfix_mailq: limit output to 1000 lines
    * multipath: handle output of SLES 11 SP1 better
    * if/if64: output operstatus in check output
    * if/if64: inventory now detects type 117 (gigabitEthernet) for 3COM
    * sylo: better handling of counter wraps.

    Multisite:
    * cleanup implementation of how user settings are written to disk
    * fix broken links in 'Edit view -> Try out' situation
    * new macros $HOSTNAME_LOWER$, $HOSTNAME_UPPER$ and $HOSTNAME_TITLE$ for
      custom notes

1.1.8b1:
    Core, Setup, etc.:
    * SNMPv3: allow privProtocol and privPassword to be specified (thanks
      to Josef Hack)
    * install_nagios.sh: fix problem with broken filenames produced by wget
    * install_nagios.sh: updated software to newest versions
    * install_nagios.sh: fix Apache configuration problem
    * install_nagios.sh: fix configuration vor PNP4Nagios 0.6.6
    * config generation: fix host check of cluster hosts
    * config generation: add missing contact groups for summary hosts
    * RPM package of agent: do not overwrite xinetd.d/check_mk, but install
      new version with .rpmnew, if admin has changed his one
    * legacy_checks: fix missing perfdata, template references where in wrong
      direction (thanks Daniel Nauck for his precise investigation)

    Checks & Agents:
    * New check imm_health by Michael Nieporte
    * rsa_health: fix bug: detection of WARNING state didn't work (was UNKNOWN
            instead)
    * check_mk_agent.solaris: statgrab now excludes filesystems. This avoids hanging
      in case of an NFS problem. Thanks to Divan Santana.
    * multipath: Handle new output of multipath -l (found on SLES11 SP1)
    * ntp: fix typo in variable ntp_inventory_mode (fixes inventory problem)
    * if64: improve output formatting of link speed
    * cisco_power: inventory function now ignores non-redundant power supplies
    * zpool_status: new check from Darin Perusich for Solaris zpools

    Multisite:
    * fix several UTF-8 problems: allow non-ascii characters in host names
      (must be UTF 8 encoded!)
    * improve compatibility with Python 2.3
    * Allow loading custom style sheet overriding Check_MK styles by setting
      custom_style_sheet in multisite.mk
    * Host icons show link to detail host, on summary hosts.
    * Fix sidebar problem: Master Control did not display data correctly
    * status_host: honor states even if sites hosting status hosts is disabled
      (so dead-detection works even if local site is disabled)
    * new config variable start_url: set url for welcome page
    * Snapin Quicksearch: if no host is matching, automatically search for
      services
    * Remove links to legacy Nagios GUI (can be added by user if needed)
    * Sidebar Quicksearch: fix several annoyances
    * Views with services of one host: add title with host name and status

    Livestatus:
    * fix memory leak: lost ~4K on memory on each StatsAnd: or StatsOr:
      header (found by Sven Nierlein)
    * fix invalid json output for empty responses (found by Sven Nierlein)
    * fix Stats: avg ___ for 0 matching elements. Output was '-nan' and is
      now '0.0'
    * fix output of floating point numbers: always use exponent and make
      sure a decimal point is contained (this makes JSON/Python detect
      the correct type)

1.1.7i5:
    Core, Setup, etc.:
    * SNMP: do not load any MIB files (speeds up snmpwalk a lot!)
    * legacy_checks: new config variable allowing creating classical
      non-Check_MK checks while using host tags and config options
    * check_mk_objects.cfg: beautify output, use tabs instead of spaces
    * check_mk -II: delete only specified checktypes, allow to reinventorize
      all hosts
    * New option -O, --reload: Does the same as -R, but reloads Nagios
      instead of restarting it.
    * SNMP: Fixed string detection in --snmpwalk calls
    * SNMP: --snmpwalk does walk the enterprises tree correctly now
    * SNMP: Fixed missing OID detection in SNMP check processing. There was a problem
      when the first column had OID gaps in the middle. This affected e.g. the cisco_locif check.
    * install_nagios.sh: correctly detect Ubuntu 10.04.1
    * Config output: make order of service deterministic
    * fix problem with missing default hostgroup

    Multisite:
    * Sidebar: Improved the quicksearch snapin. It can search for services, 
      servicegroups and hostgroups now. Simply add a prefix "s:", "sg:" or "hg:"
      to search for other objects than hosts.
    * View editor: fix bug which made it impossible to add more than 10 columns
    * Service details: for Check_MK checks show description from check manual in
      service details
    * Notes: new column 'Custom notes' which allows customizable notes
      on a per host / per service base (see online docu for details)
    * Configuration: new variable show_livestatus_errors which can be set
      to False in order to hide error about unreachable sites
    * hiding views: new configuration variables hidden_views and visible_views
    * View "Service problems": hide problems of down or unreachable hosts. This
      makes the view consistant with "Tactical Overview"

    Checks & Agents:
    * Two new checks: akcp_sensor_humidity and akcp_sensor_temp (Thanks to Michael Nieporte)
    * PNP-template for kernel: show average of displayed range
    * ntp and ntp.time: Inventory now per default just creates checks for ntp.time (summary check).
      This is controlled by the new variable ntp_inventory_mode (see check manuals).
    * 3ware: Three new checks by Radoslav Bak: 3ware_disks, 3ware_units, 3ware_info
    * nvidia: agent now only queries GPUCoreTemp and GPUErrors. This avoids
      a vmalloc leakage of 32kB per call (bug in NVIDIA driver)
    * Make all SNMP based checks independent of standard MIB files
    * ad_replication: Fixed syntax errors and unhandled date output when
      not replicated yet
    * ifoperstatus: Allowing multiple target states as a list now
    * cisco_qos: Added new check to monitor traffic in QoS classes on Cisco routers
    * cisco_power: Added scan function
    * if64/if/cisco_qos: Traffic is displayed in variable byte scales B/s,KB/s,MB/s,GB/s
      depending on traffic amount.
    * if64: really using ifDescr with option if_inventory_uses_description = True
    * if64: Added option if_inventory_uses_alias to using ifAlias for the item names
    * if64/if: Fixed bug displaying the out traffic (Perfdata was ok)
    * if64/if: Added WARN/CRIT thresholds for the bandwidth usage to be given as rates
    * if64/if: Improved PNP-Templates
    * if64/if: The ifoperstatus check in if64/if can now check for multiple target states
    * if64/if: Removing all null bytes during hex string parsing (These signs Confuse nagios pipe)
    * Fixed hr_mem and hr_fs checks to work with new SNMP format
    * ups_*: Inventory works now on Riello UPS systems
    * ups_power: Working arround wrong implemented RFC in some Riello UPS systems (Fixing negative power
      consumption values)
    * FreeBSD Agent: Added sections: df mount mem netctr ipmitool (Thanks to Florian Heigl)
    * AIX: exclude NFS and CIFS from df (thanks to Jörg Linge)
    * cisco_locif: Using the interface index as item when no interface name or description are set

    Livestatus:
    * table columns: fix type of num_service_* etc.: was list, is now int (thanks to Gerhard Laußer)
    * table hosts: repair semantics of hard_state (thanks to Michael Kraus). Transition was one
      cycle to late in certain situations.

1.1.7i4:
    Core, Setup, etc.:
    * Fixed automatic creation of host contactgroups
    * templates: make PNP links work without rewrite

    Multisite:
    * Make page handler modular: this allows for custom pages embedded into
      the Multisite frame work and thus using Multisite for other tasks as
      well.
    * status_host: new state "waiting", if status host is still pending
    * make PNP links work without rewrite
    * Fix visibility problem: in multisite setups all users could see
      all objects.

1.1.7i3:
    Core, Setup, etc.:
    * Fix extra_nagios_conf: did not work in 1.1.7i2
    * Service Check_MK now displays overall processing time including
      agent communication and adds this as performance data
    * Fix bug: define_contactgroups was always assumed True. That led to duplicate
      definitions in case of manual definitions in Nagios 

    Checks & Agents:
    * New Check: hp_proliant_da_phydrv for monitoring the state of physical disks
      in HP Proliant Servers
    * New Check: hp_proliant_mem for monitoring the state of memory modules in
      HP Proliant Servers
    * New Check: hp_proliant_psu for monitoring the state of power supplies in
      HP Proliant Servers
    * PNP-templates: fix several templates not working with MULTIPLE rrds
    * new check mem.vmalloc for monitoring vmalloc address space in Linux kernel.
    * Linux agent: add timeout of 2 secs to ntpq 
    * wmic_process: make check OK if no matching process is found

    Livestatus:
    * Remove obsolete parameter 'accept_timeout'
    * Allow disabling idle_timeout and query_timeout by setting them to 0.

    Multisite:
    * logwatch page: wrap long log lines

1.1.7i2:
    Incompatible Changes:
    * Remove config option define_timeperiods and option --timeperiods.
      Check_MK does not longer define timeperiod definitions. Please
      define them manually in Nagios.
    * host_notification_period has been removed. Use host_extra_conf["notification_period"]
      instead. Same holds for service_notification_periods, summary_host_notification_periods
      and summary_service_notification_periods.
    * Removed modes -H and -S for creating config data. This now does
      the new option -N. Please set generate_hostconf = False if you
      want only services to be defined.

    Core, Setup, etc.:
    * New config option usewalk_hosts, triggers --usewalk during
      normal checking for selected hosts.
    * new option --scan-parents for automatically finding and 
      configuring parent hosts (see online docu for details)
    * inventory check: put detailed list of unchecked items into long
      plugin output (to be seen in status details)
    * New configuration variable check_parameters, that allows to
      override default parameters set by inventory, without defining 
      manual checks!

    Checks & Agents:
    * drbd: changed check parameters (please re-inventorize!)
    * New check ad_replication: Checks active directory replications
      of domain controllers by using repadm
    * New check postifx_mailq: Checks mailqueue lengths of postifx mailserves
    * New check hp_procurve_cpu: Checks the CPU load on HP Procurve switches
    * New check hp_procurve_mem: Checks the memory usage on HP Procurve switches
    * New check hp_procurve_sensors: Checks the health of PSUs, FANs and
      Temperature on HP Procurve switches
    * New check heartbeat_crm: Monitors the general state of heartbeat clusters
      using the CRM
    * New check heartbeat_crm_resources: Monitors the state of resources and nodes
      in heartbeat clusters using the CRM
    * *nix agents: output AgentOS: in header
    * New agent for FreeBSD: It is based on the linux agent. Most of the sections
      could not be ported easily so the FreeBSD agent provides information for less
      checks than the linux agent.
    * heartbeat_crm and heartbeat_crm.resources: Change handling of check parameters.
      Please reinvenurize and read the updated man page of those checks
    * New check hp_proliant_cpu: Check the physical state of CPUs in HP Proliant servers
    * New check hp_proliant_temp: Check the temperature sensors of HP Proliant servers
    * New check hp_proliant_fans: Check the FAN sensors of HP Proliant servers

    Multisite:
    * fix chown problem (when nagios user own files to be written
      by the web server)
    * Sidebar: Fixed snapin movement problem using older firefox
      than 3.5.
    * Sidebar: Fixed IE8 and Chrome snapin movement problems
    * Sidebar: Fixed IE problem where sidebar is too small
    * Multisite: improve performance in multi site environments by sending
      queries to sites in parallel
    * Multisite: improve performance in high latency situations by
      allowing persistent Livestatus connections (set "persist" : True 
      in sites, use current Livestatus version)

    Livestatus:
    * Fix problems with in_*_period. Introduce global
      timeperiod cache. This also improves performance
    * Table timeperiods: new column 'in' which is 0/1 if/not the
      timeperiod is currently active
    * New module option idle_timeout. It sets the time in ms
      Livestatus waits for the next query. Default is 300000 ms (5 min).
    * New module option query_timeout. It limits the time between
      two lines of a query (in ms). Default is 10000 ms (10 sec).

1.1.7i1: Core, Setup, etc.:
    * New option -u for reordering autochecks in per-host-files
      (please refer to updated documentation about inventory for
       details)
    * Fix exception if check_mk is called without arguments. Show
      usage in that case.
    * install_nagios.sh: Updated to NagVis 1.5 and fixed download URL
    * New options --snmpwalk and --usewalk help implemeting checks
      for SNMP hardware which is not present
    * SNMP: Automatically detect missing entries. That fixes if64
      on some CISCO switches.
    * SNMP: Fix hex string detection (hopefully)
    * Do chown only if running as root (avoid error messages)
    * SNMP: SNMPv3 support: use 4-tuple of security level, auth protocol,
      security name and password instead of a string in snmp_communities
      for V3 hosts.
    * SNMP: Fixed hexstring detection on empty strings
    * New option -II: Is like -I, but removes all previous autochecks
      from inventorized hosts
    * install_nagios.sh: Fix detection of PNP4Nagios URL and URL of
      NagVis
    * Packager: make sanity check prohibiting creating of package files
      in Check MK's directories
    * install_nagios.sh: Support Ubuntu 10.04 (Thanks to Ben)
      
    Checks & Agents:
    * New check ntp.time: Similar to 'ntp' but only honors the system peer
      (that NTP peer where ntpq -p prints a *).
    * wmic_process: new check for ressource consumption of windows processes
    * Windows agent supports now plugins/ and local/ checks
    * [FIX] ps.perf now correctly detects extended performance data output
      even if number of matching processes is 0
    * renamed check cisco_3640_temp to cisco_temp, renamed cisco_temp
      to cisco_temp_perf, fixed snmp detection of those checks
    * New check hr_cpu - checking the CPU utilization via SNMP
    * New check hr_fs - checking filesystem usage via SNMP
    * New check hr_mem - checking memory usage via SNMP
    * ps: inventory now can configured on a per host / tag base
    * Linux: new check nvidia.temp for monitoring temperature of NVIDIA graphics card
    * Linux: avoid free-ipmi hanging forever on hardware that does not support IPMI
    * SNMP: Instead of an artificial index column, which some checks use, now
      the last component of the OID is used as index. That means that inventory
      will find new services and old services will become UNKNOWN. Please remove
      the outdated checks.
    * if: handle exception on missing OIDs
    * New checks hp_blade* - Checking health of HP BladeSystem Enclosures via SNMP
    * New check drbd - Checking health of drbd nodes
    * New SNMP based checks for printers (page counter, supply), contributed
      by Peter Lauk (many thanks!)
    * New check cups_queues: Checking the state of cups printer queues
    * New check heartbeat_nodes: Checking the node state and state of the links
      of heartbeat nodes
    * New check heartbeat_rscstatus: Checks the local resource status of
      a heartbeat node
    * New check win_dhcp_pools: Checks the usage of Windows DHCP Server lease pools
    * New check netapp_volumes: Checks on/offline-condition and states of netapp volumes 

    Multisite:
    * New view showing all PNP graphs of services with the same description
    * Two new filters for host: notifications_enabled and acknowledged
    * Files created by the webserver (*.mk) are now created with the group
      configured as common group of Nagios and webserver. Group gets write
      permissions on files and directories.
    * New context view: all services of a host group
    * Fix problems with Umlauts (non-Ascii-characters) in performance data
    * New context view: all services of a host group
    * Sidebar snapins can now fetch URLs for the snapin content instead of
      building the snapin contents on their own.
    * Added new nagvis_maps snapin which displays all NagVis maps available
      to the user. Works with NagVis 1.5 and newer.

1.1.6:
    Core, Setup, etc.:
    * Service aggregation: new config option aggregation_output_format.
      Settings this to "multiline" will produce Nagios multiline output
      with one line for each individual check.

    Multisite:
    * New painter for long service plugin output (Currently not used
      by any builtin view)

    Checks & Agents:
    * Linux agent: remove broken check for /dev/ipmi0

1.1.6rc3:
    Core, Setup, etc.:
    * New option --donate for donating live host data to the community.
      Please refer to the online documentation for details.
    * Tactical Overview: Fixed refresh timeout typo
      (Was 16 mins instead of 10 secs)

    Livestatus:
    * Assume strings are UTF-8 encoded in Nagios. Convert from latin-1 only
      on invalid UTF-8 sequences (thanks to Alexander Yegorov)

    Multisite:
    * Correctly display non-ascii characters (fixes exception with 'ascii codec')
      (Please also update Livestatus to 1.1.6rc3)

1.1.6rc2:
    Multisite:
    * Fix bug in Master control: other sites vanished after klicking buttons.
      This was due to connection error detection in livestatus.py (Bug found
      by Benjamin Odenthal)
    * Add theme and baseurl to links to PNP (using features of new PNP4Nagios
      0.6.4)

    Core, Setup, etc.:
    * snmp: hopefully fix HEX/string detection now

    Checks & Agents:
    * md: fix inventory bug on resync=PENDING (Thanks to Darin Perusich)

1.1.6rc1:
    Multisite:
    * Repair Perf-O-Meters on webkit based browsers (e.g. Chrome, Safari)
    * Repair layout on IE7/IE8. Even on IE6 something is working (definitely
      not transparent PNGs though). Thanks to Lars.
    * Display host state correct if host is pending (painter "host with state")
    * Logfile: new filter for plugin output
    * Improve dialog flow when cloning views (button [EDIT] in views snapin)
    * Quicksearch: do not open search list if text did not change (e.g. Shift up),
      close at click into field or snapin.

    Core, Setup, etc.:
    * Included three patched from Jeff Dairiki dealing with compile flags
      and .gitignore removed from tarballs
    * Fix problem with clustered_services_of[]: services of one cluster
      appeared also on others
    * Packager: handle broken files in package dir
    * snmp handling: better error handling in cases where multiple tables
      are merged (e.g. fc_brocade_port_detailed)
    * snmp: new handling of unprintable strings: hex dumps are converted
      into binary strings now. That way all strings can be displayed and
      no information is lost - nevertheless.
      
    Checks & Agents:
    * Solaris agent: fixed rare df problems on Solaris 10, fix problem with test -f
      (thanks to Ulf Hoffmann)
    * Converted all PNP templates to format of 0.6.X. Dropped compatibility
      with 0.4.X.
    * Do not use ipmi-sensors if /dev/ipmi0 is missing. ipmi-sensors tries
      to fiddle around with /dev/mem in that case and miserably fails
      in some cases (infinite loop)
    * fjdary60_run: use new binary encoding of hex strings
    * if64: better error handling for cases where clients do not send all information
    * apc_symmetra: handle status 'smart boost' as OK, not CRITICAL

    Livestatus:
    * Delay starting of threads (and handling of socket) until Nagios has
      started its event loop. This prevents showing services as PENDING 
      a short time during program start.

1.1.6b3:
    Multisite:
    * Quicksearch: hide complete host list if field is emptied via Backspace or Del.
      Also allow handle case where substring match is unique.

1.1.6b2:
    Core, Setup, etc.:
    * Packager: fix unpackaged files (sounds, etc)

    Multisite:
    * Complete new design (by Tobias Roeckl, Kopf & Herz)
    * New filters for last service check and last service state change
    * New views "Recently changed services" and "Unchecked services"
    * New page for adding sidebar snapins
    * Drag & Drop for sidebar snapins (thanks to Lars)
    * Grab & Move for sidebar scrolling (thanks to Lars)
    * Filter out summary hosts in most views.
    * Set browser refresh to 30 secs for most views
    * View host status: added a lot of missing information
    * View service status: also added information here
    * Make sure, enough columns can be selected in view editor
    * Allow user to change num columns and refresh directly in view
    * Get back to where you came after editing views
    * New sidebar snapin "Host Matrix"
    * New feature "status_host" for remote sites: Determine connection
      state to remote side by considering a certain host state. This
      avoids livestatus time outs to dead sites.
    * Sidebar snapin site status: fix reload problem
    * New Perf-O-Meters displaying service performance data
    * New snapin "Custom Links" where you easily configure your own
      links via multisite.mk (see example in new default config file)
    * Fixed problem when using only one site and that is not local

    Livestatus:
    * new statistics columns: log_messages and log_messages_rate
    * make statistics average algorithm more sluggish

1.1.5i3:
     Core, Setup, etc.:
     * New Check_MK packager (check_mk -P)

1.1.5i2:
     Core, Setup, etc.:
     * install_nagios.sh: add missing package php5-iconv for SLES11

     Checks & Agents:
     * if64: new SNMP check for network interfaces. Like if, but uses 64 bit
       counters of modern switches. You might need to configure bulkwalk_hosts.
     * Linux agent: option -d enabled debug output
     * Linux agent: fix ipmi-sensors cache corruption detection
     * New check for temperature on Cisco devices (cisco_3640_temp)
     * recompiled waitmax with dietlibc (fixed incompatibility issues
       on older systems)

     Multisite:
     * Filters for groups are negateable.

1.1.5i1:
     Checks & Agents:
     * uptime: new check for system uptime (Linux)
     * if: new SNMP check for network interfaces with very detailed traffic,
       packet and error statistics - PNP graphs included

     Multisite:
     * direct integration of PNP graphs into Multisite views
     * Host state filter: renamed HTML variables (collision with service state). You
       might need to update custom views using a filter on host states.
     * Tactical overview: exclude services of down hosts from problems, also exclude
       summary hosts
     * View host problems/service problems: exclude summary hosts, exclude services
       of down hosts
     * Simplified implementation of sidebar: sidebar is not any longer embeddeable.
     * Sidebar search: Added host site to be able to see the context links on
       the result page
     * Sidebar search: Hitting enter now closes the hint dropdown in all cases

1.1.5i0:
      Core, Setup, etc.:
      * Ship check-specific rra.cfg's for PNP4Nagios (save much IO and disk space)
      * Allow sections in agent output to apear multiple times
      * cleanup_autochecks.py: new option -f for directly activating new config
      * setup.sh: better detection for PNP4Nagios 0.6
      * snmpwalk: use option -Oa, inhibit strings to be output as hex if an umlaut
        is contained.

      Checks & Agents:
      * local: allow more than once performance value, separated by pipe (|)
      * ps.perf: also send memory and CPU usage (currently on Linux and Solaris)
      * Linux: new check for filesystems mount options
      * Linux: new very detailed check for NTP synchronization
      * ifoperstatus: inventory honors device type, per default only Ethernet ports
        will be monitored now
      * kernel: now inventory is supported and finds pgmajfault, processes (per/s)
        and context switches
      * ipmi_sensors: Suppress performance data for fans (save much IO/space)
      * dual_lan_check: fix problem which using MRPE
      * apc_symmetra: PNP template now uses MIN for capacity (instead of AVERAGE)
      * fc_brocade_port_detailed: PNP template now uses MAX instead of AVERAGE
      * kernel: fix text in PNP template
      * ipmi_sensors: fix timeout in agent (lead to missing items)
      * multipath: allow alias as item instead of uuid
      * caching agent: use /var/cache/check_mk as cache directory (instead of /etc/check_mk)
      * ifoperstatus: is now independent of MIB

      Multisite:
      * New column host painter with link to old Nagios services
      * Multisite: new configuration parameter default_user_role
      
      Livestatus:
      * Add missing LDFLAGS for compiling (useful for -g)

1.1.4:
      Summary:
      * A plentitude of problem fixes (including MRPE exit code bug)
      * Many improvements in new Multisite GUI
      * Stability and performance improvements in Livestatus

      Core, Setup, etc.:
      * Check_MK is looking for main.mk not longer in the current and home
        directory
      * install_nagios.sh: fix link to Check_MK in sidebar
      * install_nagios.sh: switch PNP to version 0.6.3
      * install_nagios.sh: better Apache-Config for Multisite setup
      * do not search main.mk in ~ and . anymore (brought only trouble) 
      * clusters: new variable 'clustered_services_of', allowing for overlapping
         clusters (as proposed by Jörg Linge)
      * install_nagios.sh: install snmp package (needed for snmp based checks)
      * Fix ower/group of tarballs: set them to root/root
      * Remove dependency from debian agent package    
      * Fixed problem with inventory when using clustered_services
      * tcp_connect_timeout: Applies now only for connect(), not for
        time of data transmission once a connection is established
      * setup.sh now also works for Icinga
      * New config parameter debug_log: set this to a filename in main.mk and you
        will get a debug log in case if 'invalid output from plugin...'
      * ping-only-hosts: When ping only hosts are summarized, remove Check_MK and
        add single PING to summary host.
      * Service aggregation: fix state relationship: CRIT now worse than UNKNOWN 
      * Make extra_service_conf work also for autogenerated PING on ping-only-hosts
        (groups, contactgroups still missing)

      Checks & Agents:
      * mrpe in Linux agent: Fix bug introduced in 1.1.3: Exit status of plugins was
        not honored anymore (due to newline handling)
      * mrpe: allow for sending check_command to PNP4Nagios (see MRPE docu)
      * Logwatch GUI: fix problem on Python 2.4 (thanks to Lars)
      * multipath: Check is now less restrictive when parsing header lines with
        the following format: "<alias> (<id>)"
      * fsc_ipmi_mem_status: New check for monitoring memory status (e.g. ECC)
         on FSC TX-120 (and maybe other) systems.
      * ipmi_sensors in Linux agent: Fixed compatibility problem with new ipmi
        output. Using "--legacy-output" parameter with newer freeipmi versions now.
      * mrpe: fix output in Solaris agent (did never work)
      * IBM blade center: new checks for chassis blowers, mediatray and overall health
      * New caching agent (wrapper) for linux, supporting efficient fully redundant
        monitoring (please read notes in agents/check_mk_caching_agent)
      * Added new smbios_sel check for monitoring the System Event Log of SMBIOS.
      * fjdarye60_rluns: added missing case for OK state
      * Linux agent: The xinetd does not log each request anymore. Only
        failures are logged by xinetd now. This can be changed in the xinetd
	configuration files.
      * Check df: handle mountpoints containing spaces correctly 
        (need new inventorization if you have mountpoints with spaces)
      * Check md on Linux: handle spare disks correctly
      * Check md on Linux: fix case where (auto-read-only) separated by space
      * Check md on Linux: exclude RAID 0 devices from inventory (were reported as critical)
      * Check ipmi: new config variable ipmi_ignore_nr
      * Linux agent: df now also excludes NFSv4
      * Wrote man-page for ipmi check
      * Check mrpe: correctly display multiline output in Nagios GUI
      * New check rsa_health for monitoring IBM Remote Supervisor Adapter (RSA)
      * snmp scan: suppress error messages of snmpget
      * New check: cpsecure_sessions for number of sessions on Content Security Gateway
      * Logwatch GUI: move acknowledge button to top, use Multisite layout,
         fix several layout problem, remove list of hosts
      * Check logwatch: limit maximum size of stored log messages (configurable
        be logwatch_max_filesize)
      * AIX agent: fix output of MRPE (state and description was swapped)
      * Linux agent: fixed computation of number of processors on S390
      * check netctr: add missing perfdata (was only sent on OK case)
      * Check sylo: New check for monitoring the sylo state
      
      Livestatus:
      * Table hosts: New column 'services' listing all services of that host
      * Column servicegroups:members: 'AuthUser' is now honored
      * New columns: hosts:services_with_state and servicegroups:members_with_state
      * New column: hostgroup:members_with_state
      * Columns hostgroup:members and hostgroup:members_with_state honor AuthUser
      * New rudimentary API for C++
      * Updates API for Python
      * Make stack size of threads configurable
      * Set stack size of threads per default o 64 KB instead of 8 MB
      * New header Localtime: for compensating time offsets of remote sites
      * New performance counter for fork rate
      * New columns for hosts: last_time_{up,down,unreachable}
      * New columns for services: last_time_{ok,warning,critical,unknown}
      * Columns with counts honor now AuthUser
      * New columns for hosts/services: modified_attributes{,_list}
      * new columns comments_with_info and downtimes_with_info
      * Table log: switch output to reverse chronological order!
      * Fix segfault on filter on comments:host_services
      * Fix missing -lsocket on Solaris
      * Add missing SUN_LEN (fixed compile problem on Solaris)
      * Separators: remote sanitiy check allowing separators to be equal
      * New output format "python": declares strings as UTF-8 correctly
      * Fix segault if module loaded without arguments

      Multisite:
      * Improved many builtin views
      * new builtin views for host- and service groups
      * Number of columns now configurable for each layout (1..50)
      * New layout "tiled"
      * New painters for lists of hosts and services in one column
      * Automatically compensate timezone offsets of remote sites
      * New datasources for downtimes and comments
      * New experimental datasource for log
      * Introduce limitation, this safes you from too large output
      * reimplement host- and service icons more intelligent
      * Output error messages from dead site in Multisite mode
      * Increase wait time for master control buttons from 4s to 10s
      * Views get (per-view) configurable browser automatic reload interval
      * Playing of alarm sounds (configurable per view)
      * Sidebar: fix bookmark deletion problem in bookmark snapin
      * Fixed problem with sticky debug
      * Improve pending services view
      * New column with icon with link to Nagios GUI
      * New icon showing items out of their notification period.
      * Multisite: fix bug in removing all downtimes
      * View "Hostgroups": fix color and table heading
      * New sidebar snapin "Problem hosts"
      * Tactical overview: honor downtimes
      * Removed filter 'limit'. Not longer needed and made problems
        with new auto-limitation.
      * Display umlauts from Nagios comments correctly (assuming Latin-1),
         inhibit entering of umlauts in new comments (fixes exception)
      * Switched sidebar from synchronous to asynchronous requests
      * Reduced complete reloads of the sidebar caused by user actions
      * Fix reload problem in frameset: Browser reload now only reloads
        content frames, not frameset.


1.1.3:

      Core, Setup, etc.:
      * Makefile: make sure all files are world readable
      * Clusters: make real host checks for clusters (using check_icmp with multiple IP addresses)
      * check_mk_templates: remove action_url from cluster and summary hosts (they have no performance data)
      * check_mk_template.cfg: fix typo in notes_url
      * Negation in binary conf lists via NEGATE (clustered_services, ingored_services,
	bulkwalk_hosts, etc).
      * Better handling of wrapping performance counters
      * datasource_programs: allow <HOST> (formerly only <IP>)
      * new config variable: extra_nagios_conf: string simply added to Nagios
        object configuration (for example for define command, etc.)
      * New option --flush: delete runtime data of some or all hosts
      * Abort installation if livestatus does not compile.
      * PNP4Nagios Templates: Fixed bug in template file detection for local checks
      * nagios_install.sh: Added support for Ubuntu 9.10
      * SNMP: handle multiline output of snmpwalk (e.g. Hexdumps)
      * SNMP: handle ugly error output of snmpwalk
      * SNMP: allow snmp_info to fetch multiple tables
      * check_mk -D: sort hostlist before output
      * check_mk -D: fix output: don't show aggregated services for non-aggregated hosts
      * check_mk_templates.cfg: fix syntax error, set notification_options to n

      Checks & Agents:
      * logwatch: fix authorization problem on web pages when acknowledging
      * multipath: Added unhandled multipath output format (UUID with 49 signs)
      * check_mk-df.php: Fix locale setting (error of locale DE on PNP 0.6.2)
      * Make check_mk_agent.linux executable
      * MRPE: Fix problems with quotes in commands
      * multipath: Fixed bug in output parser
      * cpu: fixed bug: apply level on 15min, not on 1min avg
      * New check fc_brocade_port_detailed
      * netctrl: improved handling of wrapped counters
      * winperf: Better handling of wrapping counters
      * aironet_client: New check for number of clients and signal
        quality of CISCO Aironet access points
      * aironet_errors: New check for monitoring CRC errors on
        CISCO Aironet access points
      * logwatch: When Agent does not send a log anymore and no local logwatch
                  file present the state will be UNKNOWN now (Was OK before).
      * fjdarye60_sum: New check for summary status of Fidary-E60 devices
      * fjdarye60_disks: New check for status of physical disks
      * fjdarye60_devencs: New check for status of device enclosures
      * fjdarye60_cadaps: New check for status of channel adapters
      * fjdarye60_cmods: New check for status of channel modules
      * fjdarye60_cmods_flash: New check for status of channel modules flash
      * fjdarye60_cmods_mem: New check for status of channel modules memory
      * fjdarye60_conencs: New check for status of controller enclosures
      * fjdarye60_expanders: New check for status of expanders
      * fjdarye60_inletthmls: New check for status of inlet thermal sensors
      * fjdarye60_thmls: New check for status of thermal sensors
      * fjdarye60_psus: New check for status of PSUs
      * fjdarye60_syscaps: New check for status of System Capacitor Units
      * fjdarye60_rluns: New check for RLUNs
      * lparstat_aix: New check by Joerg Linge
      * mrpe: Handles multiline output correctly (only works on Linux,
	      Agents for AIX, Solaris still need fix).
      * df: limit warning and critical levels to 50/60% when using a magic number
      * fc_brocade_port_detailed: allow setting levels on in/out traffic, detect
         baudrate of inter switch links (ISL). Display warn/crit/baudrate in
	 PNP-template

      MK Livestatus:
      * fix operators !~ and !~~, they didn't work (ever)
      * New headers for waiting (please refer to online documentation)
      * Abort on errors even if header is not fixed16
      * Changed response codes to better match HTTP
      * json output: handle tab and other control characters correctly
      * Fix columns host:worst_service_state and host:worst_service_hard_state
      * New tables servicesbygroup, servicesbyhostgroup and hostsbygroup
      * Allow to select columns with table prefix, e.g. host_name instead of name
        in table hosts. This does not affect the columns headers output by
	ColumnHeaders, though.
      * Fix invalid json output of group list column in tables hosts and services
      * Fix minor compile problem.
      * Fix hangup on AuthUser: at certain columns
      * Fix some compile problems on Solaris

      Multisite:
      * Replaced Multiadmin with Multisite.


1.1.2:
      Summary:
      * Lots of new checks
      * MK Livestatus gives transparent access to log files (nagios.log, archive/*.log)
      * Many bug fixes

      MK Livestatus:
      * Added new table "log", which gives you transparent access to the Nagios log files!
      * Added some new columns about Nagios status data to stable 'status'
      * Added new table "comments"
      * Added logic for count of pending service and hosts
      * Added several new columns in table 'status' 
      * Added new columns flap_detection and obsess_over_services in table services
      * Fixed bug for double columns: filter truncated double to int
      * Added new column status:program_version, showing the Nagios version
      * Added new column num_services_pending in table hosts
      * Fixed several compile problems on AIX
      * Fixed bug: queries could be garbled after interrupted connection
      * Fixed segfault on downtimes:contacts
      * New feature: sum, min, max, avg and std of columns in new syntax of Stats:

      Checks & Agents:
      * Check ps: this check now supports inventory in a very flexible way. This simplifies monitoring a great number of slightly different processes such as with ORACLE or SAP.
      * Check 'md': Consider status active(auto-read-only) as OK
      * Linux Agent: fix bug in vmware_state
      * New Checks for APC Symmetra USV
      * Linux Agent: made <<<meminfo>>> work on RedHat 3.
      * New check ps.perf: Does the same as ps, but without inventory, but with performance data
      * Check kernel: fixed missing performance data
      * Check kernel: make CPU utilization work on Linux 2.4
      * Solaris agent: don't use egrep, removed some bashisms, output filesystem type zfs or ufs
      * Linux agent: fixed problem with nfsmount on SuSE 9.3/10.0
      * Check 'ps': fix incompability with old agent if process is in brackets
      * Linux agent: 'ps' now no longer supresses kernel processes
      * Linux agent: make CPU count work correctly on PPC-Linux
      * Five new checks for monitoring DECRU SANs
      * Some new PNP templates for existing checks that still used the default templates
      * AIX Agent: fix filesystem output
      * Check logwatch: Fix problem occuring at empty log lines
      * New script install_nagios.sh that does the same as install_nagios_on_lenny.sh, but also works on RedHat/CentOS 5.3.
      * New check using the output of ipmi-sensors from freeipmi (Linux)
      * New check for LSI MegaRAID disks and arrays using MegaCli (based on the driver megaraid_sas) (Linux)
      * Added section <<<cpu>>> to AIX and Solaris agents
      * New Check for W&T web thermograph (webthermometer)
      * New Check for output power of APC Symmetra USP
      * New Check for temperature sensors of APC Symmetra WEB/SNMP Management Card.
      * apc_symmetra: add remaining runtime to output
      * New check for UPS'es using the generic UPS-MIB (such as GE SitePro USP)
      * Fix bug in PNP-template for Linux NICs (bytes and megabytes had been mixed up).
      * Windows agent: fix bug in output of performance counters (where sometimes with , instead of .)
      * Windows agent: outputs version if called with 'version'
      
      Core, Setup, etc.:
      * New SNMP scan feature: -I snmp scans all SNMP checks (currently only very few checks support this, though)
      * make non-bulkwalk a default. Please edit bulkwalk_hosts or non_bulkwalk_hosts to change that
      * Improve setup autodetection on RedHat/CentOS.  Also fix problem with Apache config for Mutliadmin: On RedHat Check_MK's Apache conf file must be loaded after mod_python and was thus renamed to zzz_check_mk.conf.
      * Fix problem in Agent-RPM: mark xinetd-configfile with %config -> avoid data loss on update
      * Support PNP4Nagios 0.6.2
      * New setup script "install_nagios.sh" for installing Nagios and everything else on SLES11
      * New option define_contactgroups: will automatically create contactgroup definitions for Nagios

1.1.0:
      * Fixed problems in Windows agent (could lead
        to crash of agent in case of unusal Eventlog
	messages)
      * Fixed problem sind 1.0.39: recompile waitmax for
        32 Bit (also running on 64)
      * Fixed bug in cluster checks: No cache files
        had been used. This can lead to missing logfile
	messages.
      * Check kernel: allow to set levels (e.g. on 
	pgmajfaults)
      * Check ps now allows to check for processes owned
        by a specific user (need update of Linux agent)
      * New configuration option aggregate_check_mk: If
        set to True, the summary hosts will show the
	status auf check_mk (default: False)
      * Check winperf.cpuusage now supports levels
        for warning and critical. Default levels are
	at 101 / 101
      * New check df_netapp32 which must be used
        for Netapps that do not support 64 bit 
	counters. Does the same as df_netapp
      * Symlink PNP templates: df_netapp32 and
        df_netapp use same template as df
      * Fix bug: ifoperstatus does not produce performance
        data but said so.
      * Fix bug in Multiadmin: Sorting according to
        service states did not work
      * Fix two bugs in df_netapp: use 64 bit counters
        (32 counter wrap at 2TB filesystems) and exclude
       	snapshot filesystems with size 0 from inventory.
      * Rudimentary support for monitoring ESX: monitor
        virtual filesystems with 'vdf' (using normal df
	check of check_mk) and monitor state of machines 
	with vcbVmName -s any (new check vmware_state).
      * Fixed bug in MRPE: check failed on empty performance
        data (e.g. from check_snmp: there is emptyness
        after the pipe symbol sometimes)
      * MK Livestatus is now multithreaded an can
        handle up to 10 parallel connections (might
        be configurable in a future version).
      * mk_logwatch -d now processes the complete logfile
        if logwatch.state is missing or not including the
	file (this is easier for testing)
      * Added missing float columns to Livestatus.
      * Livestatus: new header StatsGroupBy:
      * First version with "Check_MK Livestatus Module"!
        setup.sh will compile, install and activate
	Livestatus per default now. If you do not want
	this, please disable it by entering <tt>no</tt>,
	when asked by setup.
      * New Option --paths shows all installation, config
        and data paths of Check_mk and Nagios
      * New configuration variable define_hostgroups and
        define service_groups allow you to automatically
        create host- and service groups - even with aliases.
      * Multiadmin has new filter for 'active checks enabled'.
      * Multiadmin filter for check_command is now a drop down list.
      * Dummy commands output error message when passive services
        are actively checked (by accident)
      * New configuration option service_descriptions allows to
        define customized service descriptions for each check type
      * New configuration options extra_host_conf, extra_summary_host_conf
        and extra_service_conf allow to define arbitrary Nagios options
	in host and service defitions (notes, icon_image, custom variables,
        etc)
      * Fix bug: honor only_hosts also at option -C


1.0.39:
      * New configuration variable only_hosts allows
	you to limit check_mk to a subset of your
	hosts (for testing)
      * New configuration parameter mem_extended_perfdata
	sends more performance data on Linux (see 
	check manual for details)
      * many improvements of Multiadmin web pages: optionally 
	filter out services which are (not) currently in downtime
	(host or service itself), optionally (not) filter out summary
	hosts, show host status (down hosts), new action
	for removing all scheduled downtimes of a service.
	Search results will be refreshed every 90 seconds.
	Choose between two different sorting orders.
	Multadmin now also supports user authentication
      * New configuration option define_timeperiods, which
	allows to create Nagios timeperiod definitions.
	This also enables the Multiadmin tools to filter
	out services which are currently not in their
	notification interval.
      * NIC check for Linux (netctr.combined) now supports
	checking of error rates
      * fc_brocade_port: New possibility of monitoring
	CRC errors and C3 discards
      * Fixed bug: snmp_info_single was missing
        in precompiled host checks
	
1.0.38:
      * New: check_mk's multiadmin tool (Python based
	web page). It allows mass administration of
	services (enable/disable checks/notifications, 
	acknowledgements, downtimes). It does not need
	Nagios service- or host groups but works with
	a freeform search.
      * Remove duplicate <?php from the four new 
	PNP templates of 1.0.37.
      * Linux Agent: Kill hanging NFS with signal 9
	(signal 15 does not always help)
      * Some improvements in autodetection. Also make
	debug mode: ./autodetect.py: This helps to
	find problems in autodetection.
      * New configuration variables generate_hostconf and
	generate_dummy_commands, which allows to suppress
	generation of host definitions for Nagios, or 
	dummy commands, resp.
      * Now also SNMP based checks use cache files.
      * New major options --backup and --restore for
	intelligent backup and restore of configuration
	and runtime data
      * New variable simulation_mode allows you to dry
	run your Nagios with data from another installation.
      * Fixed inventory of Linux cpu.loads and cpu.threads
      * Fixed several examples in checks manpages
      * Fixed problems in install_nagios_on_lenny.sh
      * ./setup.sh now understands option --yes: This
        will not output anything except error messages
	and assumes 'yes' to all questions
      * Fix missing 'default.php' in templates for
	local
	
1.0.37:
      * IMPORTANT: Semantics of check "cpu.loads" has changed.
	Levels are now regarded as *per CPU*. That means, that
	if your warning level is at 4.0 on a 2 CPU machine, then 
	a level of 8.0 is applied.
      * On check_mk -v now also ouputs version of check_mk
      * logfile_patterns can now contain host specific entries.
	Please refer to updated online documentation for details.
      * Handling wrapping of performance counters. 32 and 64 bit
	counters should be autodetected and handled correctly.
	Counters wrapping over twice within one check cycle
	cannot be handled, though.
      * Fixed bug in diskstat: Throughput was computed twice
	too high, since /proc/diskstats counts in sectors (512 Bytes)
	not in KB
      * The new configuration variables bulkwalk_hosts and
	non_bulkwalk_hosts, that allow 	to specify, which hosts 
	support snmpbulkwalk (which is
	faster than snmpwalk) and which not. In previos versions,
	always bulk walk was used, but some devices do not support
	that.
      * New configuration variable non_aggregated_hosts allows
	to exclude hosts generally from service aggregation.
      * New SNMP based check for Rittal CMC TC 
	(ComputerMultiControl-TopConcept) Temperature sensors 
      * Fixed several problems in autodetection of setup
      * Fixed inventory check: exit code was always 0
	for newer Python versions.
      * Fixed optical problem in check manual pages with
	newer version of less.
      * New template check_mk-local.php that tries to
	find and include service name specific templates.
	If none is found, default.php will be used.
      * New PNP templates check_mk-kernel.php for major page
	faults, context switches and process creation
      * New PNP template for cpu.threads (Number of threads)
      * Check nfsmounts now detects stale NFS handles and
	triggers a warning state in that case

1.0.36:
      * New feature of Linux/UNIX Agent: "MRPE" allows
	you to call Nagios plugins by the agent. Please
	refer to online documentation for details.
      * Fix bug in logwatch.php: Logfiles names containing spaces
	now work.
      * Setup.sh now automatically creates cfg_dir if
	none found in nagios.cfg (which is the case for the
	default configuration of a self compiled Nagios)
      * Fix computation of CPU usage for VMS.
      * snmp_hosts now allows config-list syntax. If you do
	not define snmp_hosts at all, all hosts with tag
	'snmp' are considered to be SNMP hosts. That is 
	the new preferred way to do it. Please refer
	to the new online documentation.
      * snmp_communities now also allows config-list syntax
	and is compatible to datasource_programs. This allows
	to define different SNMP communities by making use
	of host tags.
      * Check ifoperstatus: Monitoring of unused ports is
	now controlled via ifoperstatus_monitor_unused.
      * Fix problem in Windows-Agent with cluster filesystems:
	temporarily non-present cluster-filesystems are ignored by
	the agent now.
      * Linux agent now supports /dev/cciss/d0d0... in section
	<<<diskstat>>>
      * host configuration for Nagios creates now a variable
	'name host_$HOSTNAME' for each host. This allows
	you to add custom Nagios settings to specific hosts
	in a quite general way.
      * hosts' parents can now be specified with the
	variable 'parents'. Please look at online documentation
	for details.
      * Summary hosts now automatically get their real host as a
	parent. This also holds for summary cluster hosts.
      * New option -X, --config-check that checks your configuration
	for invalid variables. You still can use your own temporary
	variables if you prefix them with an underscore.
	IMPORTANT: Please check your configuration files with
	this option. The check may become an implicit standard in
	future versions.
      * Fixed problem with inventory check on older Python 
	versions.
      * Updated install_nagios_on_lenny.sh to Nagios version
	3.2.0 and fixed several bugs.

1.0.35:
      * New option -R/--restart that does -S, -H and -C and
	also restarts Nagios, but before that does a Nagios
	config check. If that fails, everything is rolled
	back and Nagios keeps running with the old configuration.
      * PNP template for PING which combines RTA and LOSS into
	one graph.
      * Host check interval set to 1 in default templates.
      * New check for hanging NFS mounts (currently only
	on Linux)
      * Changed check_mk_templates.cfg for PING-only hosts:
	No performance data is processed for the PING-Check
	since the PING data is already processed via the
	host check (avoid duplicate RRDs)
      * Fix broken notes_url for logwatch: Value from setup.sh
	was ignored and always default value taken.
      * Renamed config variable mknagios_port to agent_port
	(please updated main.mk if you use that variable)
      * Renamed config variable mknagios_min_version to
	agent_min_version (update main.mk if used)
      * Renamed config variable mknagios_autochecksdir to 
	autochecksdir (update main.mk if used)
      * configuration directory for Linux/UNIX agents is
	now configurable (default is /etc/check_mk)
      * Add missing configuration variable to precompiled
	checks (fix problem when using clusters)
      * Improved multipath-check: Inventory now determines
	current number of paths. And check output is more
	verbose.
      * Mark config files as config files in RPM. RPM used
	to overwrite main.mk on update!
	
1.0.34:
      * Ship agents for AIX and SunOS/Solaris (beta versions).
      * setup script now autodetects paths and settings of your
	running Nagios
      * Debian package of check_mk itself is now natively build
	with paths matching the prepackaged Nagios on Debian 5.0
      * checks/df: Fix output of check: percentage shown in output
	did include reserved space for root where check logic did
	not. Also fix logic: account reserved space as used - not
	as avail.
      * checks/df: Exclude filesystems with size 0 from inventory.
      * Fix bug with host tags in clusters -> precompile did not
	work.
      * New feature "Inventory Check": Check for new services. Setting
	inventory_check_interval=120 in main.mk will check for new services
	every 2 hours on each host. Refer to online documentation
	for more details.
      * Fixed bug: When agent sends invalid information or check
	has bug, check_mk now handles this gracefully
      * Fixed bug in checks/diskstat and in Linux agent. Also
	IDE disks are found. The inventory does now work correctly
	if now disks are found.
      * Determine common group of Apache and Nagios at setup.
	Auto set new variable www_group which replaces logwatch_groupid.
	Fix bug: logwatch directories are now created with correct
	ownership when check_mk is called manually as root.
      * Default templates: notifications options for hosts and
	services now include also recovery, flapping and warning
	events.
      * Windows agent: changed computation of RAM and SWAP usage
	(now we assume that "totalPageFile" includes RAM *and*
	SWAP).
      * Fix problem with Nagios configuration files: remove
	characters Nagios considers as illegal from service
	descriptions.
      * Processing of performance data (check_icmp) for host
        checks and PING-only-services now set to 1 in default
	templates check_mk_templates.cfg.
      * New SNMP checks for querying FSC ServerView Agent: fsc_fans,
	fsc_temp and fsc_subsystems. Successfully tested with agents
	running	on Windows and Linux.
      * RPM packaged agent tested to be working on VMWare ESX 4.0 
	(simply install RPM package with rpm -i ... and open port 
	in firewall with "esxcfg-firewall -o 6556,tcp,in,check_mk")
      * Improve handling of cache files: inventory now uses cache
	files only if they are current and if the hosts are not
	explicitely specified.
	
1.0.33:
      * Made check_mk run on Python 2.3.4 (as used in CentOS 4.7
	und RedHat 4.7). 
      * New option -M that prints out manual pages of checks.
	Only a few check types are documented yet, but more will
	be following.
      * Package the empty directory /usr/lib/check_mk_agent/plugins
	and ../local into the RPM and DEB package of the agent
      * New feature: service_dependencies. check_mk lets you comfortably
	create Nagios servicedependency definitions for you and also
	supports them by executing the checks in an optimal order.
      * logwatch.php: New button for hiding the context messages.
	This is a global setting for all logfiles and its state is
	stored in a cookie.
	
1.0.32:
      * IMPORTANT: Configuration variable datasource_programs is now
        analogous to that of host_groups. That means: the order of
        program and hostlist must be swapped!
      * New option --fake-dns, useful for tests with non-existing
	hosts.
      * Massive speed improvement for -S, -H and -C
      * Fixed bug in inventory of clusters: Clustered services where
	silently dropped (since introduction of host tags). Fixed now.
      * Fixed minor bug in inventory: Suppress DNS lookup when using
	--no-tcp
      * Fixed bug in cluster handling: Missing function strip_tags()
	in check_mk_base.py was eliminated.
      * Changed semantics of host_groups, summary_host_groups,
	host_contactgroups, and summary_host_groups for clusters. 
	Now the cluster names will be relevant, not
	the names of the nodes. This allows the cluster hosts to
	have different host/contactgroups than the nodes. And it is more
	consistent with other parts of the configuration.
      * Fixed bug: datasource_programs on cluster nodes did not work
	when precompiling

1.0.31:
      * New option -D, --dump that dumps all configuration information
	about one, several or all hosts
	New config variables 'ignored_checktypes' and 'ignored_services',
        which allow to include certain checktypes in general or
        some services from some hosts from inventory
      * Config variable 'clustered_services' now has the same semantics
	as ignored_checktypes and allows to make it host dependent.
      * Allow magic tags PHYSICAL_HOSTS, CLUSTER_HOSTS and ALL_HOSTS at
	all places, where lists of hosts are expected (except checks).
	This fixes various problems that arise when using all_hosts at
	those places:
	  * all_hosts might by changed by another file in conf.d
	  * all_hosts does not contain the cluster hosts
      * Config file 'final.mk' is read after all other config files -
	if it exists. You can put debug code there that prints the
	contents of your variables.
      * Use colored output only, if stdout is a tty. If you have
	problems with colors, then you can pipe the output
	through cat or less
      * Fixed bug with host tags: didn't strip off tags when
	processing configuration lists (occurs when using
	custom host lists)
      * mk_logwatch is now aware of inodes of logfiles. This
	is important for fast rotating files: If the inode
	of a logfile changes between two checks mk_logwatch
	assumes that the complete content is new, even if
	the new file is longer than the old one.
      * check_mk makes sure that you do not have duplicate
	hosts in all_hosts or clusters.

1.0.30:
      * Windows agent now automatically monitors all existing
	event logs, not only "System" and "Application".

1.0.29:
      * Improved default Nagios configuration file:
	added some missing templates, enter correct URLs
	asked at setup time.
      * IMPORANT: If you do not use the new default 
	Nagios configuration file you need to rename
	the template for aggregated services (summary
	services) to check_mk_summarizes (old name
	was 'check_mk_passive-summary'). Aggregated
	services are *always* passive and do *never*
	have performance data.
      * Hopefully fixed CPU usage output on multi-CPU
	machines
      * Fixed Problem in Windows Agent: Eventlog monitoring
	does now also work, if first record has not number 1
	(relevant for larger/older eventlogs)
      * Fixed bug in administration.html: Filename for Nagios
	must be named check_mk.cfg and *not* main.mk. Nagios
	does not read files without the suffix .cfg. 
      * magic factor for df, that allows to automatgically 
        adapt levels for very big or very small filesystems.
      * new concept of host tags simplyfies configuration.
      * IMPORTANT: at all places in the configuration where
	lists of hosts are used those are not any longer
	interpreted as regular expressions. Hostnames
	must match exactly. Therefore the list [ "" ] does
	not any longer represent the list of all hosts.
	It is a bug now. Please write all_hosts instead
	of [ "" ]. The semantics for service expressions
	has not changed.
      * Fixed problem with logwatch.php: Begin with
	<?php, not with <?. This makes some older webservers
	happy.
      * Fixed problem in check ipmi: Handle corrupt output
	from agent
      * Cleaned up code, improved inline documentation
      * Fixed problem with vms_df: default_filesystem_levels,
	filesystem_levels and df magic number now are used
	for df, vms_df and df_netapp together. Works now also
	when precompiled.
	
1.0.28:
      * IMPORTANT: the config file has been renamed from
	check_mk.cfg to main.mk. This has been suggested
	by several of my customers in order to avoid 
	confusion with Nagios configuration files. In addition,
	all check_mk's configuration file have to end in
	'.mk'. This also holds for the autochecks. The 
	setup.sh script will automatically rename all relevant
	files. Users of RPM or DEB installations have to remove
	the files themselves - sorry.
      * Windows agent supports eventlogs. Current all Warning
        and Error messages from 'System' and 'Application' are
        being sent to check_mk. Events can be filtered on the
	Nagios host.
      * Fixed bug: direct RRD update didn't work. Should now.
      * Fixed permission problems when run as root.
      * Agent is expected to send its version in <<<check_mk>>>
	now (not any longer in <<<mknagios>>>
      * Fixed bug in Windows agent. Performance counters now output
	correct values
      * Change checks/winperf: Changed 'ops/sec' into MB/s.
	That measures read and write disk throughput
	(now warn/crit levels possible yet)
      * new SNMP check 'ifoperstatus' for checking link
        of network interfaces via SNMP standard MIB
      * translated setup script into english
      * fixed bug with missing directories in setup script
      * made setup script's output nicer, show version information
      * NEW: mk_logwatch - a new plugin for the linux/UNIX agent
	for watching logfiles
      * Better error handling with Nagios pipe
      * Better handling of global error: make check_mk return
	CRIT, when no data can retrieved at all.
      * Added missing template 'check_mk_pingonly' in sample
	Nagios config file (is needed for hosts without checks)
	
1.0.27:
      * Ship source code of windows agent
      * fix several typos
      * fix bug: option --list-hosts did not work
      * fix bug: precompile "-C" did not work because
	of missing extension .py
      * new option -U,--update: It combines -S, -H and
	-U and writes the Nagios configuration into a
	file (not to stdout).
      * ship templates for PNP4Nagios matching most check_mk-checks.
	Standard installation path is /usr/share/check_mk/pnp-templates
	
1.0.26:
      -	Changed License to GNU GPL Version 2
      * modules check_mk_admin and check_mk_base are both shipped
	uncompiled.
      * source code of windows agent togehter with Makefile shipped
	with normal distribution
      * checks/md now handles rare case where output of /proc/mdstat
	shows three lines per array

1.0.25:
      * setup skript remembers paths

1.0.24:
      * fixed bug with precompile: Version of Agent was always 0

1.0.23:
      * fixed bug: check_config_variables was missing in precompiled
	files
      * new logwatch agent in Python plus new logwatch-check that
	handles both the output from the old and the new agent

1.0.22:
      * Default timeout for TCP transfer increased from 3.0 to 60.0
      * Windows agent supports '<<<mem>>>' that is compatible with Linux
      * Windows agents performance counters output fixed
      * Windows agent can now be cross-compiled with mingw on Linux
      * New checktype winperf.cpuusage that retrieves the percentage
	of CPU usage from windows (still has to be tested on Multi-CPU
	machine)
      * Fixed bug: logwatch_dir and logwatch_groupid got lost when
	precompiling. 
      * arithmetic for CPU usage on VMS multi-CPU machines changed

1.0.21:
      * fixed bug in checks/df: filesystem levels did not work
	with precompiled checks

1.0.20:
      * new administration guide in doc/
      * fixed bug: option -v now works independent of order
      * fixed bug: in statgrab_net: variable was missing (affected -C)
      * fixed bug: added missing variables, imported re (affected -C)
      * check ipmi: new option ipmi_summarize: create only one check for all sensors
      * new pnp-template for ipmi summarized ambient temperature
 
1.0.19:
      * Monitoring of Windows Services
      * Fixed bug with check-specific default parameters
      * Monitoring of VMS (agent not included yet)
      * Retrieving of data via an external programm (e.g. SSH/RSH)
      * setup.sh does not overwrite check_mk.cfg but installs
	the new default file as check_mk.cfg-1.0.19
      * Put hosts into default hostgroup if none is configured<|MERGE_RESOLUTION|>--- conflicted
+++ resolved
@@ -13,11 +13,8 @@
     * 2094 FIX: Fixed missing agent section when ntpq times out after 5 seconds
     * 2095 FIX: oracle_crs_voting: Also handling voting disks with id 0 (seen on old CRS 10.2.0.5.0)...
     * 2096 FIX: jolokia_metrics: Now deal with missing thread related infos (jboss might only send ThreadCount)
-<<<<<<< HEAD
     * 2097 FIX: apc_symmetra: Fixed false alert during self test...
-=======
     * 1895 FIX: temperature.include: Fixed Fahrenheit handling...
->>>>>>> 634b89bb
 
     Multisite:
     * 2054 FIX: Sidebar snapin "Tree of folders": fixed exception when using localized default value...
