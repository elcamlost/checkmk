--- conflicted
+++ resolved
@@ -122,12 +122,9 @@
     * 1227 mysql_ping: New Check to detect misconfiguration of the mk_mysql plugin
     * 2134 winperf_phydisk: allow device to appear more than one time in agent output...
     * 2102 mbg_lantime_ng_fan, mbg_lantime_ng_state, mbg_lantime_state: new checks for Meinberg LANTIME Clocks supporting the new MBG-LANTIME-NG-MIB
-<<<<<<< HEAD
     * 1229 MySQL: The MySQL Plugin now supports multiple instances...
-=======
     * 2057 New checks for postgreSQL monitoring...
     * 2137 diskstat: new implementation of Linux Disk IO check...
->>>>>>> add5d0c9
             NOTE: Please refer to the migration notes!
     * 1457 FIX: logins: new check renamed from "users" check...
             NOTE: Please refer to the migration notes!
