--- conflicted
+++ resolved
@@ -6,13 +6,11 @@
     Multisite:
     * 1945 FIX: doc/treasures/downtime: Fix setting and removing of downtimes...
 
-<<<<<<< HEAD
     BI:
     * 1897 FIX: Fixed exception in BI Availability view...
-=======
+
     WATO:
     * 1956 FIX: WATO Web-API: Fixed exception information for single sites...
->>>>>>> dec6fddf
 
     HW/SW-Inventory:
     * 2197 FIX: win_reg_uninstall: Fix exception in case of invalid output line...
