1.2.2p3:
    Core:
    * FIX: get_average(): Gracefully handle time anomlies of target systems
    * FIX: notifications: /var/lib/check_mk/notify directory is now created 
           correctly during setup from tgz file. (Without it notifications
           did not get sent out.)
    * FIX: add missing $DESTDIR to auth.serials in setup.sh

    Checks & Agents:
    * FIX: winperf_processor: fix case where CPU percent is exactly 100%
    * FIX: blade_powerfan: fix mixup of default levels 50/40 -> 40/50
    * FIX: Cleaned up graph rendering of Check_MK services 
    * FIX: zypper: deal with output from SLES 10
    * FIX: zpool_status: Ignoring "No known data errors" text
    * FIX: fileinfo: no longer inventorize missing files
    * FIX: fileinfo: fixed fileinfo grouping in case of missing files
    * FIX: fileinfo: take care of empty patterns
    * FIX: dmi_sysinfo: Handling ":" in value correctly
    * FIX: check_http: Fixed syntax error when monitoring certificates
    * FIX: check_dns: parameter -A does not get an additional string
    * FIX: diskstat: Fixed wrong values for IO/s computation on linux hosts
    * FIX: blade_healts: Fixed wrong index checking resulting in exceptions
    * FIX: mrpe: gracefully handle invalid plugin exit codes
    * FIX: check_mk-ipmi.php: PNP template now displays correct units as delivered
           by the check plugin

    Multisite:
    * FIX: LDAP: Disabling use of referrals in active directory configuration
    * FIX: Fixed missing roles in auth.php (in some cases) which resulted in
           non visible pnp graphs and missing nagvis permissions
    * FIX: Fixed label color of black toner perfometers when fuel is low
    * FIX: Fixed wrong default settings of view filters in localized multisite
    * FIX: Fixed exception when enabling sounds for views relying on 
           e.g. alert statistics source
    * FIX: Folder Tree Snapin: make folder filter also work for remote
           folders that do not exist locally
    * FIX: correctly display sub-minute check/retry intervals
    * FIX: fix logic of some numeric sorters

    WATO:
    * FIX: fix layout of Auxiliary tags table
    * FIX: avoid exception when called first time and first page ist host tags
    * FIX: fix validation of time-of-day input field (24:00)
    * FIX: automation users can now be deleted again (bug was introduced in 1.2.2p1)
    * FIX: fix logwatch pattern analyzer message "The host xyz is not
           managed by WATO." after direct access via snapin
    * FIX: Fixed first toggle of flags in global settings when default is set to True
    * FIX: fix exception and loss of hosts in a folder when deleting all site connections
           of a distributed WATO setup
<<<<<<< HEAD
    * FIX: fix exception and loss of hosts in a folder when deleting all site
           connections of a distributed WATO setup
    * FIX: check_ldap: Removed duplicate "-H" definition
=======
    * FIX: avoid Python exception for invalid parameters even in debug mode
>>>>>>> b62cd8f6

    Event Console:
    * FIX: apply rewriting of application/hostname also when cancelling events
    * FIX: check_mkevents now uses case insensitive host name matching

    Livestatus:
    * livestatus: fixed incorrect output formatting of comments_with_info column

1.2.2p2:
    Core:
    * FIX: better error message in case of exception in SNMP handling
    * FIX: livecheck: fixed handling of one-line plugin outputs and missing \n
           (Thanks to Florent Peterschmitt)

    Checks & Agents:
    * FIX: apache_status: use (also) apache_status.cfg instead of apache_status.conf
    * FIX: jolokia_info: ignore ERROR instances
    * FIX: f5_bigip_vserver: fix wrong OID (13 instead of 1), thanks to Miro Ramza
    * FIX: f5_bigip_psu: handle more than first power supply, thanks to Miro Ramza
    * FIX: ipmi_sensors: ignore sensors in state [NA] (not available)
    * FIX: aix_lvm: handle agents that output an extra header line
    * FIX: zfsget: do not assume that devices begin with /, but mountpoints
    * FIX: ipmi_sensors: handle two cases for DELL correctly (thanks to Sebastian Talmon)
    * FIX: check_dns: enable performance data
    * FIX: free_ipmi: fix name of sensor cache file if hostname contains domain part
    * FIX: ad_replication plugin: Fixed typo (Thanks to Dennis Honke)

    Multisite:
    * List of views: Output the alias of a datasource instead of internal name
    * FIX: fix column editor for join columns if "SERVICE:" is l10n'ed
    * FIX: fix invalid request in livestatus query after reconnect

    WATO:
    * FIX: convert editing of global setting to POST. This avoid URL-too-long
      when defining lots of Event Console actions
    * FIX: LDAP configuration: allow DNs without DC=

    Event Console:
    * FIX: fix icon in events check if host specification is by IP address
    * Renamed "Delete Event" to "Archive Event" to clearify the meaning

    Notifications:
    * FIX: contacts with notifications disabled no longer receive 
           custom notifications, unless forced

1.2.2p1:
    Core:
    * FIX: correctly quote ! and \ in active checks for Nagios
    * FIX: Performing regular inventory checks at configured interval even
           when the service is in problem state
    * Check_MK core now supports umlauts in host-/service- and contactgroup names

    Checks & Agents:
    * FIX: vsphere_agent: fix problems whith ! and \ in username or password
    * FIX: check_mk_agent.aix: fix shebang: was python, must be ksh
    * FIX: cisco_qos: Be compatible to newer IOS-XE versions (Thanks to Ken Smith)
    * FIX: mk_jolokia: Handling spaces in application server instances correctly

    Multisite:
    * FIX: do not remove directories of non-exisant users anymore. This lead to
           a deletion of users' settings in case of an external authentication
           (like mod_ldap).
    * FIX: Fixed handling of dashboards without title in sidebar view snapin
    * FIX: titles and services got lost when moving join-columns in views
    * FIX: Fixed exception during initial page rendering in python 2.6 in special cases
           (Internal error: putenv() argument 2 must be string, not list)

    Livestatus:
    * livestatus.log: show utf-8 decoding problems only with debug logging >=2

    Notifications:
    * FIX: HTML mails: Handle the case where plugin argument is not set
    * FIX: HTML mails: remove undefinded placeholders like $GRAPH_CODE$

    WATO:
    * Improved handling of valuespec validations in WATO rule editor. Displaying a
      warning message when going to throw away the current settings.
    * FIX: fix bug where certain settings where not saved on IE. This was mainly
           on IE7, but also IE8,9,10 in IE7 mode (which is often active). Affected
           was e.g. the nodes of a cluster or the list of services for service
           inventory

1.2.2:
    Core:
    * Added $HOSTURL$ and $SERVICEURL$ to notification macros which contain an
      URL to the host/service details views with /check_mk/... as base.

    Checks & Agents:
    * FIX: blade_bx_load: remove invalid WATO group
    * FIX: lnx_bonding: handle also 802.3ad type bonds

    Notifications:
    * FIX: Removing GRAPH_CODE in html mails when not available
    * Using plugin argument 1 for path to pnp4nagios index php to render graphs
    * Little speedup of check_mk --notify

    Multisite:
    * FIX: Fixed umlaut handling in reloaded snapins

    WATO:
    * FIX: Fix several cases where WATO rule analyser did not hilite all matching rules
    * Added tcp port parameter to SSL certificate check (Thanks to Marcel Schulte)

    Event Console:
    * FIX: Syslog server is now able to parse RFC 5424 syslog messages

1.2.2b7:
    Checks & Agents:
    * FIX: postfix_mailq: fix labels in WATO rule, set correct default levels
    
    WATO:
    * FIX: syntax error in check_parameters

1.2.2b6:
    Core:
    * FIX: setup: detect check_icmp also on 64-Bit CentOS
           (thanks to あきら) 
    * FIX: setup.sh: create auth.serials, fix permissions of htpasswd
    * FIX: livecheck: now able to handle check output up to 16kB

    Checks & Agents:
    * FIX: apc_symmetra_power: resurrect garble PNP template for 
    * FIX: check_mk_agent.freebsd: remove garble from output
           (Thanks to Mathias Decker)
    * FIX: check_mk-mssql_counters.locks: fix computation, was altogether wrong
    * FIX: check_mk-mssql_counters.transactions: fix computation also
    * check_http: now support the option -L (urlizing the result)
    * Added mem section to Mac OSX agent (Thanks to Brad Davis)
    * FIX: mssql.vbs (agent plugin) now sets auth options for each instance
    * FIX: jolokia_metrics.mem: error when missing max values
    * Make levels for SMART temperature editable via WATO

    Multisite:
    * FIX: fix localization in non-OMD environment
           (thanks to あきら)
    * FIX: hopefully fix computation of Speed-O-Meter
    * Add $SERVICEOUTPUT$ and $HOSTOUTPUT$ to allowed macros for
      custom notes
    * FIX: Writing one clean message to webserver error_log when write fails
    * FIX: Escaping html entities when displaying comment fields
    * FIX: Monitored on site attribute always has valid default value

    Notifications:
    * FIX: fix event type for recoveries
    * FIX: fix custom notifications on older nagios versions
    * FIX: handle case where type HOST/SERVICE not correctly detected
    
    Livestatus:
    * FIX: memory leak when removing downtime / comment 

    WATO:
    * FIX: Removed "No roles assigned" text in case of unlocked role attribute
           in user management dialog
    * FIX: Fix output of rule search: chapters appeared twice sometimes

    Event Console:
    * FIX: check_mkevents: fix usage help if called with illegal options
    * check_mkevents now allows specification of a UNIX socket
      This is needed in non-OMD environments
    * setup.py now tries to setup Event Console even in non-OMD world

1.2.2b5:
    Core:
    * Checks can now omit the typical "OK - " or "WARN -". This text
      will be added automatically if missing.
    * FIX: livecheck: fixed compilation bug
    * FIX: avoid simultanous activation of changes by means of a lock
    * FIX: check_mk: convert service description unicode into utf-8
    
    Checks & Agents:
    * FIX: jolokia_metrics.mem - now able to handle negative/missing max values
    * ADD: tcp_conn_stats: now additionally uses /proc/net/tcp6
    * ADD: wmic_processs: cpucores now being considered when calculating 
           user/kernel percentages. (thanks to William Baum)
    * FIX: UPS checks support Eaton Evolution
    * FIX: windows agent plugin: mssql now exits after 10 seconds

    Notifications:
    * FIX: fixed crash on host notification when contact had explicit services set

    Livestatus:
    * FIX: possible crash with VERY long downtime comments
    * FIX: now able to handle equal comment id of host and service

    WATO:
    * FIX: Fix hiliting of errors in Nagios output
    * FIX: localisation error

    Multisite:
    * FIX: Avoid duplicate "Services" button in host detail views
    * FIX: fix rescheduling icon for services with non-ASCII characters
    * New filter for IP address of a host
    * Quicksearch: allow searching for complete IP addresses and IP
      address prefixes
    * Add logentry class filter to view 'Host- and Service events'

    BI:
    * FIX: fix exception with expansion level being 'None'
    * FIX: speedup for single host tables joined by hostname (BI-Boxes)
    * FIX: avoid closing BI subtree while tree is being loaded

    Event Console:
    * FIX: make hostname matching field optional. Otherwise a .* was
           neccessary for the rule in order to match
    * FIX: event_simulator now also uses case insensitive matches

1.2.2b4:
    Core:
    * FIX: Fix output of cmk -D: datasource programs were missing
    * FIX: allow unicode encoded extra_service_conf
    * FIX: no default PING service if custom checks are defined
    * FIX: check_mk_base: fixed rounding error in get_bytes_human_readable
    * FIX: check_mk: improved support of utf-8 characters in extra_service_conf
    * FIX: livestatus: table statehist now able to check AuthUser permissions
    * New configuration variable contactgroup_members

    Checks & Agents:
    * FIX: smart - not trying to parse unhandled lines to prevent errors
    * FIX: WATO configuration of filesystem trends: it's hours, not days!
    * FIX: winperf_processor - fixed wrong calculations of usage
    * FIX: mysql: fixed crash on computing IO information
    * FIX: diskstat: fix local variable 'ios_per_sec' referenced before assignment
    * FIX: multipath: ignore warning messages in agent due to invalid multipath.conf
    * FIX: megaraid_bbu: deal with broken output ("Adpater"), found in Open-E
    * FIX: megaraid_pdisk: deal with special output of Open-E
    * FIX: jolokia_metrics.mem: renamed parameter totalheap to total
    * FIX: check_ldap: added missing host address (check didn't work at all)
    * FIX: check_ldap: added missing version option -2, -3, -3 -T (TLS)
    * FIX: mssql: Agent plugin now supports MSSQL Server 2012
    * FIX: hr_mem: fix max value in performance data (thanks to Michaël COQUARD)
    * FIX: f5_bigip_psu: fix inventory function (returned list instead of tuple)
    * FIX: mysql.connections: avoid crash on legacy agent output
    * FIX: tcp_conn_stats: use /proc/net/tcp instead of netstat -tn. This
           should avoid massive performance problems on system with many
           connections
    * Linux agent: limit netstat to 10 seconds
    * ps: Allow %1, %2, .. instead of %s in process_inventory. That allows
      reordering of matched groups
    * FIX: f5_bigip_psu - fixed inventory function
    * FIX: printer_supply - fixed inventory function for some kind of OKI printers

    Multisite:
    * FIX: Fixed problem with error during localization scanning
    * FIX: Fixed wrong localization right after a user changed its language
    * FIX: Improved handling of error messages in bulk inventory
    * FIX: fixed focus bug in transform valuespec class
    * FIX: sidebar snapins which refresh do not register for restart detection anymore
    * FIX: stop doing snapin refreshes after they have been removed
    * FIX: fix user database corruption in case of a race condition
    * FIX: added checks wether or not a contactgroup can be deleted
    * FIX: Avoid deadlock due to lock on contacts.mk in some situations
    * Changed sidebar snapin reload to a global interval (option:
      sidebar_update_interval), defaults to 30 seconds
    * Sidebar snapins are now bulk updated with one HTTP request each interval

    BI:
    * FIX: fixed invalid links to hosts and services in BI tree view
    * FIX: fix exception in top/down and bottom/up views
    * FIX: fix styling of top/down and bottom/up views (borders, padding)
    * FIX: fix style of mouse pointer over BI boxes
    * FIX: list of BI aggregates was incomplete in some cases
    * FIX: single host aggregations didn't work for aggregations += [...]
    * FIX: top-down and bottom-up was broken in case of "only problems"
    * FIX: BI see_all permission is now working again
    * Do not handle PENDING as "problem" anymore
    * Make titles of non-leaf tree nodes klickable

    WATO:
    * FIX: flexible notification valuespec is now localizable
    * FIX: Alias values of host/service/contact groups need to be set and unique
           within the group
    * FIX: Fixed exception when editing contactgroups without alias
    * FIX: Fix localization of rule options
    * FIX: ValueSpec OptionalDropDown: fix visibility if default is "other"
    * Suggest use default value for filesystem levels that make sense
    * Valuespec: CascadingDropdown now able to process choice values from functions
    * Freshness checking for classical passive Nagios checks (custom_checks)

1.2.2b3:
    Checks & Agents:
    * FIX: Fixed date parsing code ignoring the seconds value in several checks
           (ad_replication, cups_queues, heartbeat_crm, mssql_backup, smbios_sel)
    * FIX: Fixed pnp template for apc_symmetra check when using multiple rrds

    Multisite:
    * FIX: Removed uuid module dependency to be compatible to python < 2.5
    * FIX: remove Javascript debug popup from multi-string input fields
    * FIX: list of strings (e.g. host list in rule editor) didn't work anymore

1.2.2b2:
    Checks & Agents:
    * Added dynamic thresholds to the oracle_tablespace check depending on the
      size of the tablespaces.

    BI:
    * FIX: fix exception in BI-Boxes views of host groups
    * FIX: fix problem where BI-Boxes were invisible if not previously unfolded

    Event Console:
    * FIX: support non-Ascii characters in matching expressions. Note:
           you need to edit and save each affected rule once in order
           to make the fix work.
    * FIX: Fixed exception when logging actions exectuted by mkeventd
    * FIX: etc/init.d/mkeventd flush did not work when mkeventd was stopped

    Multisite:
    * FIX: Fixed several minor IE7 related layout bugs
    * Add: Improved navigation convenience when plugin output contains [running on ... ]
    * FIX: title of pages was truncated and now isn't anymore
    * Cleanup form for executing commands on hosts/services

    WATO:
    * FIX: Fixed layout of rulelist table in IE*
    * FIX: Fixed adding explicit host names to rules in IE7

1.2.2b1:
    Core:
    * cmk --notify: added notification script to generate HTML mails including
      the performance graphs of hosts and services
    * cmk --notify: added the macros NOTIFY_LASTHOSTSTATECHANGE, NOTIFY_HOSTSTATEID,
      NOTIFY_LASTSERVICESTATECHANGE, NOTIFY_SERVICESTATEID, NOTIFY_NOTIFICATIONCOMMENT,
      NOTIFY_NOTIFICATIONAUTHOR, NOTIFY_NOTIFICATIONAUTHORNAME, NOTIFY_NOTIFICATIONAUTHORALIAS
    * FIX: more robust deletion of precompiled files to ensure the correct 
      creation of the files (Thanks to Guido Günther)
    * FIX: Inventory for cluster nodes who are part of multiple clusters 
    * cmk --notify: added plugin for sms notification
    * FIX: precompiled checks: correct handling of sys.exit() call when using python2.4 
    * cmk --notify: improved logging on wrong notification type
    * RPM: Added check_mk-agent-scriptless package (Same as normal agent rpm,
      but without RPM post scripts)

    Checks & Agents:
    * winperf_processor now outputs float usage instead of integer
    * FIX: mssql_counters.file_sizes - Fixed wrong value for "Log Files" in output
    * FIX: drbd: Parameters for expected roles and disk states can now be set to 
           None to disable alerting on changed values
    * printer_supply_ricoh: New check for Ricoh printer supply levels
    * jolokia_metrics.mem: now supports warn/crit levels for heap, nonheap, totalheap
    * jolokia_metrics.mem: add dedicated PNP graph
    * FIX: logwatch.ec: use UNIX socket instead of Pipe for forwarding into EC 
    * FIX: logwatch.ec: fixed exception when forwarding "OK" lines
    * FIX: logwatch.ec: fixed forwarding of single log lines to event console
    * Improved performance of logwatch.ec check in case of many messages
    * livestatus_status: new check for monitoring performance of monitoring
    * FIX: diskstat.include: fix computation of queue length on windows
      (thanks to K.H. Fiebig)
    * lnx_bonding: new check for bonding interfaces on Linux
    * ovs_bonding: new check for bonding interfaces on Linux / Open vSwitch
    * if: Inventory settings can now be set host based
    * FIX: lnx_bonding/ovs_bonding: correct definition of bonding.include
    * Add: if check now able to handle interface groups  (if_groups)
    * Add: New check for DB2 instance memory levels
    * Add: winperf_phydisk can now output IOPS
    * Add: oracle_tablespace now with flexible warn/crit levels(magic number)
    
    Livestatus:
    * Add: new column in hosts/services table: comments_with_extra_info
    Adds the entry type and entry time

    Multisite:
    * Added comment painter to notification related views
    * Added compatibility code to use hashlib.md5() instead of md5.md5(), which
      is deprecated in python > 2.5 to prevent warning messages in apache error log
    * Added host filter for "last host state change" and "last host check"
    * FIX: Preventing autocomplete in password fields of "edit profile" dialog
    * The ldap member attribute of groups is now configruable via WATO
    * Added option to enforce lower User-IDs during LDAP sync
    * Improved debug logging of ldap syncs (Now writing duration of queries to log)
    * Displaying date/time of comments in comment icon hover menu (Please
      note: You need to update your livestatus to current version to make this work)
    * FIX: Making "action" context link unclickable during handling actions / confirms

    BI:
    * Use Ajax to delay rendering of invisible parts of the tree (this
      saves lots of HTML code)

    WATO:
    * Added hr_mem check to the memory checkgroup to make it configurable in WATO
    * Make page_header configurable in global settings
    * FIX: Fixed some typos in ldap error messages
    * FIX: Fixed problem on user profile page when no alias set for a user
    * FIX: list valuespecs could not be extended after once saving
    * FIX: fix title of foldable areas contained in list valuespecs
    * FIX: Fixed bug where pending log was not removed in multisite setup
    * FIX: Fixed generation of auth.php (Needed for NagVis Multisite Authorisation)
    * FIX: Fixed missing general.* permissions in auth.php on slave sites in 
      case of distributed WATO setups
    * Added oracle_tablespaces configuration to the application checkgroup
    * FIX: Fixed synchronisation of mkeventd configs in distributed WATO setups
    * FIX: "Sync & Restart" did not perform restart in distributed WATO setups
    * FIX: Fixed exception in editing code of ldap group to rule plugin
    * FIX: Don't execute ldap sync while performing actions on users page

    Event Console:
    * Added UNIX socket for sending events to the EC
    * Speed up rule matches in some special cases by factor of 100 and more
    * Init-Script: Improved handling of stale pidfiles
    * Init-Script: Detecting and reporting already running processes
    * WATO: Added hook to make the mkeventd reload in distributed WATO setups
      during "activate changes" process
    * Added hook mkeventd-activate-changes to add custom actions to the mkeventd
      "activate changes" GUI function
    * FIX: When a single rule matching raises an exception, the line is now
      matched agains the following rules instead of being skipped. The
      exception is logged to mkeventd.log

1.2.1i5:
    Core:
    * Improved handling of CTRL+C (SIGINT) to terminate long runnining tasks 
      (e.g.  inventory of SNMP hosts)
    * FIX: PING services on clusters are treated like the host check of clusters
    * cmk --notify: new environment variable NOTIFY_WHAT which has HOST or SERVICE as value
    * cmk --notify: removing service related envvars in case of host notifications
    * cmk --notify: added test code to help developing nitofication plugins.
      Can be called with "cmk --notify fake-service debug" for example

    Checks & Agents:
    * Linux Agent, diskstat: Now supporting /dev/emcpower* devices (Thanks to Claas Rockmann-Buchterkirche)
    * FIX: winperf_processor: Showing 0% on "cmk -nv" now instead of 100%
    * FIX: win_dhcp_pools: removed faulty output on non-german windows 2003 servers 
           with no dhcp server installed (Thanks to Mathias Decker)
    * Add: fileinfo is now supported by the solaris agent. Thanks to Daniel Roettgermann
    * Logwatch: unknown eventlog level ('u') from windows agent treated as warning
    * FIX: logwatch_ec: Added state undefined as priority
    * Add: New Check for Raritan EMX Devices
    * Add: mailman_lists - New check to gather statistics of mailman mailinglists
    * FIX: megaraid_bbu - Handle missing charge information (ignoring them)
    * FIX: myssql_tablespaces - fix PNP graph (thanks to Christian Zock)
    * kernel.util: add "Average" information to PNP graph
    * Windows Agent: Fix startup crash on adding a logfiles pattern, but no logfile specified
    * Windows Agent: check_mk.example.ini: commented logfiles section

    Multisite:
    * FIX: Fixed rendering of dashboard globes in opera
    * When having row selections enabled and no selected and performing
      actions an error message is displayed instead of performing the action on
      all rows
    * Storing row selections in user files, cleaned up row selection 
      handling to single files. Cleaned up GET/POST mixups in confirm dialogs
    * Add: New user_options to limit seen nagios objects even the role is set to see all
    * Fix: On site configaration changes, only relevant sites are marked as dirty
    * Fix: Distributed setup: Correct cleanup of pending changes logfile after "Activate changes"
    * FIX: LDAP: Fixed problem with special chars in LDAP queries when having
    contactgroup sync plugin enabled
    * FIX: LDAP: OpenLDAP - Changed default filter for users
    * FIX: LDAP: OpenLDAP - Using uniqueMember instead of member when searching for groups of a user
    * FIX: LDAP: Fixed encoding problem of ldap retrieved usernames
    * LDAP: Role sync plugin validates the given group DNs with the group base dn now
    * LDAP: Using roles defined in default user profile in role sync plugin processing
    * LDAP: Improved error handling in case of misconfigurations
    * LDAP: Reduced number of ldap querys during a single page request / sync process
    * LDAP: Implemnted some kind of debug logging for LDAP communication
    * FIX: Re-added an empty file as auth.py (wato plugin) to prevent problems during update 

    WATO:
    * CPU load ruleset does now accept float values
    * Added valuespec for cisco_mem check to configure thresholds via WATO
    * FIX: Fixed displaying of tag selections when creating a rule in the ruleeditor
    * FIX: Rulesets are always cloned in the same folder
    * Flexibile notifications: removed "debug notification" script from GUI (you can make it
      executable to be choosable again)
    * Flexibile notifications: added plain mail notification which uses the
      mail templates from global settings dialog

    BI:
    * Added FOREACH_SERVICE capability to leaf nodes
    * Add: Bi views now support debug of livestatus queries

1.2.1i4:
    Core:
    * Better exception handling when executing "Check_MK"-Check. Printing python
      exception to status output and traceback to long output now.
    * Added HOSTTAGS to notification macros which contains all Check_MK-Tags
      separated by spaces
    * Output better error message in case of old inventory function
    * Do object cache precompile for monitoring core on cmk -R/-O
    * Avoid duplicate verification of monitoring config on cmk -R/-O
    * FIX: Parameter --cleanup-autochecks (long for -u) works now like suggested in help
    * FIX: Added error handling when trying to --restore with a non existant file

    Notifications:
    * Fix flexible notifications on non-OMD systems
    
    Checks & Agents:
    * Linux Agent, mk_postgres: Supporting pgsql and postgres as user
    * Linux Agent, mk_postgres: Fixed database stats query to be compatible
      with more versions of postgres
    * apache_status: Modified to be usable on python < 2.6 (eg RHEL 5.x)
    * apache_status: Fixed handling of PIDs with more than 4 numbers
    * Add: New Check for Rittal CMC PSM-M devices
    * Smart plugin: Only use relevant numbers of serial
    * Add: ibm_xraid_pdisks - new check for agentless monitoring of disks on IBM SystemX servers.
    * Add: hp_proliant_da_cntlr check for disk controllers in HP Proliant servers
    * Add: Check to monitor Storage System Drive Box Groups attached to HP servers
    * Add: check to monitor the summary status of HP EML tape libraries
    * Add: apc_rackpdu_status - monitor the power consumption on APC rack PDUs
    * Add: sym_brightmail_queues - monitor the queue levels on Symantec Brightmail mail scanners.
    * Add: plesk_domains - List domains configured in plesk installations
    * Add: plesk_backups - Monitor backup spaces configured for domains in plesk
    * Add: mysql_connections - Monitor number of parallel connections to mysql daemon
    * Add: flexible notifcations: filter by hostname
    * New script multisite_to_mrpe for exporting services from a remote system
    * FIX: postgres_sessions: handle case of no active/no idle sessions
    * FIX: correct backslash representation of windows logwatch files
    * FIX: postgres_sessions: handle case of no active/no idle sessions
    * FIX: zfsget: fix exception on snapshot volumes (where available is '-')
    * FIX: zfsget: handle passed-through filesystems (need agent update)
    * FIX: loading notification scripts in local directory for real
    * FIX: oracle_version: return valid check result in case of missing agent info
    * FIX: apache_status: fixed bug with missing 'url', wrote man page
    * FIX: fixed missing localisation in check_parameteres.py 
    * FIX: userdb/ldap.py: fixed invalid call site.getsitepackages() for python 2.6
    * FIX: zpool_status: fixed crash when spare devices were available
    * FIX: hr_fs: handle negative values in order to larger disks (thanks to Christof Musik)
    * FIX: mssql_backup: Fixed wrong calculation of backup age in seconds


    Multisite:
    * Implemented LDAP integration of Multisite. You can now authenticate your
      users using the form based authentication with LDAP. It is also possible
      to synchronize some attributes like mail addresses, names and roles from
      LDAP into multisite.
    * Restructured cookie auth cookies (all auth cookies will be invalid
      after update -> all users have to login again)
    * Modularized login and cookie validation
    * Logwatch: Added buttons to acknowledge all logs of all hosts or really
      all logs which currently have a problem
    * Check reschedule icon now works on services containing an \
    * Now showing correct representation of SI unit kilo ( k )
    * if perfometer now differs between byte and bit output
    * Use pprint when writing global settings (makes files more readable)
    * New script for settings/removing downtimes: doc/treasures/downtime
    * New option when setting host downtimes for also including child hosts
    * Option dials (refresh, number of columns) now turnable by mouse wheel
    * Views: Commands/Checkboxes buttons are now activated dynamically (depending on data displayed)
    * FIX: warn / crit levels in if-check when using "bit" as unit
    * FIX: Fixed changing own password when notifications are disabled
    * FIX: On page reload, now updating the row field in the headline
    * FIX: ListOfStrings Fields now correctly autoappend on focus
    * FIX: Reloading of sidebar after activate changes
    * FIX: Main Frame without sidebar: reload after activate changes
    * FIX: output_format json: handle newlines correctly
    * FIX: handle ldap logins with ',' in distinguished name
    * FIX: quote HTML variable names, fixes potential JS injection
    * FIX: Sidebar not raising exceptions on configured but not available snapins
    * FIX: Quicksearch: Fixed Up/Down arrow handling in chrome
    * FIX: Speedometer: Terminating data updates when snapin is removed from sidebar
    * FIX: Views: toggling forms does not disable the checkbox button anymore
    * FIX: Dashboard: Fixed wrong display options in links after data reloads
    * FIX: Fixed "remove all downtimes" button in views when no downtimes to be deleted 
    * FIX: Services in hosttables now use the service name as header (if no custom title set)
    * New filter for host_contact and service_contact
    
    WATO:
    * Add: Creating a new rule immediately opens its edit formular
    * The rules formular now uses POST as transaction method
    * Modularized the authentication and user management code
    * Default config: add contact group 'all' and put all hosts into it
    * Reverse order of Condition, Value and General options in rule editor
    * Allowing "%" and "+" in mail prefixes of contacts now
    * FIX: Fixed generated manual check definitions for checks without items
      like ntp_time and tcp_conn_stats
    * FIX: Persisting changing of folder titles when only the title has changed
    * FIX: Fixed rendering bug after folder editing

    Event Console:
    * Replication slave can now copy rules from master into local configuration
      via a new button in WATO.
    * Speedup access to event history by earlier filtering and prefiltering with grep
    * New builtin syslog server! Please refer to online docu for details.
    * Icon to events of host links to view that has context button to host
    * FIX: remove event pipe on program shutdown, prevents syslog freeze
    * FIX: hostnames in livestatus query now being utf8 encoded
    * FIX: fixed a nastiness when reading from local pipe
    * FIX: fix exception in rules that use facility local7
    * FIX: fix event icon in case of using TCP access to EC
    * FIX: Allowing ":" in application field (e.g. needed for windows logfiles)
    * FIX: fix bug in Filter "Hostname/IP-Address of original event"

    Livestatus:
    * FIX: Changed logging output "Time to process request" to be debug output

1.2.1i3:
    Core:
    * added HOST/SERVICEPROBLEMID to notification macros
    * New configuration check_periods for limiting execution of
      Check_MK checks to a certain time period.

    Checks & Agents:
    * Windows agent: persist offsets for logfile monitoring

    Notifications:
    * fix two errors in code that broke some service notifications

    Event Console:
    * New performance counter for client request processing time
    * FIX: fixed bug in rule optimizer with ranges of syslog priorities

    WATO:
    * Cloning of contact/host/service groups (without members)

    Checks & Agents:
    * logwatch: Fixed confusion with ignore/ok states of log messages
    * AIX Agent: now possible to specify -d flag. Please test :)

1.2.1i2:
    Core:
    * Improved validation of inventory data reported by checks
    * Added -d option to precompiled checks to enable debug mode
    * doc/treasures: added script for printing RRD statistics

    Notifications:
    * New system of custom notification, with WATO support

    Event Console:
    * Moved source of Event Console into Check_MK project 
    * New button for resetting all rule hits counters
    * When saving a rule then its hits counter is always reset
    * New feature of hiding certain actions from the commands in the status GUI
    * FIX: rule simulator ("Try out") now handles cancelling rules correctly
    * New global option for enabling log entries for rule hits (debugging)
    * New icon linking to event views for the event services
    * check_mkevents outputs last worst line in service output
    * Max. number of queued connections on status sockets is configurable now
    * check_mkevents: new option -a for ignoring acknowledged events
    * New sub-permissions for changing comment and contact while updating an event
    * New button for generating test events directly via WATO
    * Allow Event Console to replicate from another (master) console for
      fast failover.
    * Allow event expiration also on acknowledged events (configurable)

    Multisite:
    * Enable automation login with _username= and _secret=, while
      _secret is the content of var/check_mk/web/$USER/automation.secret
    * FIX: Fixed releasing of locks and livestatus connections when logging out
    * FIX: Fixed login/login confusions with index page caching
    * FIX: Speed-o-meter: Fixed calculation of Check_MK passive check invervals
    * Removed focus of "Full name" attribute on editing a contact
    * Quicksearch: Convert search text to regex when accessing livestatus
    * FIX: WATO Folder filter not available when WATO disabled
    * WATO Folder Filter no longer available in single host views
    * Added new painters "Service check command expanded" and
      "Host check command expanded"
    * FIX: Corrected garbled description for sorter "Service Performance data" 
    * Dashboard globes can now be filtered by host_contact_group/service_contact_group
    * Dashboard "iframe" attribute can now be rendered dynamically using the
      "iframefunc" attribute in the dashlet declaration
    * Dashboard header can now be hidden by setting "title" to None
    * Better error handling in PNP-Graph hover menus in case of invalid responses

    Livestatus:
    * Added new table statehist, used for SLA queries
    * Added new column check_command_expanded in table hosts
    * Added new column check_command_expanded in table services
    * New columns livestatus_threads, livestatus_{active,queued}_connections

    BI:
    * Added missing localizations
    * Added option bi_precompile_on_demand to split compilations of
      the aggregations in several fragments. If possible only the needed
      aggregations are compiled to reduce the time a user has to wait for
      BI based view. This optimizes BI related views which display
      information for a specific list of hosts or aggregation groups.
    * Added new config option bi_compile_log to collect statistics about
      aggregation compilations
    * Aggregations can now be part of more than one aggregation group
      (just configure a list of group names instead of a group name string)
    * Correct representation of (!), (!!) and (?) markers in check output
    * Corrected representation of assumed state in box layout
    * Feature: Using parameters for hosttags

    WATO:
    * Added progress indicator in single site WATO "Activate Changes"
    * Users & Contacts: Case-insensitive sorting of 'Full name' column
    * ntp/ntp.time parameters are now configurable via WATO
    * FIX: Implemented basic non HTTP 200 status code response handling in interactive
           progress dialogs (e.g. bulk inventory mode)
    * FIX: Fixed editing of icon_image rules
    * Added support of locked hosts and folders ( created by CMDB )
    * Logwatch: logwatch agents/plugins now with ok pattern support 
    * Valuespec: Alternative Value Spec now shows helptext of its elements
    * Valuespec: DropdownChoice, fixed exception on validate_datatype

    Checks & Agents:
    * New check mssql_counters.locks: Monitors locking related information of
      MSSQL tablespaces
    * Check_MK service is now able to output additional performance data
      user_time, system_time, children_user_time, children_system time
    * windows_updates agent plugin: Fetching data in background mode, caching
      update information for 30 minutes
    * Windows agent: output ullTotalVirtual and ullAvailVirtual (not yet
      being used by check)
    * Solaris agent: add <<<uptime>>> section (thanks to Daniel Roettgermann)
    * Added new WATO configurable option inventory_services_rules for the
      windows services inventory check
    * Added new WATO configurable option inventory_processes_rules for the
      ps and ps.perf inventory
    * FIX: mssql_counters checks now really only inventorize percentage based
      counters if a base value is set
    * win_dhcp_pools: do not inventorize empty pools any more. You can switch
      back to old behaviour with win_dhcp_pools_inventorize_empty = True
    * Added new Check for Eaton UPS Devices
    * zfsget: new check for monitoring ZFS disk usage for Linux, Solaris, FreeBSD
      (you need to update your agent as well)
    * Added new Checks for Gude PDU Units
    * logwatch: Working around confusion with OK/Ignore handling in logwatch_rules
    * logwatch_ec: Added new subcheck to forward all incoming logwatch messages
      to the event console. With this check you can use the Event Console 
      mechanisms and GUIs instead of the classic logwatch GUI. It can be 
      enabled on "Global Settings" page in WATO for your whole installation.
      After enabling it you need to reinventorize your hosts.
    * Windows Update Check: Now with caching, Thanks to Phil Randal and Patrick Schlüter
    * Windows Check_MK Agent: Now able to parse textfiles for logwatch output
    * Added new Checks sni_octopuse_cpu, sni_octopuse_status, sni_octopuse_trunks: These
      allow monitoring Siemens HiPath 3000/5000 series PBX.
    * if-checks now support "bit" as measurement unit
    * winperf_phydisk: monitor average queue length for read/write

1.2.0p5:
    Checks & Agents:
    * FIX: windows agent: fixed possible crash in eventlog section

    BI:
    * FIX: fixed bug in aggregation count (thanks Neil) 

1.2.0p4:
    WATO:
    * FIX: fixed detection of existing groups when creating new groups
    * FIX: allow email addresses like test@test.test-test.com
    * FIX: Fixed Password saving problem in user settings

    Checks & Agents:
    * FIX: postgres_sessions: handle case of no active/no idle sessions
    * FIX: winperf_processor: handle parameters "None" (as WATO creates)
    * FIX: mssql_counters: remove debug output, fix bytes output
    * FIX: mssql_tablespaces: gracefully handle garbled agent output

    Multisite:
    * FIX: performeter_temparature now returns unicode string, because of °C
    * FIX: output_format json in webservices now using " as quotes

    Livestatus:
    * FIX: fix two problems when reloading module in Icinga (thanks to Ronny Biering)

1.2.0p3:
    Mulitisite
    * Added "view" parameter to dashlet_pnpgraph webservice
    * FIX: BI: Assuming "OK" for hosts is now possible
    * FIX: Fixed error in makeuri() calls when no parameters in URL
    * FIX: Try out mode in view editor does not show context buttons anymore
    * FIX: WATO Folder filter not available when WATO disabled
    * FIX: WATO Folder Filter no longer available in single host views
    * FIX: Quicksearch converts search text to regex when accessing livestatus
    * FIX: Fixed "access denied" problem with multisite authorization in PNP/NagVis
           in new OMD sites which use the multisite authorization
    * FIX: Localize option for not OMD Environments

    WATO:
    * FIX: Users & Contacts uses case-insensitive sorting of 'Full name' column  
    * FIX: Removed focus of "Full name" attribute on editing a contact
    * FIX: fix layout bug in ValueSpec ListOfStrings (e.g. used in
           list of explicit host/services in rules)
    * FIX: fix inheritation of contactgroups from folder to hosts
    * FIX: fix sorting of users, fix lost user alias in some situations
    * FIX: Sites not using distritubed WATO now being skipped when determining
           the prefered peer
    * FIX: Updating internal variables after moving hosts correctly
      (fixes problems with hosts tree processed in hooks)

    BI:
    * FIX: Correct representation of (!), (!!) and (?) markers in check output

    Livestatus:
    * FIX: check_icmp: fixed calculation of remaining length of output buffer
    * FIX: check_icmp: removed possible buffer overflow on do_output_char()
    
    Livecheck:
    * FIX: fixed problem with long plugin output
    * FIX: added /0 termination to strings
    * FIX: changed check_type to be always active (0)
    * FIX: fix bug in assignment of livecheck helpers 
    * FIX: close inherited unused filedescriptors after fork()
    * FIX: kill process group of called plugin if timeout is reached
           -> preventing possible freeze of livecheck
    * FIX: correct escaping of character / in nagios checkresult file
    * FIX: fixed SIGSEGV on hosts without defined check_command
    * FIX: now providing correct output buffer size when calling check_icmp 

    Checks & Agents:
    * FIX: Linux mk_logwatch: iregex Parameter was never used
    * FIX: Windows agent: quote '%' in plugin output correctly
    * FIX: multipath check now handles '-' in "user friendly names"
    * New check mssql_counters.locks: Monitors locking related information of
      MSSQL tablespaces
    * FIX: mssql_counters checks now really only inventorize percentage based
      counters if a base value is set
    * windows_updates agent plugin: Fetching data in background mode, caching
      update information for 30 minutes
    * FIX: netapp_vfiler: fix inventory function (thanks to Falk Krentzlin)
    * FIX: netapp_cluster: fix inventory function
    * FIX: ps: avoid exception, when CPU% is missing (Zombies on Solaris)
    * FIX: win_dhcp_pools: fixed calculation of perc_free
    * FIX: mssql_counters: fixed wrong log size output

1.2.0p3:
    Multisite:
    * Added "view" parameter to dashlet_pnpgraph webservice

    WATO:
    * FIX: It is now possible to create clusters in empty folders
    * FIX: Fixed problem with complaining empty ListOf() valuespecs

    Livestatus:
    * FIX: comments_with_info in service table was always empty

1.2.1i1:
    Core:
    * Allow to add options to rules. Currently the options "disabled" and
      "comment" are allowed. Options are kept in an optional dict at the
      end of each rule.
    * parent scan: skip gateways that are reachable via PING
    * Allow subcheck to be in a separate file (e.g. foo.bar)
    * Contacts can now define *_notification_commands attributes which can now
      override the default notification command check-mk-notify
    * SNMP scan: fixed case where = was contained in SNMP info
    * check_imap_folder: new active check for searching for certain subjects
      in an IMAP folder
    * cmk -D shows multiple agent types e.g. when using SNMP and TCP on one host

    Checks & Agents:
    * New Checks for Siemens Blades (BX600)
    * New Checks for Fortigate Firewalls
    * Netapp Checks for CPU Util an FC Port throughput
    * FIX: megaraid_pdisks: handle case where no enclosure device exists
    * FIX: megaraid_bbu: handle the controller's learn cycle. No errors in that period.
    * mysql_capacity: cleaned up check, levels are in MB now
    * jolokia_info, jolokia_metrics: new rewritten checks for jolokia (formerly
      jmx4perl). You need the new plugin mk_jokokia for using them
    * added preliminary agent for OpenVMS (refer to agents/README.OpenVMS) 
    * vms_diskstat.df: new check file usage of OpenVMS disks
    * vms_users: new check for number of interactive sessions on OpenVMS
    * vms_cpu: new check for CPU utilization on OpenVMS
    * vms_if: new check for network interfaces on OpenVMS
    * vms_system.ios: new check for total direct/buffered IOs on OpenVMS
    * vms_system.procs: new check for number of processes on OpenVMS
    * vms_queuejobs: new check for monitoring current VMS queue jobs
    * FIX: mssql_backup: Fixed problems with datetime/timezone calculations
    * FIX: mssql agent: Added compatibility code for MSSQL 9
    * FIX: mssql agent: Fixed connection to default instances ("MSSQLSERVER")
    * FIX: mssql agent: Fixed check of databases with names starting with numbers
    * FIX: mssql agent: Fixed handling of databases with spaces in names
    * f5_bigip_temp: add performance data
    * added perf-o-meters for a lot of temperature checks
    * cmctc_lcp.*: added new checks for Rittal CMC-TC LCP
    * FIX: diskstat (linux): Don't inventorize check when data empty
    * Cisco: Added Check for mem an cpu util
    * New check for f5 bigip network interfaces
    * cmctc.temp: added parameters for warn/crit, use now WATO rule
      "Room temperature (external thermal sensors)"
    * cisco_asa_failover: New Check for clustered Cisco ASA Firewalls 
    * cbl_airlaser.status: New Check for CBL Airlaser IP1000 laser bridge.
    * cbl_airlaser.hardware: New Check for CBL Airlaser IP1000 laser bridge.
      Check monitors the status info and allows alerting based on temperature.
    * df, hr_fs, etc.: Filesystem checks now support grouping (pools)
      Please refer to the check manpage of df for details
    * FIX: windows agent: try to fix crash in event log handling
    * FreeBSD Agent: Added swapinfo call to mem section to make mem check work again
    * windows_multipath: Added the missing check for multipath.vbs (Please test)
    * carel_uniflair_cooling: new check for monitoring datacenter air conditioning by "CAREL"
    * Added Agent for OpenBSD
    * Added Checks for UPS devices
    * cisco_hsrp: New Check for monitoring HSRP groups on Cisco Routers. (SMIv2 version)
    * zypper: new check and plugin mk_zypper for checking zypper updates.
    * aironet_clients: Added support for further Cisco WLAN APs (Thanks to Stefan Eriksson for OIDs)
    * aironet_errors: Added support for further Cisco WLAN APs
    * apache_status: New check to monitor apache servers which have the status-module enabled.
      This check needs the linux agent plugin "apache_status" installed on the target host.

    WATO:
    * Added permission to control the "clone host" feature in WATO
    * Added new role/permission matrix page in WATO to compare
      permissions of roles
    * FIX: remove line about number of rules in rule set overview
      (that garbled the logical layout)
    * Rules now have an optional comment and an URL for linking to 
      documntation
    * Rule now can be disabled without deleting them.
    * Added new hook "sites-saved"
    * Allow @ in user names (needed for some Kerberos setups)
    * Implemented new option in WATO attributes: editable
      When set to False the attribute can only be changed during creation
      of a new object. When editing an object this attribute is only displayed.
    * new: search for rules in "Host & Service Configuration"
    * parent scan: new option "ping probes", that allows skipping 
      unreachable gateways.
    * User managament: Added fields for editing host/service notification commands
    * Added new active check configuration for check_smtp
    * Improved visualization of ruleset lists/dictionaries
    * Encoding special chars in RegExp valuespec (e.g. logwatch patterns)
    * Added check_interval and retry_interval rules for host checks
    * Removed wmic_process rule from "inventory services" as the check does not support inventory
    * Made more rulegroup titles localizable
    * FIX: Fixed localization of default permissions
    * FIX: Removed double collect_hosts() call in activate changes hook
    * FIX: Fixed double hook execution when using localized multisite
    * FIX: User list shows names of contactgroups when no alias given
    * FIX: Reflecting alternative mode of check_http (check ssl certificate
    age) in WATO rule editor
    * FIX: Fixed monitoring of slave hosts in master site in case of special
      distributed wato configurations
    * FIX: Remove also user settings and event console rule on factory reset
    * FIX: complex list widgets (ListOf) failed back to old value when
           complaining
    * FIX: complex list widgets (ListOf) lost remaining entries after deleting one
    * FIX: Fixed error in printer_supply valuespec which lead to an exception
           when defining host/service specific rules
    * FIX: Fixed button url icon in docu-url link

    BI:
    * Great speed up of rule compilation in large environments

    Multisite:
    * Added css class="dashboard_<name>" to the dashboard div for easier
    customization of the dashboard style of a special dashboard
    * Dashboard: Param wato_folder="" means WATO root folder, use it and also
      display the title of this folder
    * Sidebar: Sorting aggregation groups in BI snapin now
    * Sidebar: Sorting sites in master control snapin case insensitive
    * Added some missing localizations (error messages, view editor)
    * Introducted multisite config option hide_languages to remove available
      languages from the multisite selection dialogs. To hide the builtin
      english language simply add None to the list of hidden languages.
    * FIX: fixed localization of general permissions
    * FIX: show multisite warning messages even after page reload
    * FIX: fix bug in Age ValueSpec: days had been ignored
    * FIX: fixed bug showing only sidebar after re-login in multisite
    * FIX: fixed logwatch loosing the master_url parameter in distributed setups
    * FIX: Fixed doubled var "site" in view editor (site and siteopt filter)
    * FIX: Don't crash on requests without User-Agent HTTP header
    * Downtimes: new conveniance function for downtime from now for ___ minutes.
      This is especially conveniant for scripting.
    * FIX: fixed layout of login dialog when showing up error messages
    * FIX: Fixed styling of wato quickaccess snapin preview
    * FIX: Made printer_supply perfometer a bit more robust against bad perfdata
    * FIX: Removed duplicate url parameters e.g. in dashboard (display_options)
    * FIX: Dashboard: If original request showed no "max rows"-message, the
           page rendered during reload does not show the message anymore
    * FIX: Fixed bug in alert statistics view (only last 1000 lines were
           processed for calculating the statistics)
    * FIX: Added missing downtime icon for comment view
    * FIX: Fixed handling of filter configuration in view editor where filters
           are using same variable names. Overlaping filters are now disabled
	   in the editor.
    * FIX: Totally hiding hidden filters from view editor now

    Livecheck:
    * FIX: Compile livecheck also if diet libc is missing

1.2.0p2:
    Core:
    * simulation_mode: legacy_checks, custom_checks and active_checks
      are replaced with dummy checks always being OK
    * FIX: Precisely define order of reading of configuration files. This
      fixes a WATO rule precedence problem

    Checks & Agents:
    * FIX: Fixed syntax errors in a bunch of man pages
    * if_lancom: silently ignore Point-To-Point interfaces
    * if_lancom: add SSID to logical WLAN interface names
    * Added a collection of MSSQL checks for monitoring MSSQL servers
      (backups, tablespaces, counters)
    * New check wut_webio_io: Monitor the IO input channels on W&T Web-IO 
      devices
    * nfsmounts: reclassify "Stale NFS handle" from WARN to CRIT
    * ORACLE agent/checks: better error handling. Let SQL errors get
      through into check output, output sections even if no database
      is running.
    * oracle_version: new check outputting the version of an ORACLE
      database - and using uncached direct SQL output.
    * ORACLE agent: fix handling of EXCLUDE, new variable ONLY_SIDS
      for explicitely listing SIDs to monitor
    * mk_logwatch on Linux: new options regex and iregex for file selection
    * remove obsolete ORACLE checks where no agent plugins where available
    * FIX: printer_supply: Fix problem on DELL printers with "S/N" in output
      (thanks to Sebastian Talmon)
    * FIX: winperf_phydisk: Fix typo (lead to WATO rule not being applied)
    * Windows agent: new [global] option crash_debug (see online docu)
    * AIX agent: new check for LVM volume status in rootvg.
    * PostgreSQL plugin: agent is now modified to work with PostgreSQL 
      versions newer than 8.1. (multiple reports, thanks!)

    Multisite:
    * Show number of rows and number of selected rows in header line
      (also for WATO hosts table)
    * FIX: fix problem in showing exceptions (due to help function)
    * FIX: fixed several localization problems in view/command processing
    * FIX: fixed duplicated settings in WATO when using localisation
    * FIX: fixed exception when refering to a language which does not exist
    * FIX: Removing all downtimes of a host/service is now possible again
    * FIX: The refresh time in footer is updated now when changing the value
    * FIX: view editor shows "(Mobile)" hint in view titles when linking to views

    WATO: 
    * Main menu of ruleeditor (Host & Service Parameters) now has
      a topic for "Used rules" - a short overview of all non-empty
      rulesets.
    * FIX: add missing context help to host details dialog
    * FIX: set new site dirty is host move due to change of
      folder attributes
    * FIX: fix exception on unknown value in DropdownChoice
    * FIX: add service specification to ruleset Delay service notifications
    * FIX: fixed problem with disabled sites in WATO
    * FIX: massive speedup when changing roles/users and activing changes
      (especially when you have a larger number of users and folders)
    * Add variable CONTACTPAGER to allowed macros in notifications
    * FIX: fixed default setting if "Hide names of configuration variables"
      in WATO
    * FIX: ListOfString Textboxes (e.g. parents of folders) do now extend in IE
    * FIX: fixed duplicated sections of permissions in rule editor

    BI:
    * New iterators FOREACH_CHILD and FOREACH_PARENT
    * FIX: fix handling of FOREACH_ in leaf nodes (remove hard coded
      $HOST$, replace with $1$, $2$, ..., apply argument substitution)
    * New logical datatable for aggregations that have the same name
      as a host. Converted view "BI Boxes" to this new table. This allows
      for Host-Aggregations containing data of other hosts as well.
    * count_ok: allow percentages, e.g. "count_ok!70%!50%"

1.2.0p1:
    Core:
    * Added macros $DATE$, $SHORTDATETIME$ and $LONGDATETIME$' to
      notification macros

    Checks & Agents:
    * FIX: diskstat: handle output 'No Devices Found' - avoiding exception
    * 3ware_units: Following states now lead to WARNING state instead of
      CRITICAL: "VERIFY-PAUSED", "VERIFYING", "REBUILDING"
    * New checks tsm_stagingpools, tsm_drive and tsm_storagepools
      Linux/UNIX
    * hpux_fchba: new check for monitoring FibreChannel HBAs und HP-UX

    Multisite:
    * FIX: fix severe exception in all views on older Python versions
      (like RedHat 5.5).

    WATO:
    * FIX: fix order of rule execution: subfolders now take precedence
      as they should.

1.2.0:
    Setup:
    * FIX: fix building of RPM packages (due to mk_mysql, mk_postgres)

    Core:
    * FIX: fix error message in case of duplicate custom check

    WATO:
    * FIX: add missing icon on cluster hosts to WATO in Multisite views
    * FIX: fix search field in host table if more than 10 hosts are shown
    * FIX: fix bulk edit and form properties (visibility of attributes was broken)
    * FIX: fix negating hosts in rule editor

    Checks & Agents: 
    * fileinfo: added this check to Linux agent. Simply put your
      file patterns into /etc/check_mk/fileinfo.cfg for configuration.
    * mysql.sessions: New check for MySQL sessions (need new plugin mk_mysql)
    * mysql.innodb_io: New check for Disk-IO of InnoDB
    * mysql_capacity: New check for used/free capacity of MySQL databases
    * postgres_sessions: New check for PostgreSQL number of sessions
    * postgres_stat_database: New check for PostgreSQL database statistics
    * postgres_stat_database.size: New check for PostgreSQL database size
    * FIX: hpux_if: convert_to_hex was missing on non-SNMP-hosts -replace
      with inline implementation
    * tcp_conn_stats: handle state BOUND (found on Solaris)
    * diskstat: support for checking latency, LVM and VxVM on Linux (needs 
      updated agent)
    * avoid duplicate checks cisco_temp_perf and cisco_sensor_temp

1.2.0b6:
    Multisite:
    * FIX: Fixed layout of some dropdown fields in view filters
    * Make heading in each page clickable -> reload page
    * FIX: Edit view: couldn't edit filter settings
    * FIX: Fixed styling of links in multisite context help
    * FIX: Fixed "select all" button for IE
    * FIX: Context links added by hooks are now hidden by the display
           option "B" again
    * FIX: preselected "refresh" option did not reflect view settings
           but was simply the first available option - usually 30.
    * FIX: fixed exception with custom views created by normal users

    WATO:
    * FIX: Fixed "select all" button in hosts & folders for IE
    * Optically mark modified variables in global settings
    * Swapped icons for rule match and previous rule match (makes for sense)

    Core:
    * FIX: Fixed "make_utf is not defined" error when having custom
           timeperiods defined in WATO

    Checks & Agents: 
    * MacOS X: Agent for MacOS (Thanks to Christian Zigotzky)
    * AIX: New check aix_multipath: Supports checking native AIX multipathing from AIX 5.2 onward
    * Solaris: New check solaris_multipath: Supports checking native Solaris multipath from Solaris10 and up.
    * Solaris: The ZFS Zpool status check now looks more closely at the reported messages. (It's also tested to work on Linux now)

1.2.0b5:
    Core:
    * FIX: handle UTF-8 encoded binary strings correctly (e.g. in host alias)
    * FIX: fix configuration of passive checks via custom_checks
    * Added NOTIFICATIONTYPE to host/service mail bodies

    WATO:
    * Site management: "disabled" only applies to Livestatus now
    * FIX: fix folding problems with dependent host tags
    * FIX: Detecting duplicate tag ids between regular tags and auxtags
    * FIX: Fixed layout problem of "new special rule" button in rule editor
    * FIX: Fixed layout problem on "activate changes" page
    * FIX: Added check if contacts belong to contactgroup before contactgroup deletion
    * FIX: fix site configuration for local site in Multisite environments
    * FIX: "(no not monitor)" setting in distributed WATO now works
    * FIX: Site management: replication setting was lost after re-editing
    * FIX: fixed problems after changing D/WATO-configuration
    * FIX: D/WATO: mark site dirty after host deletion
    * FIX: D/WATO: replicate auth.secret, so that login on one site also
           is valid on the replication slaves
    * FIX: implement locking in order to prevent data corruption on
           concurrent changes
    * FIX: Fixed handling of validation errors in cascading dropdown fields
    * FIX: fix cloning of users
    * Keep track of changes made by other users before activating changes,
      let user confirm this, new permission can be used to prevent a user
      from activating foreign changes.
    * FIX: Allowing german umlauts in users mail addresses
    * Allow list of aux tags to be missing in host tag definitions. This
      makes migration from older version easier.
    * FIX: user management modules can now deal with empty lines in htpasswd
    * FIX: Fixed js error on hostlist page with search form

    Multisite:
    * New display type 'boxes-omit-root' for BI views
    * Hostgroup view BI Boxes omits the root level
    * Finalized layout if view options and commands/filters/painteroptions.
    * Broken plugins prevent plugin caching now
    * FIX: remove refresh button from dashboard.
    * FIX: remove use of old option defaults.checkmk_web_uri
    * FIX: fixed outgoing bandwidth in fc port perfometer
    * FIX: remove nasty JS error in sidebar
    * FIX: fix folding in custom links (directories would not open)
    * FIX: animation of rotation treeangle in trees works again
    * FIX: Logwatch: Changed font color back to black
    * FIX: show toggle button for checkboxes in deactivated state
    * FIX: fix repeated stacked refresh when toggling columns
    * FIX: disable checkbox button in non-checkboxable layouts
    * FIX: fix table layout for views (gaps where missing sometimes)
    * FIX: Fixed sorting views by perfdata values which contain floats
    * FIX: fix sometimes-broken sizing of sidebar and dashboard on Chrome
    * FIX: fix dashboard layout on iPad
    * FIX: Fixed styling issues of sidebar in IE7
    * FIX: fix problem where filter settings (of checkboxes) are not effective
           when it comes to executing commands
    * FIX: Fixed styling issues of view filters with dropdown fields
    * FIX: multisite login can now deal with empty lines in htpasswd
    * FIX: Fixed a bunch of js/css errors

    Mobile:
    * FIX: Fixed logtime filter settings in all mobile views
    * FIX: fix some layout problems

    BI:
    * New aggregation function count_ok, that counts the number
      of nodes in state OK.
    * FIX: Removed debug output int count_ok aggregation

    Checks & Agents:
    * Linux: Modified cluster section to allow pacemaker/corosync clusters without heartbeat
    * AIX: convert NIC check to lnx_if (now being compatible with if/if64)
    * AIX: new check for CPU utilization (using section lparstat_aix)
    * ntp checks: Changed default value of time offsets to be 200ms (WARN) / 500ms (CRIT)
    * aironet_{errors,clients}: detect new kinds of devices (Thanks to Tiago Sousa)
    * check_http, check_tcp: allow to omit -I and use dynamic DNS name instead

1.2.0b4:
    Core:
    * New configuration variable snmp_timing, allowing to 
      configure timeout and retries for SNMP requests (also via WATO)
    * New configuration variable custom_checks. This is mainly for
      WATO but also usable in main.mk It's a variant of legacy_checks that
      automatically creates the required "define command" sections.

    WATO:
    * ps and ps.perf configurable via WATO now (without inventory)
    * New layout of main menu and a couple of other similar menus
    * New layout of ruleset overviews
    * Hide check_mk variable names per default now (change via global settings)
    * New layout of global settings
    * Folder layout: show contact groups of folder
    * Folder movement: always show complete path to target folder
    * Sidebar snapin: show pending changes
    * New rule for configuring custom_checks - allowing to run arbitrary
      active checks even if not yet formalized (like HTTP and TCP)
    * Added automation_commands to make automations pluginable
    * New layout and new internal implementation of input forms
    * New layout for view overview and view editor
    * Split up host search in two distinct pages
    * Use dynamic items in rule editor for hosts and items (making use
      of ListOfStrings())
    * FIX: audit log was not shown if no entry for today existed
    * FIX: fix parent scan on single site installations
    * FIX: fix folder visibility permission handling
    * FIX: honor folder-permissions when creating, deleting 
           and modifiying rules
    * FIX: detect non-local site even if unix: is being used
    * FIX: better error message if not logged into site during 
           action that needs remote access
    * FIX: send automation data via POST not GET. This fixes inventory
           on hosts with more than 500 services.
    * FIX: make config options directly active after resetting them
           to their defaults (didn't work for start_url, etc.
    * FIX: Fixed editing of ListOf in valuespec editors (e.g. used in logwatch
    pattern editor)
    * FIX: Reimplemented correct behaviour of the logwatch pattern "ignore"
    state which is used to drop the matching log lines

    Multisite:
    * FIX: fixed filter of recent event views (4 hours didn't catch)
    * FIX: convert more buttons to new graphical style
    * FIX: Logwatch handles logs with only OK lines in it correctly in logfile list views
    * FIX: Fixed syntax error in "Single-Host Problems" view definition
    * New help button at top right of each page now toggles help texts
    * Snapin Custom Links allows to specify HTTP link target
    * Redesign of bar with Display/Filter/Commands/X/1,2,3,4,6,8/30,60,90/Edit

    Mobile GUI:
    * FIX: commands can be executed again
    * FIX: fixed styling of buttons

    Checks & Agents:
    * FIX: Logwatch: fixed missing linebreak during reclassifing lines of logfiles
    * FIX: Logwatch: Logwatch services in rules configured using WATO must be
      given as item, not as whole service name
    * New active check via WATO: check_ldap
    * printer_alerts: new configuration variable printer_alerts_text_map. Make
      'Energiesparen' on Brother printers an OK state.
    * services: This check can now be parameterized in a way that it warn if
      a certain service is running. WATO formalization is available.

    BI:
    * FIX: make rotating folding arrows black (white was not visible)
    * Display format 'boxes' now in all BI views available
    * Display format 'boxes' now persists folding state

1.2.0b3:
    Core:
    * FIX: fixed SNMP info declaration in checks: could be garbled
      up in rare cases
    * avoid duplicate parents definition, when using 'parents' and
      extra_host_conf["parents"] at the same time. The later one has
      precedence.

    Multisite:
    * Logwatch: Colorizing OK state blocks correctly
    * FIX: allow web plugins to be byte compiled (*.pyc). Those
      are preferred over *.py if existing
    * View Editor: Fixed jump to top of the page after moving painters during
      editing views
    * FIX: Fixed login redirection problem after relogging
    * Filter for times now accept ranges (from ... until)
    * New view setting for page header: repeat. This repeats the
      column headers every 20'th row.
    * FIX: Fixed problem with new eval/pickle
    * FIX: Fixed commands in host/service search views

    Checks & Agents:
    * FIX: Made logwatch parsing mechanism a little more robust
      (Had problems with emtpy sections from windows agent)
    * FIX: brocade_fcport: Configuration of portsates now possible  
    * if_lancom: special version for if64 for LANCOM devices (uses
      ifName instead of ifDescr)


    WATO:
    * Reimplemented folder listing in host/folders module
    * Redesigned the breadcrumb navigation
    * Global settings: make boolean switches directly togglable
    * New button "Recursive Inventory" on folder: Allows to do
      a recursive inventory over all hosts. Also allows to selectively
      retry only hosts that have failed in a previous inventory.
    * You can configure parents now (via a host attribute, no rules are
      neccessary).
    * You can now do an automated scan for parents and layer 3 (IP)
    * You can configure active checks (check_tcp, ...) via WATO now
    * FIX: fix page header after confirmation dialogs
    * FIX: Fixed umlaut problem in host aliases and ip addresses created by WATO
    * FIX: Fixed exception caused by validation problems during editing tags in WATO
    * FIX: create sample config only if both rules.mk and hosttags.mk are missing
    * FIX: do not loose host tags when both using WATO-configured and 
      manual ones (via multisite.mk)
    * Timeperiods: Make list of exceptions dynamic, not fixed to 10 entries
    * Timeperiods: Configure exclusion of other timeperiods
    * Configuration of notification_delay and notification_interval

1.2.0b2:
    Core:
    * FIX: Cluster host checks were UNKNOWN all the time
    * FIX: reset counter in case of (broken) future time
    * FIX: Automation try-inventory: Fixed problem on where checks which
      produce equal service descriptions could lead to invalid inventory
      results on cluster hosts.
    * FIX: do not create contacts if they won't be assigned to any host
      or service. Do *not* assign to dummy catch-all group "check_mk".

    WATO:
    * Added new permission "move hosts" to allow/deny moving of hosts in WATO
    * Also write out contact definitions for users without contactgroups to
      have the mail addresses and other notification options persisted
    * FIX: deletion of automation accounts now works
    * FIX: Disabling notifications for users does work now
    * New main overview for rule editor
    * New multisite.mk option wato_hide_varnames for hiding Check_MK 
      configuration variable names from the user
    * New module "Logwatch Pattern Analyzer" to verify logwatch rules
    * Added new variable logwatch_rules which can also be managed through the
      WATO ruleset editor (Host/Service Parameters > Parameters and rules for
      inventorized checks > Various applications > Logwatch Patterns)
    * Users & Contacts: Added new option wato_hidden_users which holds a list
      of userids to hide the listed users from the WATO user management GUI.
    * WATO API: Added new method rewrite_configuration to trigger a rewrite of
      all host related wato configuration files to distribute changed tags
    * Added new internal hook pre-activate-changes to execute custom
      code BEFORE Check_MK is called to restart Nagios
    * FIX: Only showing sudo hint message on sudo error message in automation
      command
    * FIX: Fixed js eror in IE7 on WATO host edit page
    * FIX: Using pickle instead of repr/eval when reading data structures from
      urls to prevent too big security issues
    * Rule editor: improve sorting of groups and rulesets
    * FIX: Escaping single quotes in strings when writing auth.php
    * FIX: Fix resorting of host tags (was bug in ListOf)

    Multisite
    * Added config option default_ts_format to configure default timestamp
      output format in multisite
    * Layout and design update
    * Quicksearch: display site name if more than one different site
      is present in the current search result list
    * FIX: Fixed encoding problem in "custom notification" message
    * New configuration parameter page_heading for the HTML page heads
      of the main frameset (%s will be replaced with OMD site name)
    * FIX: Fix problem where snapins where invisible
    * FIX: Fixed multisite timeout errors when nagios not running
    * Sidebar: some new layout improvements
    * Login page is not shown in framesets anymore (redirects framed page to
      full screen login page)
    * FIX: fix exception when disallowing changing display options
    * FIX: Automatically redirect from login page to target page when already
      logged in
    * FIX: Updating the dashboard header time when the dashlets refresh

    BI:
    * Added new painter "affected hosts (link to host page)" to show all
      host names with links to the "hosts" view
    * FIX: Fixed filtering of Single-Host Aggregations
    * New sorter for aggregation group
    * FIX: fix sorting of Single-Host Aggregations after group
    * Avoid duplicate rule incarnations when using FOREACH_*
    * BI Boxes: allow closing boxes (not yet persisted)
    * New filter for services (not) contained in any aggregate
    * Configure sorting for all BI views

    Checks & Agents:
    * FIX: snmp_uptime handles empty snmp information without exception
    * FIX: Oracle checks try to handle ORA-* errors reported by the agent
      All oracle checks will return UNKNOWN when finding an ORA-* message
    * FIX: filesystem levels set via WATO didn't work, but do now
    * FIX: Group filters can handle groups without aliases now
    * nfsmounts: Added nfs4 support thanks to Thorsten Hintemann
    * megaraid_pdisks megaraid_ldisks: Support for Windows.  Thanks to Josef Hack

1.2.0b1:
    Core, Setup, etc.:
    * new tool 'livedump' for dumping configuration and status
      information from one monitoring core and importing this
      into another.
    * Enable new check registration API (not yet used in checks)
    * FIX: fix handling of prefix-tag rules (+), needed for WATO
    * FIX: handle buggy SNMP devices with non-consecutive OIDS
      (such as BINTEC routers)
    * Check API allows a check to get node information
    * FIX: fix problem with check includes in subchecks
    * Option --checks now also applies to ad-hoc check (e.g.
      cmk --checks=mrpe,df -v somehost)
    * check_mk_templates.cfg: added s to notification options
      of host and service (= downtime alerts)

    WATO:
    * Hosttag-editor: allow reordering of tags
    * Create very basic sample configuration when using
      WATO the first time (three tag groups, two rules)
    * Much more checks are configurable via WATO now
    * Distributed WATO: Made all URL calls using curl now
    * FIX: fix bug in inventory in validate_datatype()
    * Better output in case of inventory error
    * FIX: fix bug in host_icon rule on non OMD
    * FIX: do not use isdisjoint() (was in rule editor on Lenny)
    * FIX: allow UTF-8 encoded permission translations
    * FIX: Fixed several problems in OMD apache shared mode
    * FIX: Do not use None$ as item when creating new rules
    * FIX: Do load *all* users from htpasswd, so passwords from
      users not created via WATO will not be lost.
    * FIX: honor site disabling in replication module
    * FIX: honor write permissions on folder in "bulk delete"
    * FIX: honor permissions for "bulk cleanup" and "bulk edit"
    * FIX: honor write permissions and source folder when moving hosts
    * FIX: honor permissions on hosts also on bulk inventory
    * Only create contacts in Nagios if they are member of at
      least one contact group.
    * It is now possible to configure auxiliary tags via WATO
      (formerly also called secondary tags)
    * FIX: Fixed wrong label "Main Overview" shown for moved WATO folders
      in foldertree snapin
    * FIX: Fixed localization of empty host tags
    * FIX: User alias and notification enabling was not saved

    Checks & Agents:
    * hpux_if: fix missing default parameter errors
    * hpux_if: make configurable via WATO
    * if.include: fix handling of NIC with index 0
    * hpux_lunstats: new check for disk IO on HP-UX
    * windows - mk_oracle tablespace: Added missing sid column
    * diskstat: make inventory mode configurable via WATO
    * added new checks for Fujitsu ETERNUS DX80 S2 
      (thanks to Philipp Höfflin)
    * New checks: lgp_info, lgp_pdu_info and lgp_pdu_aux to monitor Liebert
      MPH/MPX devices
    * Fix Perf-O-Meter of fileage
    * hpux_snmp_cs.cpu: new SNMP check for CPU utilization
      on HP-UX.
    * if/if64: inventory also picks up type 62 (fastEther). This
      is needed on Cisco WLC 21xx series (thanks to Ralf Ertzinger)
    * FIX: fix inventory of f5_bigip_temp
    * mk_oracle (lnx+win): Fixed TEMP tablespace size calculations
    * ps: output node process is running on (only for clusters)
    * FIX: Linux Agent: Fixed ipmi-sensors handling of Power_Unit data
    * hr_mem: handle rare case where more than one entry is present
      (this prevents an exception of pfSense)
    * statgrab_load: level is now checked against 15min average - 
      in order to be consistent with the Linux load check
    * dell_powerconnect_cpu: hopefully correctly handle incomplete
      output from agent now.
    * ntp: do not check 'when' anymore since it can produce false
      alarms.
    * postfix_mailq: handle output with 'Total requests:' in last line
    * FIX: check_mk-hp_blade_psu.php: allow more than 4 power supplies
    * FIX: smart plugin: handle cases with missing vendor (thanks
      to Stefan Kärst)
    * FIX: megaraid_bbu: fix problem with alternative agent output
      (thanks to Daniel Tuecks)
    * mk_oracle: fix quoting problem, replace sessions with version,
      use /bin/bash instead of /bin/sh

    Multisite:
    * Added several missing localization strings
    * IE: Fixed problem with clicking SELECT fields in the new wato foldertree snapin
    * Fixed problem when trying to visit dashboards from new wato foldertree snapin
    * Chrome: Fixed styling problem of foldertree snapin
    * Views: Only show the commands and row selection options for views where
      commands are possible
    * The login mask honors the default_language definition now
    * check_bi_local.py: works now with cookie based authentication
    * FIX: Fixed wrong redirection after login in some cases
    * FIX: Fixed missing stats grouping in alert statistics view
    * FIX: Fixed preview table styling in view editor
    * FIX: Multisite authed users without permission to multisite are
      automatically logged out after showing the error message
    * Retry livestatus connect until timeout is used up. This avoids
      error messages when the core is being restarted
    * Events view now shows icon and text for "flapping" events
    * Use buffer for HTML creation (this speeds up esp. HTTPS a lot)
    * FIX: Fixed state filter in log views

    Livestatus:
    * Add missing column check_freshness to services table

    BI:
    * New column (painter) for simplistic box display of tree.
      This is used in a view for a single hostgroup.

1.1.13i3:
    Core, Setup, etc.:
    * *_contactgroups lists: Single group rules are all appended. When a list
      is found as a value this first list is used exclusively. All other
      matching rules are ignored
    * cmk -d does now honor --cache and --no-tcp
    * cmk -O/-R now uses omd re{start,load} core if using OMD
    * FIX: setup.sh now setups up permissions for conf.d/wato
      correctly
    * cmk --localize update supports an optional ALIAS which is used as
      display string in the multisite GUI
    * FIX: Fixed encoding problems with umlauts in group aliases
    * FIX: honor extra_summary_host_conf (was ignored)
    * new config variable snmpv2c_hosts that allows to enable SNMP v2c
      but *not* bulkwalk (for some broken devices). bulkwalk_hosts still
      implies v2c.

    Checks & Agents:
    * Windows agent: output eventlog texts in UTF-8 encoding. This
      should fix problems with german umlauts in message texts.
    * Windows agent: Added installer for the windows agent (install_agent.exe)
    * Windows agent: Added dmi_sysinfo.bat plugin (Thanks to Arne-Nils Kromer for sharing)
    * Disabled obsolete checks fc_brocade_port and fc_brocade_port_detailed.
      Please use brocade_fcport instead.
    * aironet_errors, statgrab_disk, statgrab_net: Performance data has
      been converted from counters to rates. You might need to delete your
      existing RRDs of these checks. Sorry, but these have been that last
      checks still using counters...
    * ibm_imm_health: added last missing scan function
    * Filesystem checks: trend performance data is now normalized to MB/24h.
      If you have changed the trend range, then your historic values will
      be displayed in a wrong scale. On the other hand - from now on changes
      in the range-setting will not affect the graph anymore.
    * if/if64/lnx_if: pad port numbers with zeros in order to sort correctly.
      This can be turned off with if_inventory_pad_portnumbers = False.
    * Linux agent: wrap freeipmi with lock in order to avoid cache corruption
    * New check: megaraid_bbu - check existance & status of LSI MegaRaid BBU module
    * HP-UX Agent: fix mrpe (remove echo -e and test -e, thanks to Philipp Lemke)
    * FIX: ntp checks: output numeric data also if stratum too high
    * Linux agent: new check for dmraid-based "bios raid" (agent part as plugin)
    * FIX: if64 now uses ifHighSpeed instead of ifSpeed for determining the
      link speed (fixes speed of 10GBit/s and 20GBit/s ports, thanks Marco Poet)
    * cmctc.temp: serivce has been renamed from "CMC Temperature %s" to just
      "Temperature %s", in order to be consistent with the other checks.
    * mounts: exclude changes of the commit option (might change on laptops),
      make only switch to ro critical, other changes warning.
    * cisco_temp_sensor: new check for temperature sensors of Cisco NEXUS
      and other new Cisco devices
    * oracle_tablespace: Fixed tablespace size/free space calculations
    * FIX: if/if64: omit check result on counter wrap if bandwidth traffic levels
      are used.

    Multisite:
    * Improve transaction handling and reload detection: user can have 
      multiple action threads in parallel now
    * Sounds in views are now enabled per default. The new configuration
      variable enable_sounds can be set to False in multisite.mk in order
      to disable sounds.
    * Added filter for log state (UP,DOWN,OK,CRIT...) to all log views
    * New painter for normal and retry check interval (added to detail views)
    * Site filter shows "(local)" in case of non multi-site setup
    * Made "wato folder" columns sortable
    * Hiding site filter in multisite views in single site setups
    * Replaced "wato" sidebar snapin which mixed up WATO and status GUIs with
      the new "wato_foldertree" snapin which only links to the status views
      filtered by the WATO folder.
    * Added "Dashboard" section to views snapin which shows a list of all dashboards
    * FIX: Fixed auth problem when following logwatch icon links while using
      the form based auth
    * FIX: Fix problem with Umlaut in contact alias
    * FIX: Creating auth.php file on first login dialog based login to ensure
      it exists after login when it is first needed
    * Dashboard: link problem views to *unhandled* views (this was
      inconsistent)
    * Localization: Fixed detection of gettext template file when using the
      local/ hierarchy in OMD

    Mobile:
    * Improved sorting of views in main page 
    * Fix: Use all the availiable space in header
    * Fix: Navigation with Android Hardwarekeys now working
    * Fix: Links to pnp4nagios now work better
    * Fix: Host and Service Icons now finger friendly
    * Fix: Corrected some buildin views

    WATO:
    * Removed IP-Address attribute from folders
    * Supporting localized tag titles
    * Using Username as default value for full names when editing users
    * Snapshot/Factory Reset is possible even with a broken config
    * Added error messages to user edit dialog to prevent notification problems
      caused by incomplete configuration
    * Activate Changes: Wato can also reload instead of restarting nagios
    * Replication: Can now handle replication sites which use the form based auth
    * Replication: Added option to ignore problems with the ssl certificates
                   used in ssl secured replications
    * WATO now supports configuring Check_MK clusters
    * FIX: Fixed missing folders in "move to" dropdown fields
    * FIX: Fixed "move to target folders" after CSV import
    * FIX: Fixed problem with duplicate extra_buttons when using the i18n of multiisite
    * FIX: Fixed problem with duplicate permissions when using the i18n of multiisite
    * FIX: Writing single host_contactgroups rules for each selected
      contactgroup in host edit dialog
    * FIX: Fixed wrong folder contacgroup related permissions in auth.php api
    * FIX: Fixed not up-to-date role permission data in roles_saved hook
    * FIX: Fixed duplicate custom columns in WATO after switching languages

    BI:
    * improve doc/treasures/check_bi_local.py: local check that creates
      Nagios services out of BI aggregates

    Livestatus:
    * ColumnHeaders: on is now able to switch column header on even if Stats:
      headers are used. Artifical header names stats_1, stats_2, etc. are
      begin used. Important: Use "ColumnHeaders: on" after Columns: and 
      after Stats:.

1.1.13i2:
    Core, Setup, etc.:
    * cmk -I: accept host tags and cluster names

    Checks & Agents:
    * linux agent - ipmi: Creating directory of cache file if not exists
    * dell_powerconnect_cpu: renamed service from CPU to "CPU utilization", in
      order to be consistent with other checks
    
    Multisite:
    * Several cleanups to prevent css/js warning messages in e.g. Firefox
    * Made texts in selectable rows selectable again
    * Adding reschedule icon to all Check_MK based services. Clicks on these
      icons will simply trigger a reschedule of the Check_MK service
    * FIX: ship missing CSS files for mobile GUI
    * FIX: rename check_mk.js into checkmk.js in order to avoid browser
      caching problems during version update

    WATO:
    * Optimized wraps in host lists tag column
    * Bulk inventory: Remove leading pipe signs in progress bar on main
      folder inventory
    * NagVis auhtorization file generation is also executed on activate_changes
    * Implemented a new inclusion based API for using multisite permissions
      in other addons
    * Inventory of SNMP devices: force implicit full scan if no services
      are configured yet
    * FIX: Calling activate_changes hook also in distributed WATO setups
    * FIX: Fixed display bug in host tags drop down menu after POST of form
    * FIX: Fixed javascript errors when doing replication in distributed
      wato environments when not having the sidebar open
    * FIX: Fixed search form dependant attribute handling
    * FIX: Fixed search form styling issues
    * You can now move folders to other folders
    * FIX: Distributed WATO: Supressing site sync progress output written in
      the apache error log

1.1.13i1:
    Multisite:
    * New nifty sidebar snapin "Speed-O-Meter"
    * Implemented new cookie based login mechanism including a fancy login GUI
    * Implemented logout functionality for basic auth and the new cookie based auth
    * Implemented user profile management page for changing the user password and
      the default language (if available)
    * New filter for the (new) state in host/service alerts
    * New command for sending custom notifications
    * FIX: Fixed encoding problem when opening dashboard
    * New icon on a service whos host is in downtime
    * Only show most frequently used context buttons (configurable
      in multisite.mk via context_buttons_to_show)
    * Show icon if user has modified a view's filter settings
    * New config option debug_livestatus_queries, normal debug
      mode does not include this anymore
    * Icons with link to page URL at bottom of each page
    * Logwatch: Switched strings in logwatch to i18n strings
    * Logwatch: Fixed styling of context button when acknowleding log messages
    * Logwatch: Implemented overview page to show all problematic logfiles
    * Add Snapin page: show previews of all snapins
    * Add Snapin page: Trying to prevent dragging confusions by using other click event
    * New (hidden) button for reloading a snapin (left to the close button)
    * Automatically falling back to hardcoded default language if configured
    language is not available
    * Repair layout of Perf-O-Meter in single dataset layout
    * FIX: Fixed duplicate view plugin loading when using localized multisite
    * FIX: Host-/Servicegroup snapin: Showing group names when no alias is available
    * FIX: Removed double "/" from pnp graph image urls in views

    BI:
    * Host/Service elements are now iterable via FOREACH_HOST, e.g.
      (FOREACH_HOST, ['server'], ALL_HOSTS, "$HOST$", "Kernel" ),
    * FIX: Assuming host states is possible again (exception: list index "3")

    WATO:
    * Evolved to full featured monitoring configuration tool!
    * Major internal code cleanup
    * Hosts can now be created directly in folders. The concept of host lists
      has been dropped (see migration notes!)
    * Configuration of global configuration variables of Check_MK via WATO
    * Configuration of main.mk rules
    * Configuration of Nagios objects and attributes
    * Configuration of users and roles
    * Configuration of host tags
    * Distributed WATO: replication of the configuration to slaves and peers
    * Added missing API function update_host_attributes() to change the
      attributes of a host
    * Added API function num_hosts_in_folder() to count the number of hosts
      below the given folder
    * Added option to download "latest" snapshot
    * extra_buttons can now register a function to gather the URL to link to
    * Implemented NagVis Authorisation management using WATO users/permissions

    Livestatus:
    * Experimental feature: livecheck -> super fast active check execution
      by making use of external helper processes. Set livecheck=PATH_TO_bin/livecheck
      in nagios.cfg where you load Livestatus. Optional set num_livecheck_helpers=NUM
      to set number of processes. Nagios will not fork() anymore for check exection.
    * New columns num_hosts and num_services in status table
    * New aggregation functions suminv and avginv (see Documentation)

    Core, Setup, etc.:
    * New configuration variable static_checks[] (used by WATO)
    * New configuration variable checkgroup_parameters (mainly for WATO)
    * check_submission defaults now to "file" (was "pipe")
    * Added pre-configured notification via cmk --notify
    * Drop RRA-configuration files for PNP4Nagios completely
    * New configuration variable ping_levels for configuring parameters
      for the host checks.
    * cmk --notify: new macros $MONITORING_HOST$, $OMD_ROOT$ and $OMD_SITE$
    * make ping_levels also apply to PING services for ping-only hosts
      (thanks to Bernhard Schmidt)

    Checks & Agents:
    * if/if64: new ruleset if_disable_if64_hosts, that force if on
      hosts the seem to support if64
    * Windows agent: new config variable "sections" in [global], that
      allows to configure which sections are being output.
    * Windows agent: in [logwatch] you can now configure which logfiles
      to process and which levels of messages to send.
    * Windows agent: new config variable "host" in all sections that
      restricts the folling entries to certain hosts.
    * Windows agent: finally implemented <<<mrpe>>. See check_mk.ini
      for examples.
    * Windows agent: do not execute *.txt and *.dir in <<<plugins>>> and
      <<<local>>>
    * Windows agent: make extensions to execute configurable (see
      example check_mk.ini)
    * Windows agent: agent now reuses TCP port even when taskkill'ed, so
      a system reboot is (hopefully) not neccessary anymore
    * Windows agent: section <<<df>>> now also outputs junctions (windows
      mount points). No external plugin is needed.
    * Windows agent: new section <<<fileinfo>>> for monitoring file sizes
      (and later possible ages)
    * logwatch: allow to classify messages based on their count (see
      man page of logwatch for details)
    * fileinfo: new check for monitoring age and size of files
    * heartbeat_crm: apply patches from Václav Ovsík, so that the check
      should work on Debian now.
    * ad_replication: added warninglevel 
    * fsc_*: added missing scan functions
    * printer_alerts: added further state codes (thanks to Matthew Stew)
    * Solaris agent: changed shell to /usr/bin/bash (fixes problems with LC_ALL=C)

1.1.12p7:
    Multisite:
    * FIX: detail view of host was missing column headers
    * FIX: fix problem on IE with background color 'white'
    * FIX: fix hitting enter in host search form on IE
    * FIX: fix problem in ipmi_sensors perfometer

    Checks & Agents:
    * FIX: fixed man pages of h3c_lanswitch_sensors and statgrab_cpu
    * FIX: netapp_volumes: added raid4 as allowed state (thanks to Michaël Coquard)

    Livestatus
    * FIX: fix type column in 'GET columns' for dict-type columns (bug found
      by Gerhard Lausser)

1.1.12p6:
    Checks & Agents:
    * FIX: lnx_if: remove debug output (left over from 1.1.12p5)
    
1.1.12p5:
    Multisite:
    * FIX: fix hitting enter in Quicksearch on IE 8
    * FIX: event/log views: reverse sorting, so that newest entries
      are shown first
    * FIX: fix dashboard dashlet background on IE
    * FIX: fix row highlight in status GUI on IE 7/8
    * FIX: fix row highlight after status page reload
    * FIX: single dataset layout honors column header settings
    * FIX: quote '#' in PNP links (when # is contained in services)
    * FIX: quote '#' in PNP image links also
    * FIX: add notifications to host/service event view

    Checks & Agents:
    * FIX: lnx_if: assume interfaces as up if ethtool is missing or
      not working but interface has been used since last reboot. This
      fixes the problem where interface are not found by inventory.
    * FIX: snmp_uptime: handels alternative timeformat
    * FIX: netapp_*: scan functions now detect IBM versions of firmware
    * FIX: bluecoat_diskcpu: repair scan function
    * FIX: mem.vmalloc: fix default levels (32 and 64 was swapped)
    * FIX: smart: make levels work (thanks to Bernhard Schmidt)
    * FIX: PNP template if if/if64: reset LC_ALL, avoids syntax error
    * FIX: dell_powerconnect_cpu: handle sporadic incomplete output
      from SNMP agent

1.1.12p4:
    Multisite:
    * FIX: sidebar snapin Hostgroups and Servicegroups sometimes
           failed with non-existing "available_views".
    * FIX: Fix host related WATO context button links to point to the hosts site
    * FIX: Fixed view editor redirection to new view after changing the view_name
    * FIX: Made icon painter usable when displaying hostgroup rows
    * Logwatch: Switched strings in logwatch to i18n strings
    * Logwatch: Fixed styling of context button when acknowleding log messages
    * Logwatch: Implemented overview page to show all problematic logfiles

    WATO:
    * FIX: add missing icon_csv.png
    * FIX: WATO did not write values of custom macros to extra_host_conf definitions

1.1.12p3:
    Core, Setup, etc.:
    * FIX: really suppress precompiling on PING-only hosts now

1.1.12p2:
    Core, Setup, etc.:
    * FIX: fix handling of empty suboids
    * FIX: do not create precomiled checks for host without Check_MK services

    Checks & Agents:
    * FIX: mem.win: Default levels now works, check not always OK
    * FIX: blade_health: fix OID specification
    * FIX: blade_bays: fix naming of item and man page

    Multisite:
    * FIX: Fixed styling of view header in older IE browsers
    * FIX: Do not show WATO button in views if WATO is disabled
    * FIX: Remove WATO Folder filter if WATO is disabled 
    * FIX: Snapin 'Performance': fix text align for numbers
    * FIX: Disallow setting downtimes that end in the past
    * FIX: Fix links to downtime services in dashboard
    * FIX: Fix popup help of reschedule icon

1.1.12p1:
    Core, Setup, etc.:
    * FIX: fix aggregate_check_mk (Summary host agent status)

    Checks & Agents:
    * FIX: mk_oracle now also detects XE databases
    * FIX: printer_alerts: handle 0-entries of Brother printers
    * FIX: printer_supply: fix Perf-O-Meter if no max known
    * FIX: Added id parameter to render_statistics() method to allow more than
      one pie dashlet for host/service stats
    * FIX: drbd: fixed inventory functions
    * FIX: printer_supply: handle output of Brother printers
    * FIX: ps.perf PNP template: show memory usage per process and not
      summed up. This is needed in situations where one process forks itself
      in irregular intervals and rates but you are interested just in the
      memory usage of the main process.

    Multisite:
    * FIX: finally fixed long-wanted "NagStaMon create hundreds
      of Apache processes" problem!
    * FIX: query crashed when sorting after a join columns without
      an explicit title.
    * FIX: filter for WATO file/folder was not always working.
    * Added filter for hard services states to search and service
      problems view
    * FIX: dashboard problem views now ignore notification period,
      just as tactical overview and normal problem views do
    * FIX: Loading dashboard plugins in dashboard module
 

1.1.12:
    Checks & Agents:
    * dell_powerconnect_*: final fixed, added PNP-templates
    * ps.perf: better error handling in PNP template

    Multisite:
    * Dashboard: fix font size of service statistics table
    * Dashboard: insert links to views into statistics
    * Dashboard: add links to PNP when using PNP graphs
    
1.1.12b2:
    Core, Setup, etc.:
    * FIX: fix crash with umlauts in host aliases
    * FIX: remove duplicate alias from Nagios config

    Checks & Agents:
    * services: better handling of invalid patterns
    * FIX: multipath: fix for another UUID format
    * AIX agent: fix implementation of thread count
    * blade_bays: detect more than 16 bays
    * statgrab_*: added missing inventory functions
    * FIX: fix smart.temp WARN/CRIT levels were off by one degree

    Multisite:
    * Remove Check_MK logo from default dashboard
    * Let dashboard use 10 more pixels right and bottom
    * FIX: do not show WATO icon if no WATO permission
    * Sidebar sitestatus: Sorting sites by sitealias
    * FIX: removed redundant calls of view_linktitle()

    WATO:
    * FIX: fix update of file/folder title after title property change

    Livestatus:
    * FIX: fix crash on imcomplete log lines (i.e. as
      as result of a full disk)
    * FIX: Livestatus-API: fix COMMAND via persistent connections
	

1.1.12b1:
    Core, Setup, etc.:
    * FIX: fix cmk -D on cluster hosts
    * Made profile output file configurable (Variable: g_profile_path)

    Checks & Agents:
    * FIX: j4p_performance: fix inventory functions 
    * FIX: mk_oracle: fix race condition in cache file handling (agent data
      was missing sections in certain situations)
    * mrpe: make check cluster-aware and work as clustered_service
    * cups_queues: Run agent part only on directly on CUPS servers,
      not on clients
    * FIX: mbg_lantime_state: Fixed output UOM to really be miliseconds
    * FIX: ntp: Handling large times in "poll" column correctly
    * New check dmi_sysinfo to gather basic hardware information
    * New check bintec_info to gather the software version and serial number
    of bintec routers

    Multisite:
    * FIX: fix rescheduling of host check
    * FIX: fix exception when using status_host while local site is offline
    * FIX: Fixed not updating pnp graphs on dashboard in some browsers (like chrome)
    * FIX: fix URL-too-long in permissions page
    * FIX: fix permission computation
    * FIX: fixed sorting of service perfdata columns
    * FIX: fixed sorting of multiple joined columns in some cases
    * FIX: fixed some localisation strings
    * Cleanup permissions page optically, add comments for views and snapins
    * Added some missing i18n strings in general HTML functions
    * Added display_option "w" to disable limit messages and livestatus errors in views
    * Service Perfdata Sorters are sorting correctly now
    * Added "Administration" snapin to default sidebar
    * Tactical Overview: make link clickable even if count is zero
    * Minor cleanup in default dashboard
    * Dashboard: new dashlet attribute title_url lets you make a title into a link
    * Dashboard: make numbers match "Tactical Overview" snapin

    Livestatus:
    * Write messages after initialization into an own livestatus.log

    WATO:
    * FIX: "bulk move to" at the top of wato hostlists works again
    * FIX: IE<9: Fixed problem with checkbox events when editing a host
    * FIX: "move to" dropdown in IE9 works again

1.1.11i4:
    Core, Setup, etc.:
    * FIX: use hostgroups instead of host_groups in Nagios configuration.
      This fixes a problem with Shinken
    * --scan-parents: detected parent hosts are now tagged with 'ping', so
      that no agent will be contacted on those hosts

    Checks & Agents:
    * Added 4 new checks dell_powerconnect_* by Chris Bowlby
    * ipmi_sensors: correctly handle further positive status texts
      (thanks to Sebastian Talmon)
    * FIX: nfsmounts handles zero-sized volumes correctly
    * AIX agent now outputs the user and performance data in <<<ps>>>

    Multisite:
    * FIX: WATO filtered status GUIs did not update the title after changing
      the title of the file/folder in WATO
    * FIX: Removed new python syntax which is incompatible with old python versions
    * FIX: Made bulk inventory work in IE
    * FIX: Fixed js errors in IE when having not enough space on dashboard 
    * FIX: fix error when using non-Ascii characters in view title
    * FIX: fix error on comment page caused by missing sorter
    * FIX: endless javascript when fetching pnp graphs on host/service detail pages
    * FIX: Not showing the action form in "try" mode of the view editor
    * FIX: Preventing up-then-over effect while loading the dashboard in firefox
    * Added missing i18n strings in command form and list of views
    * Views are not reloaded completely anymore. The data tables are reloaded
      on their own.
    * Open tabs in views do not prevent reloading the displayed data anymore
    * Added display_option "L" to enable/disable column title sortings
    * Sorting by joined columns is now possible
    * Added missing sorters for "service nth service perfdata" painters
    * Implemented row selection in views to select only a subset of shown data
      for actions
    * Sort titles in views can be enabled by clicking on the whole cells now
    * Submitting the view editor via ENTER key saves the view now instead of try mode
    * Host comments have red backgrounded rows when host is down
    * Implemented hook api to draw custom link buttons in views

    WATO:
    * Changed row selection in WATO to new row selection mechanism
    * Bulk action buttons are shown at the top of hostlists too when the lists
      have more than 10 list items
    * New function for backup and restore of the configuration

    Livestatus:
    * FIX: fix compile error in TableLog.cc by including stddef.h
    * FIX: tables comments and downtimes now honor AuthUser
    * Table log honors AuthUser for entries that belong to hosts
      (not for external commands, though. Sorry...)
    * FIX: fix Stats: sum/min/max/avg for columns of type time

1.1.11i3:
    Core, Setup, etc.:
    * FIX: allow host names to have spaces
    * --snmpwalk: fix missing space in case of HEX strings
    * cmk --restore: be aware of counters and cache being symbolic links
    * do_rrd_update: direct RRD updates have completely been removed.
      Please use rrdcached in case of performance problems.
    * install_nagios.sh has finally been removed (was not maintained anyway).
      Please use OMD instead.
    * Inventory functions now only take the single argument 'info'. The old
      style FUNC(checkname, info) is still supported but deprecated.
    * Show datasource program on cmk -D
    * Remove .f12 compile helper files from agents directory
    * Output missing sections in case of "WARNING - Only __ output of __..."
    * Remove obsolete code of snmp_info_single
    * Remove 'Agent version (unknown)' for SNMP-only hosts
    * Options --version, --help, --man, --list-checks and --packager now
      work even with errors in the configuration files
    * Minor layout fix in check man-pages

    Checks & Agents:
    * FIX: hr_mem: take into account cache and buffers
    * FIX: printer_pages: workaround for trailing-zero bug in HP Jetdirect
    * mk_logwatch: allow to set limits in processing time and number of
      new log messages per log file
    * Windows Agent: Now supports direct execution of powershell scripts
    * local: PNP template now supports multiple performance values
    * lnx_if: make lnx_if the default interface check for Linux
    * printer_supply: support non-Ascii characters in items like
      "Resttonerbehälter". You need to define snmp_character_encodings in main.mk
    * mem.win: new dedicated memory check for Windows (see Migration notes)
    * hr_mem: added Perf-O-Meter
    * Renamed all temperature checks to "Temperature %s". Please
      read the migration notes!
    * df and friends: enabled trend performance data per default. Please
      carefully read the migration notes!
    * diskstat: make summary mode the default behavious (one check per host)

    MK Livestatus:
    * WaitObject: allow to separate host name and service with a semicolon.
      That makes host names containing spaces possible.
    * Better error messages in case of unimplemented operators

    Multisite:
    * FIX: reschedule now works for host names containing spaces
    * FIX: correctly sort log views in case of multi site setups
    * FIX: avoid seven broken images in case of missing PNP graphs
    * FIX: Fixed javascript errors when opening dashboard in IE below 9
    * FIX: Views: Handling deprecated value "perpage" for option
      column_headers correctly
    * FIX: Fixed javascript error when saving edited views without sidebar
    * FIX: Showing up PNP hover menus above perfometers
    * Host/Service Icon column is now modularized and can be extended using
      the multisite_icons list.
    * New sorters for time and line number of logfile entries
    * Bookmarks snapin: save relative URLs whenever possible
    * Man-Pages of Check_MK checks shown in Multisite honor OMD's local hierarchy
    * nicer output of substates, translate (!) and (!!) into HTML code
    * new command for clearing modified attributes (red cross, green checkmark)
    * Perf-O-Meters: strip away arguments from check_command (e.g.
      "check-foo!17!31" -> "check-foo").
    * Added several missing i18n strings in view editor
    * Views can now be sorted by the users by clicking on the table headers.
      The user sort options are not persisted.
    * Perf-O-Meters are now aware if there really is a PNP graph

    WATO:
    * Show error message in case of empty inventory due to agent error
    * Commited audit log entries are now pages based on days
    * Added download link to download the WATO audit log in CSV format

1.1.11i2:
    Core, Setup, etc.:
    * FIX: sort output of cmk --list-hosts alphabetically
    * FIX: automatically remove leading and trailing space from service names
      (this fixes a problem with printer_pages and an empty item)
    * Great speed up of cmk -N/-C/-U/-R, especially when number of hosts is
      large.
    * new main.mk option delay_precompile: if True, check_mk will skip Python 
      precompilation during cmk -C or cmk -R, but will do this the first 
      time the host is checked.  This speeds up restarts. Default is False.
      Nagios user needs write access in precompiled directory!
    * new config variable agent_ports, allowing to specify the agent's
      TCP port (default is 6556) on a per-host basis.
    * new config variable snmp_ports, allowing to specify the UDP port
      to used with SNMP, on a per-host basis.
    * new config variable dyndns_hosts. Hosts listed in this configuration
      list (compatible to bulkwalk_hosts) use their hostname as IP address.
    
    Checks & Agents:
    * FIX: AIX agent: output name of template in case of MRPE
    * FIX: cisco_temp: skip non-present sensors at inventory
    * FIX: apc_symmetra: fix remaining runtime calculation (by factor 100)
    * FIX: Added PNP-template for winperf_phydisk
    * FIX: if64: fix UNKNOWN in case of non-unique ifAlias
    * FIX: lnx_if/if/if64: ignore percentual traffic levels on NICs without
           speed information.
    * FIX: cisco_temp_perf: add critical level to performance data
    * FIX: windows agent: hopefully fix case with quotes in directory name
    * FIX: printer_supply: fixed logic of Perf-O-Meter (mixed up crit with ok)
    * FIX: Solaris agent: reset localization to C, fixes problems with statgrab
    * FIX: blade_*: fix SNMP scan function for newer firmwares (thanks to Carlos Peón)
    * snmp_uptime, snmp_info: added scan functions. These checks will now
      always be added. Please use ingored_checktypes to disable, if non needed.
    * brocade_port: check for Brocade FC ports has been rewritten with
      lots of new features.
    * AIX agent now simulates <<<netctr>>> output (by Jörg Linge)
    * mbg_lantime_state: Handling refclock offsets correctly now; Changed
      default thresholds to 5/10 refclock offset
    * brocade_port: parameter for phystate, opstate and admstate can now
      also be lists of allowed states.
    * lnx_if: treat interfaces without information from ethtool as
      softwareLoopback interface. The will not be found by inventory now.
    * vbox_guest: new check for checking guest additions of Linux virtual box hosts
    * if/if64: Fixed bug in operstate detection when using old tuple based params
    * if/if64: Fixed bug in operstate detection when using tuple of valid operstates
    * mk_oracle: Added caching of results to prevent problems with long
    running SQL queries. Cache is controlled by CACHE_MAXAGE var which is preset to
    120 seconds 
    * mk_oracle: EXCLUDE_<sid>=ALL or EXCLUDE_<sid>=oracle_sessions can be
    used to exclude specific checks now
    * mk_oracle: Added optional configuration file to configure the new options
    * j4p_performance agent plugin: Supports basic/digest auth now
    * New checks j4p_performance.threads and j4p_performance.uptime which
      track the number of threads and the uptime of a JMX process
    * j4p_performance can fetch app and servlet specific status data. Fetching
      the running state, number of sessions and number of requests now. Can be
      extended via agent configuration (j4p.cfg).
    * Added some preflight checks to --scan-parents code
    * New checks netapp_cluster, netapp_vfiler for checking NetAPP filer 
      running as cluster or running vfilers.
    * megaraid_pdisks: Better handling of MegaCli output (Thanks to Bastian Kuhn)
    * Windows: agent now also sends start type (auto/demand/disabled/boot/system)
    * Windows: inventory_services now allowes regexes, depends and state/start type
      and also allows host tags.

    Multisite:
    * FIX: make non-Ascii characters in services names work again
    * FIX: Avoid exceptions in sidebar on Nagios restart
    * FIX: printer_supply perfometer: Using white font for black toners
    * FIX: ipmi: Skipping items with invalid data (0.000 val, "unspecified" unit) in summary mode
    * FIX: ipmi: Improved output formating in summary mode
    * FIX: BI - fixed wrong variable in running_on aggregation function
    * FIX: "view_name" variable missing error message when opening view.py
      while using the "BI Aggregation Groups" and "Hosts" snapins in sidebar
    * FIX: Fixed styling of form input elements in IE + styling improvements
    * FIX: Fixed initial folding state on page loading on pages with multiple foldings opened
    * Introduced basic infrastructure for multilanguage support in Multisite
    * Make 'Views' snapin foldable
    * Replace old main view by dashboard
    * Sidebar: Snapins can register for a triggered reload after a nagios
      restart has been detected. Check interval is 30 seconds for now.
    * Quicksearch snapin: Reloads host lists after a detected nagios restart.
    * New config directory multisite.d/ - similar to conf.d/
    * great speed up of HTML rendering
    * support for Python profiling (set profile = True in multisite.mk, profile
      will be in var/check_mk/web)
    * WATO: Added new hook "active-changes" which calls the registered hosts
      with a dict of "dirty" hosts
    * Added column painter for host contacts
    * Added column painters for contact groups, added those to detail views
    * Added filters for host and service contact groups
    * Detail views of host/service now show contacts
    * Fix playing of sounds: All problem views now have play_sounds activated,
      all other deactivated.
    * Rescheduling of Check_MK: introduce a short sleep of 0.7 sec. This increases
      the chance of the passive services being updated before the repaint.
    * Added missing i18n strings in filter section of view editor
    * Added filter and painter for the contact_name in log table
    * Added several views to display the notification logs of Nagios

    WATO:
    * Configration files can now be administered via the WEB UI
      (config_files in multisite.mk is obsolete)
    * Snapin is tree-based and foldable
    * Bulk operation on host lists (inventory, tags changed, etc)
    * Easy search operation in host lists
    * Dialog for global host search
    * Services dialog now tries to use cached data. On SNMP hosts
      no scan will be done until new button "Full Scan" is pressed.

    BI:
    * FIX: Fixed displaying of host states (after i18n introduction)h
    * FiX: Fixed filter for aggregation group
    * FIX: Fixed assumption button for services with non-Ascii-characters

    MK Livestatus:
    * FIX: fix compile problem on Debian unstable (Thanks to Sven Velt)
    * Column aggregation (Stats) now also works for perf_data
    * New configuration variable data_encoding and full UTF-8 support.
    * New column contact_groups in table hosts and services (thanks to
      Matthew Kent)
    * New headers Negate:, StatsNegate: and WaitConditionNegate:

1.1.11i1:
    Core, Setup, etc.:
    * FIX: Avoid duplicate SNMP scan of checktypes containing a period
    * FIX: honor ignored_checktypes also on SNMP scan
    * FIX: cmk -II also refreshes cluster checks, if all nodes are specified
    * FIX: avoid floating points with 'e' in performance data
    * FIX: cmk -D: drop obsolete (and always empty) Notification:
    * FIX: better handling of broken checks returning empty services
    * FIX: fix computation of weight when averaging
    * FIX: fix detection of missing OIDs (led to empty lines) 
    * SNMP scan functions can now call oid(".1.3.6.1.4.1.9.9.13.1.3.1.3.*")
      That will return the *first* OID beginning with .1.3.6.1.4.1.9.9.13.1.3.1.3
    * New config option: Set check_submission = "file" in order to write
      check result files instead of using Nagios command pipe (safes
      CPU ressources)
    * Agent simulation mode (for internal use and check development)
    * Call snmpgetnext with the option -Cf (fixes some client errors)
    * Call snmp(bulk)walk always with the option -Cc (fixes problems in some
      cases where OIDs are missing)
    * Allow merging of dictionary based check parameters
    * --debug now implies -v
    * new option --profile: creates execution profile of check_mk itself
    * sped up use of stored snmp walks
    * find configuration file in subdirectories of conf.d also
    * check_mk_templates.cfg: make check-mk-ping take arguments

    Multisite:
    * FIX: Display limit-exceeded message also in multi site setups
    * FIX: Tactical Overview: fix unhandled host problems view
    * FIX: customlinks snapin: Suppressing exception when no links configured
    * FIX: webservice: suppress livestatus errors in multi-site setups
    * FIX: install missing example icons in web/htdocs/images/icons
    * FIX: Nagios-Snapin: avoid duplicate slash in URL
    * FIX: custom_style_sheet now also honored by sidebar
    * FIX: ignore case when sorting groups in ...groups snapin
    * FIX: Fixed handling of embedded graphs to support the changes made to
    * FIX: avoid duplicate import of plugins in OMD local installation
    the PNP webservice
    * FIX: Added host_is_active and host_flapping columns for NagStaMon views
    * Added snmp_uptime, uptime and printer_supply perfometers
    * Allow for displaying service data in host tables
    * View editor foldable states are now permament per user
    * New config variable filter_columns (default is 2)

    BI:
    * Added new component BI to Multisite.

    WATO:
    * FIX: fix crash when saving services after migration from old version
    * Allow moving hosts from one to another config file

    Checks & Agents:
    * FIX: hr_mem: ignore devices that report zero memory
    * FIX: cisco_power: fix syntax error in man page (broke also Multisite)
    * FIX: local: fixed search for custom templates PNP template
    * FIX: if/if64: always generate unique items (in case ifAlias is used)
    * FIX: ipmi: fix ugly ouput in case of warning and error
    * FIX: vms_df: fix, was completely broken due to conversion to df.include
    * FIX: blade_bays: add missing SNMP OIDs (check was always UNKNOWN)
    * FIX: df: fix layout problems in PNP template
    * FIX: df: fix trend computation (thanks to Sebastian Talmon)
    * FIX: df: fix status in case of critical trend and warning used
    * FIX: df: fix display of trend warn/crit in PNP-graph
    * FIX: cmctc: fix inventory in case of incomplete entries
    * FIX: cmctc: add scan function
    * FIX: ucd_cpu_load and ucd_cpu_util: make scan function find Rittal
    * FIX: ucd_cpu_util: fix check in case of missing hi, si and st
    * FIX: mk_logwatch: improve implementation in order to save RAM
    * FIX: mk_oracle: Updated tablespace query to use 'used blocks' instead of 'user blocks'
    * FIX: mk_oracle: Fixed computation for TEMP table spaces
    * FIX: bluecoat_sensors: Using scale parameter provided by the host for reported values
    * FIX: fjdarye60_devencs, fjdarye60_disks.summary: added snmp scan functions
    * FIX: decru_*: added snmp scan functions
    * FIX: heartbeat_rscstatus handles empty agent output correctly
    * FIX: hp_procurve_cpu: fix synatx error in man page
    * FIX: hp_procurve_memory: fix syntax error in man page
    * FIX: fc_brocade_port_detailed: fix PNP template in MULTIPLE mode
    * FIX: ad_replication.bat only generates output on domain controllers now.
           This is useful to prevent checks on non DC hosts (Thanks to Alex Greenwood)
    * FIX: cisco_temp_perf: handle sensors without names correctly
    * printer_supply: Changed order of tests. When a printer reports -3 this
      is used before the check if maxlevel is -2.
    * printer_supply: Skipping inventory of supplies which have current value
    and maxlevel both set to -2.
    * cisco_locif: The check has been removed. Please switch to if/if64
      has not the index 1
    * cisco_temp/cisco_temp_perf: scan function handles sensors not beginning
      with index 1
    * df: split PNP graphs for growth/trend into two graphs
    * omd_status: new check for checking status of OMD sites
    * printer_alerts: Added new check for monitoring alert states reported by
      printers using the PRINTER-MIB
    * diskstat: rewritten check: now show different devices, r+w in one check
    * canon_pages: Added new check for monitoring processed pages on canon
    printer/multi-function devices
    * strem1_sensors: added check to monitor sensors attached to Sensatorinc EM1 devices
    * windows_update: Added check to monitor windows update states on windows
      clients. The check monitors the number of pending updates and checks if
      a reboot is needed after updates have been installed.
    * lnx_if: new check for Linux NICs compatible with if/if64 replacing 
      netif.* and netctr.
    * if/if64: also output performance data if operstate not as expected
    * if/if64: scan function now also detects devices where the first port
    * if/if64: also show perf-o-meter if speed is unknown
    * f5_bigip_pool: status of F5 BIP/ip load balancing pools
    * f5_bigip_vserver: status of F5 BIP/ip virtual servers
    * ipmi: new configuration variable ipmi_ignored_sensors (see man page)
    * hp_procurve_cpu: rename services description to CPU utilization
    * ipmi: Linux agent now (asynchronously) caches output of ipmitool for 20 minutes
    * windows: agent has new output format for performance counters
    * winperf_process.util: new version of winperf.cpuusage supporting new agent
    * winperf_system.diskio: new version of winperf.diskstat supporting new agent
    * winperf_msx_queues: new check for MS Exchange message queues
    * winperf_phydisk: new check compatible with Linux diskstat (Disk IO per device!)
    * smart.temp/smart.stats: added new check for monitoring health of HDDs
      using S.M.A.R.T
    * mcdata_fcport: new check for ports of MCData FC Switches
    * hp_procurve_cpu: add PNP template
    * hp_procurve_cpu: rename load to utilization, rename service to CPU utilizition
    * df,df_netapp,df_netapp32,hr_fs,vms_df: convert to mergeable dictionaries
    * mbg_lantime_state,mbg_lantime_refclock: added new checks to monitor 
      Meinberg LANTIME GPS clocks

    Livestatus:
    * Updated Perl API to version 0.74 (thanks to Sven Nierlein)

1.1.10:
    Core, Setup, etc.:
    * --flush now also deletes all autochecks 
    
    Checks & Agents:
    * FIX: hr_cpu: fix inventory on 1-CPU systems (thanks to Ulrich Kiermayr)


1.1.10b2:
    Core, Setup, etc.:
    * FIX: setup.sh on OMD: fix paths for cache and counters
    * FIX: check_mk -D did bail out if host had no ip address
    * cleanup: all OIDs in checks now begin with ".1.3.6", not "1.3.6"

    WATO:
    * FIX: Fixed bug that lost autochecks when using WATO and cmk -II together

    Checks & Agents:
    * Added check man pages for systemtime, multipath, snmp_info, sylo,
      ad_replication, fsc_fans, fsc_temp, fsc_subsystems
    * Added SNMP uptime check which behaves identical to the agent uptime check


1.1.10b1:
    Core, Setup, etc.:
    * FIX: do not assume 127.0.0.1 as IP address for usewalk_hosts if
      they are not SNMP hosts.
    * FIX: precompile: make sure check includes are added before actual
      checks
    * FIX: setup.sh: do not prepend current directory to url_prefix
    * FIX: output agent version also for mixed (tcp|snmp) hosts
    * RPM: use BuildArch: noarch in spec file rather than as a command
      line option (thanks to Ulrich Kiermayr)
    * setup.sh: Allow to install Check_MK into existing OMD site (>= 0.46).
      This is still experimental!

    Checks & Agents:
    * FIX: Windows agent: fix output of event ID of log messages
    * FIX: if/if64: output speed correctly (1.50MB/s instead of 1MB/s)
    * FIX: drbd now handles output of older version without an ep field
    * FIX: repaired df_netapp32
    * FIX: Added SNMP scan function of df_netapp and df_netapp32
    * FIX: repaired apc_symmetra (was broken due to new option -Ot 
      for SNMP)
    * FIX: df, hr_fs and other filesystem checks: fix bug if using
      magic number. levels_low is now honored.
    * FIX: scan function avoids hr_cpu and ucd_cpu_utilization
      at the same time
    * FIX: HP-UX agent: fixed output of df for long mount points
      (thanks to Claas Rockmann-Buchterkirche)
    * FIX: df_netapp/32: fixed output of used percentage (was always
      0% due to integer division)
    * FIX: fixed manual of df (magic_norm -> magic_normsize)
    * FIX: removed filesystem_trend_perfdata. It didn't work. Use
      now df-parameter "trend_perfdata" (see new man page of df)
    * FIX: cisco_temp_perf: fix return state in case of WARNING (was 0 = OK)
    * FIX: repair PNP template for df when using trends
    * FIX: cisco_qos: fix WATO exception (was due to print command in check)
    * FIX: check_mk check: fixed template for execution time
    * FIX: blade_health, fc_brocade_port_detailed removed debug outputs
    * FIX: netapp_volumes: The check handled 64-bit aggregates correctly
    * FIX: netapp_volumes: Fixed snmp scan function
    * FIX: blade_*: Fixed snmp scan function
    * FIX: nfsmount: fix exception in check in case of 'hanging'
    * systemtime: new simple check for time synchronization on Windows
      (needs agent update)
    * Added Perf-O-Meter for non-df filesystem checks (e.g. netapp)
    * hp_proliant_*: improve scan function (now just looks for "proliant")

    Multisite:
    * FIX: fix json/python Webservice

1.1.9i9:
    Core, Setup, etc.:
    * FIX: check_mk_templates.cfg: add missing check_period for hosts
      (needed for Shinken)
    * FIX: read *.include files before checks. Fixes df_netapp not finding
      its check function
    * FIX: inventory checks on SNMP+TCP hosts ignored new TCP checks
    * local.mk: This file is read after final.mk and *not* backup up
      or restored
    * read all files in conf.d/*.mk in alphabetical order now.
    * use snmp commands always with -Ot: output time stamps as UNIX epoch
      (thanks to Ulrich Kiermayr)

    Checks & Agents:
    * ucd_cpu_load: new check for CPU load via UCD SNMP agent
    * ucd_cpu_util: new check for CPU utilization via UCD SNMP agent
    * steelhead_status: new check for overall health of Riverbed Steelhead appliance
    * steelhead_connections: new check for Riverbed Steelhead connections
    * df, df_netapp, df_netapp32, hr_fs, vms_df: all filesystem checks now support
      trends. Please look at check manpage of df for details.
    * FIX: heartbeat_nodes: Fixed error handling when node is active but at least one link is dead
    * 3ware_units: Handling INITIALIZING state as warning now
    * FIX: 3ware_units: Better handling of outputs from different tw_cli versions now
    * FIX: local: PNP template for local now looks in all template directories for
      specific templates (thanks to Patrick Schaaf)

    Multisite:
    * FIX: fix "too many values to unpack" when editing views in single layout
      mode (such as host or service detail)
    * FIX: fix PNP icon in cases where host and service icons are displayed in 
      same view (found by Wolfgang Barth)
    * FIX: Fixed view column editor forgetting pending changes to other form
           fields
    * FIX: Customlinks snapin persists folding states again
    * FIX: PNP timerange painter option field takes selected value as default now
    * FIX: Fixed perfometer styling in single dataset layouts
    * FIX: Tooltips work in group headers now
    * FIX: Catching exceptions caused by unset bandwidth in interface perfometer

    WATO:
    * FIX: fix problem with vanishing services on Windows. Affected were services
      containing colons (such as fs_C:/).

    Livestatus:
    * FIX: fix most compiler warnings (thanks to patch by Sami Kerola)
    * FIX: fix memory leak. The leak caused increasing check latency in some
      situations
    
1.1.9i8:
    Multisite:
    * New "web service" for retrieving data from views as JSON or 
      Python objects. This allows to connect with NagStaMon 
      (requires patch in NagStaMon). Simply add &output_format=json
      or &output_format=python to your view URL.
    * Added two builtin views for NagStaMon.
    * Acknowledgement of problem now has checkboxes for sticky,
      send notification and persisten comment
    * Downtimes: allow to specify fixed/flexible downtime
    * new display_options d/D for switching on/off the tab "Display"
    * Improved builtin views for downtimes
    * Bugfix: Servicegroups can be searched with the quicksearch snapin using
      the 'sg:' prefix again

    WATO:
    * Fixed problem appearing at restart on older Python version (RH)

1.1.9i7:
    Core, Setup, etc.:
    * Fix crash on Python 2.4 (e.g. RedHat) with fake_file
    * Fixed clustering of SNMP hosts
    * Fix status output of Check_MK check in mixed cluster setups

    Checks & Agents:
    * PNP templates for if/if64: fix bugs: outgoing packets had been
      same as incoming, errors and discards were swapped (thanks to 
      Paul Freeman)
    * Linux Agent: Added suport for vdx and xvdx volumes (KVM+Virtio, XEN+xvda)

    Multisite:
    * Fix encoding problem when host/service groups contain non-ascii
      characters.

    WATO:
    * Fix too-long-URL problem in cases of many services on one host


1.1.9i6:
    INCOMPATIBLE CHANGES:
    * Removed out-dated checks blade_misc, ironport_misc and snia_sml. Replaced
      with dummy checks begin always UNKNOWN.

    Core, Setup, etc.:
    * cmk -D: show ip address of host 
    * Fix SNMP inventory find snmp misc checks inspite of negative scan function
    * Fix output of MB and GB values (fraction part was zero)

    Checks & Agents:
    * megaraid_ldisks: remove debug output
    * fc_brocade_port: hide on SNMP scan, prefer fc_brocade_port_detailed
    * fc_brocade_port_detailed: improve scan function, find more devices
    * New agent for HP-UX
    * hpux_cpu: new check for monitoring CPU load average on HP-UX
    * hpux_if: New check for monitoring NICs on HP-UX (compatible to if/if64)
    * hpux_multipath: New check for monitoring Multipathing on HP-UX
    * hpux_lvm: New check for monitoring LVM mirror state on HP-UX
    * hpux_serviceguard: new check for monitoring HP-UX Serviceguard
    * drbd: Fixed var typo which prevented inventory of drbd general check
      (Thanks to Andreas Behler)
    * mk_oracle: new agent plugin for monitoring ORACLE (currently only
      on Linux and HP-UX, but easily portable to other Unices)
    * oracle_sessions: new check for monitoring the current number of active
      database sessions.
    * oracle_logswitches: new check for monitoring the number of logswitches
      of an ORACLE instances in the last 60 minutes.
    * oracle_tablespaces: new check for monitoring size, state and autoextension
      of ORACLE tablespaces.
    * h3c_lanswitch_cpu: new check for monitoring CPU usage of H3C/HP/3COM switches
    * h3c_lanswitch_sensors: new check for monitoring hardware sensors of H3C/HP/3COM switches
    * superstack3_sensors: new check for monitoring hardware sensors of 3COM Superstack 3 switches

    Multisite:
    * Fixed aligns/widths of snapin contents and several small styling issues
    * Fixed links and border-styling of host matrix snapin
    * Removed jQuery hover menu and replaced it with own code

1.1.9i5:
    Multisite:
    * custom notes: new macros $URL_PREFIX$ and $SITE$, making 
      multi site setups easier
    * new intelligent logwatch icon, using url_prefix in multi site
      setups


1.1.9i4:
    Core, Setup, etc.:
    * added missing 'register 0' to host template
    * setup: fix creation of symlink cmk if already existing

    Multisite:
    * New reschedule icon now also works for non-local sites.
    * painter options are now persisted on a per-user-base
    * new optional column for displaying host and service comments
      (not used in shipped views but available in view editor)

    Livestatus:
    * Check for buffer overflows (replace strcat with strncat, etc.)
    * Reduce number of log messages (reclassify to debug)

    Checks & Agents:
    * apc_symmetra: handle empty SNMP variables and treat as 0.


1.1.9i3:
    INCOMPATIBLE CHANGES:
    * You need a current version of Livestatus for Multisite to work!
    * Multisite: removed (undocumented) view parameters show_buttons and show_controls.
      Please use display_options instead.
    * Finally removed deprecated filesystem_levels. Please use check_parameters instead.
    * Livestatus: The StatsGroupBy: header is still working but now deprecated.
      Please simply use Columns: instead. If your query contains at least one Stats:-
      header than Columns: has the meaning of the old StatsGroupBy: header

    Core, Setup, etc.:
    * Create alias 'cmk' for check_mk in bin/ (easier typing)
    * Create alias 'mkp' for check_mk -P in bin/ (easier typing) 

    Multisite:
    * Each column can now have a tooltip showing another painter (e.g.
      show the IP address of a host when hovering over its name)
    * Finally show host/services icons from the nagios value "icon_image".
      Put your icon files in /usr/share/check_mk/web/htdocs/images/icons.
      OMD users put the icons into ~/local/share/check_mk/web/htdocs/images/icons.
    * New automatic PNP-link icons: These icons automatically appear, if
      the new livestatus is configured correctly (see below). 
    * new view property "hidebutton": allow to hide context button to a view.
    * Defaults views 'Services: OK', 'Services: WARN, etc. do now not create
      context buttons (cleans up button bar).
    * new HTML parameter display_options, which allows to switch off several
      parts of the output (e.g. the HTML header, external links, etc).
    * View hoststatus: show PNP graph of host (usually ping stats)
    * new tab "Display": here the user can choose time stamp
      display format and PNP graph ranges
    * new column "host_tags", showing the Check_MK host tags of a host
    * new datasource "alert_stats" for computing alert statistics
    * new view "Alert Statistics" showing alert statistics for all hosts
      and services
    * Sidebar: Fixed snapin movement to the bottom of the snapin list in Opera
    * Sidebar: Fixed scroll position saving in Opera
    * Fixed reloading button animation in Chrome/IE (Changed request to async mode)
    * Sidebar: Removed scrollbars of in older IE versions and IE8 with compat mode
    * Sidebar: Fixed scrolling problem in IE8 with compat mode (or maybe older IE versions)
      which broke the snapin titles and also the tactical overview table
    * Sidebar: Fixed bulletlist positioning
    * Sidebar: The sidebar quicksearch snapin is case insensitive again
    * Fixed header displaying on views when the edit button is not shown to the user
    * View pages are not refreshed when at least one form (Filter, Commands,
      Display Options) is open
    * Catching javascript errors when pages from other domain are opened in content frame
    * Columns in view editor can now be added/removed/moved easily

    Checks & Agents:
    * Fixed problem with OnlyFrom: in Linux agent (df didn't work properly)
    * cups_queues: fixed plugin error due to invalid import of datetime,
      converted other checks from 'from datetime import...' to 'import datetime'.
    * printer_supply: handle the case where the current value is missing
    * megaraid_ldisks: Fixed item detection to be compatible with different versions of megaraid
    * Linux Agent: Added new 3ware agent code to support multiple controllers
      (Re-inventory of 3ware checks needed due to changed check item names)

    Livestatus:
    * new column pnpgraph_present in table host and service. In order for this
      column to work you need to specify the base directory of the PNP graphs
      with the module option pnp_path=, e.g. pnp_path=/omd/sites/wato/var/pnp4nagios/perfdata
    * Allow more than one column for StatsGroupBy:
    * Do not use function is_contact_member_of_contactgroup anymore (get compatible
      with Nagios CVS)
    * Livestatus: log timeperiod transitions (active <-> inactive) into Nagios
      log file. This will enable us to create availability reports more simple
      in future.

    Multisite:
    * allow include('somefile.mk') in multisite.mk: Include other files.
      Paths not beginning with '/' are interpreted relative to the directory
      of multisite.mk

    Livestatus:
    * new columns services_with_info: similar to services_with_state but with
      the plugin output appended as additional tuple element. This tuple may
      grow in future so do not depend on its length!

1.1.9i2:
    Checks & Agents:
    * ibm_imm_health: fix inventory function
    * if/if64: fix average line in PNP-template, fix display of speed for 20MBit
      lines (e.g. Frame Relay)

    Multisite:
    * WATO: Fixed omd mode/site detection and help for /etc/sudoers
    * WATO: Use and show common log for pending changes 
    * Sidebar Quicksearch: Now really disabling browser built-in completion
      dropdown selections
    
1.1.9i1:
    INCOMPATIBLE CHANGES:
    * TCP / SNMP: hosts using TCP and SNMP now must use the tags 'tcp'
      and 'snmp'. Hosts with the tag 'ping' will not inventorize any
      service. New configuration variable tcp_hosts.
    * Inventory: The call syntax for inventory has been simplified. Just
      call check_mk -I HOSTNAME now. Omit the "tcp" or "snmp". If you
      want to do inventory just for certain check types, type "check_mk --checks=snmp_info,if -I hostnames..."
      instead
    * perfdata_format now defaults to "pnp". Previous default was "standard".
      You might have to change that in main.mk if you are not using PNP (only
      relevant for MRPE checks)
    * inventory_check_severity defaults to 1 now (WARNING)
    * aggregation_output_format now defaults to "multiline"
    * Removed non_bulkwalk_hosts. You can use bulkwalk_hosts with NEGATE
      instead (see docu)
    * snmp_communites is now initialized with [], not with {}. It cannot
      be a dict any longer.
    * bulkwalk_hosts is now initizlized with []. You can do += here just
      as with all other rule variables.
    * Configuration check (-X) is now always done. It is now impossible to
      call any Check_MK action with an invalid configuration. This saves
      you against mistyped variables.
    * Check kernel: converted performance data from counters to rates. This
      fixes RRD problems (spikes) on reboots and also allows better access 
      to the peformance data for the Perf-O-Meters.  Also changed service 
      descriptions. You need to reinventurize the kernel checks. Your old
      RRDs will not be deleted, new ones will be created.
    * Multisite: parameters nagios_url, nagios_cgi_url and pnp_url are now
      obsolete. Instead the new parameter url_prefix is used (which must
      end with a /).

    Core, Setup, etc.:
    * Improve error handling: if hosts are monitored with SNMP *and* TCP,
      then after an error with one of those two agents checks from the
      other haven't been executed. This is fixed now. Inventory check
      is still not complete in that error condition.
    * Packages (MKP): Allow to create and install packages within OMD!
      Files are installed below ~/local/share/check_mk. No root permissions
      are neccessary
    * Inventory: Better error handling on invalid inventory result of checks
    * setup.sh: fix problem with missing package_info (only appears if setup
      is called from another directory)
    * ALL_SERVICES: Instead of [ "" ] you can now write ALL_SERVICES
    * debug_log: also output Check_MK version, check item and check parameters
    * Make sure, host has no duplicate service - this is possible e.g. by
      monitoring via agent and snmp in parallel. duplicate services will
      make Nagios reject the configuration.
    * --snmpwalk: do not translate anymore, use numbers. All checks work
      with numbers now anyway.
    * check_mk -I snmp will now try all checktypes not having an snmp scan
      function. That way all possible checks should be inventorized.
    * new variable ignored_checks: Similar to ignored_checktypes, but allows
      per-host configuration
    * allow check implementations to use common include files. See if/if64
      for an example
    * Better handling for removed checks: Removed exceptions in check_mk calls
      when some configured checks have been removed/renamed

    Checks & Agents:
    * Renamed check functions of imm_health check from test_imm to imm_health
      to have valid function and check names. Please remove remove from
      inventory and re-inventory those checks.
    * fc_brocade_port_detailed: allow to specify port state combinations not 
      to be critical
    * megaraid_pdisks: Using the real enclosure number as check item now
    * if/if64: allow to configure averaging of traffic over time (e.g. 15 min) 
      and apply traffic levels and averaged values. Also allow to specify relative
      traffic levels. Allow new parameter configuration via dictionary. Also
      allow to monitor unused ports and/or to ignore link status.
    * if/if64: Added expected interface speed to warning output
    * if/if64: Allow to ignore speed setting (set target speed to None)
    * wut_webtherm: handle more variants of WuT Webtherms (thanks to Lefty)
    * cisco_fan: Does not inventorize 'notPresent' sensors anymore. Improved output
    * cisco_power: Not using power source as threshold anymore. Improved output
    * cisco_fan: Does not inventorize 'notPresent' sensors anymore. Improved output
    * cisco_power: Not using power source as threshold anymore. Improved output
    * cisco_power: Excluding 'notPresent' devices from inventory now
    * cisco_temp_perf: Do not crash if device does not send current temperature
    * tcp_conn_stats: new check for monitoring number of current TCP connections
    * blade_*: Added snmp scan functions for better automatic inventory
    * blade_bays: Also inventorizes standby blades and has a little more
                  verbose output.
    * blade_blowers: Can handle responses without rpm values now. Improved output
    * blade_health: More detailed output on problems
    * blade_blades: Added new check for checking the health-, present- and
                    power-state of IBM Bladecenter blades
    * win_dhcp_pools: Several cleanups in check
    * Windows agent: allow restriction to ip addresses with only_hosts (like xinetd)
    * heartbeat_rscstatus: Catching empty output from agent correctly
    * tcp_conn_stats: Fixed inventory function when no conn stats can be inventoried
    * heartbeat_nodes: fix Linux agent for hostname with upper case letters (thanks to
            Thorsten Robers)
    * heartbeat_rscstatus: Catching empty output from agent correctly
    * heartbeat_rscstatus: Allowing a list as expected state to expect multiple OK states
    * win_dhcp_pools agent plugin: Filtering additional error message on
      systems without dhcp server
    * j4p_performance: Added experimental agent plugin fetching data via 
      jmx4perl agent (does not need jmx4perl on Nagios)
    * j4p_performance.mem: added new experimental check for memory usage via JMX.
    * if/if64: added Perf-O-Meter for Multisite
    * sylo: fix performance data: on first execution (counter wrap) the check did
      output only one value instead of three. That lead to an invalid RRD.
    * Cleaned up several checks to meet the variable naming conventions
    * drbd: Handling unconfigured drbd devices correctly. These devices are
      ignored during nventory
    * printer_supply: In case of OKI c5900 devices the name of the supply units ins not
      unique. The color of the supply unit is reported in a dedicated OID and added to the
      check item name to have a unique name now.
    * printer_supply: Added simple pnp template to have better graph formating for the check results
    * check_mk.only_from: new check for monitoring the IP address access restriction of the
      agent. The current Linux and Windows agents provide this information.
    * snmp_info check: Recoded not to use snmp_info_single anymore
    * Linux Agent: Fixed <<<cpu>>> output on SPARC machines with openSUSE
    * df_netapp/df_netapp32: Made check inventory resistant against empty size values
    * df_netapp32: Added better detection for possible 32bit counter wrap
    * fc_brocade_port_detailed: Made check handle phystate "noSystemControlAccessToSlot" (10)
      The check also handles unknown states better now
    * printer_supply: Added new parameter "printer_supply_some_remaining_status" to
      configure the reported state on small remaining capacity.
    * Windows agent: .vbs scripts in agents plugins/ directory are executed
      automatically with "cscript.exe /Nologo" to prevent wrong file handlers
    * aironet_clients: Only counting clients which don't have empty values for strength
    * statgrab_disk: Fixed byte calculation in plugin output
    * statgrab_disk: Added inventory function
    * 3ware_disks: Ignoring devices in state NOT-PRESENT during inventory

    Multisite:
    * The custom open/close states of custom links are now stored for each
      user
    * Setting doctype in sidebar frame now
    * Fixed invalid sidebar css height/width definition
    * Fixed repositioning the sidebar scroll state after refreshing the page
    * Fixed mousewheel scrolling in opera/chrome
    * Fixed resize bug on refresh in chrome
    * New view for all services of a site
    * Sidebar snapin site_status: make link target configurable
    * Multisite view "Recently changed services": sort newest first
    * Added options show_header and show_controls to remove the page headers
      from views
    * Cool: new button for an immediate reschedule of a host or service
      check: the view is redisplayed exactly at the point of time when
      Nagios has finished the check. This makes use of MK Livestatus'
      unique waiting feature.

   Livestatus:
    * Added no_more_notifications and check_flapping_recovery_notification
      fields to host table and no_more_notifications field to service table.
      Thanks to Matthew Kent

1.1.8:
    Core, Setup, etc.:
    * setup.sh: turn off Python debugging
    * Cleaned up documentation directory
    * cluster host: use real IP address for host check if cluster has
      one (e.g. service IP address)

    Checks & Agents:
    * Added missing PNP template for check_mk-hr_cpu
    * hr_fs: inventory now ignores filesystem with size 0,
      check does not longer crash on filesystems with size 0
    * logwatch: Fixed typo in 'too many unacknowledged logs' error message
    * ps: fix bug: inventory with fixed user name now correctly puts
      that user name into the resulting check - not None.
    * ps: inventory with GRAB_USER: service description may contain
      %u. That will be replaced with the user name and thus makes the
      service description unique.
    * win_dhcp_pools: better handle invalid agent output
    * hp_proliant_psu: Fixed multiple PSU detection on one system (Thanks to Andreas Döhler)
    * megaraid_pdisks: Fixed coding error
    * cisco_fan: fixed check bug in case of critical state
    * nfsmounts: fix output (free and used was swapped), make output identical to df

    Livestatus:
    * Prohibit { and } in regular expressions. This avoids a segmentation
      fault caused by regcomp in glibc for certain (very unusual) regular
      expressions.
    * Table status: new columns external_command_buffer_slots,
      external_command_buffer_usage and external_command_buffer_max
      (this was implemented according to an idea and special request of
       Heinz Fiebig. Please sue him if this breaks anything for you. I was
       against it, but he thinks that it is absolutely neccessary to have
       this in version 1.1.8...)
    * Table status: new columns external_commands and external_commands_rate
      (also due to Mr. Fiebig - he would have quit our workshop otherwise...)
    * Table downtimes/comments: new column is_service

    Multisite:
    * Snapin Performance: show external command per second and usage and
      size of external command buffer
    * Downtimes view: Group by hosts and services - just like comments
    * Fix links for items containing + (e.g. service descriptionen including
      spaces)
    * Allow non-ASCII character in downtimes and comments
    * Added nagvis_base_url to multisite.mk example configuration
    * Filter for host/service groups: use name instead of alias if 
      user has no permissions for groups

1.1.8b3:
    Core, Setup, etc.:
    * Added some Livestatus LQL examples to documentation
    * Removed cleanup_autochecks.py. Please use check_mk -u now.
    * RRA configuration for PNP: install in separate directory and do not
      use per default, since they use an undocumented feature of PNP.

    Checks & Agents:
    * postfix_mailq: Changed limit last 6 lines which includes all needed
		information
    * hp_proliant_temp/hp_proliant_fans: Fixed wrong variable name
    * hp_procurve_mem: Fixed wrong mem usage calculation
    * ad_replication: Works no with domain controller hostnames like DC02,DC02
    * aironet_client: fix crash on empty variable from SNMP output
    * 3ware_disks, 3ware_units: hopefully repaired those checks
    * added rudimentary agent for HP-UX (found in docs/)

    Multisite:
    * added Perf-O-Meter to "Problems of Host" view
    * added Perf-O-Meter to "All Services" view
    * fix bug with cleaning up persistent connections
    * Multisite now only fetches the available PNP Graphs of hosts/services
    * Quicksearch: limit number of items in dropdown to 80
      (configurable via quicksearch_dropdown_limit)
    * Views of hosts: make counts of OK/WARN/CRIT klickable, new views
      for services of host in a certain state
    * Multisite: sort context buttons in views alphabetically
    * Sidebar drag scrolling: Trying to compensate lost mouse events when
	leaving the sidebar frame while dragging

    Livestatus:
    * check for event_broker_options on start
    * Fix memory leakage caused by Filter: headers using regular expressions
    * Fix two memory leaks in logfile parser

1.1.8b2:
    Core, Setup, etc.:
    * Inventory: skip SNMP-only hosts on non-SNMP checktypes (avoids timeouts)
    * Improve error output for invalid checks
    
    Checks & Agents:
    * fix bug: run local and plugins also when spaces are in path name
      (such as C:\Program Files\Check_MK\plugins
    * mem.vmalloc: Do not create a check for 64 bit architectures, where
      vmalloc is always plenty
    * postfix_mailq: limit output to 1000 lines
    * multipath: handle output of SLES 11 SP1 better
    * if/if64: output operstatus in check output
    * if/if64: inventory now detects type 117 (gigabitEthernet) for 3COM
    * sylo: better handling of counter wraps.

    Multisite:
    * cleanup implementation of how user settings are written to disk
    * fix broken links in 'Edit view -> Try out' situation
    * new macros $HOSTNAME_LOWER$, $HOSTNAME_UPPER$ and $HOSTNAME_TITLE$ for
      custom notes

1.1.8b1:
    Core, Setup, etc.:
    * SNMPv3: allow privProtocol and privPassword to be specified (thanks
      to Josef Hack)
    * install_nagios.sh: fix problem with broken filenames produced by wget
    * install_nagios.sh: updated software to newest versions
    * install_nagios.sh: fix Apache configuration problem
    * install_nagios.sh: fix configuration vor PNP4Nagios 0.6.6
    * config generation: fix host check of cluster hosts
    * config generation: add missing contact groups for summary hosts
    * RPM package of agent: do not overwrite xinetd.d/check_mk, but install
      new version with .rpmnew, if admin has changed his one
    * legacy_checks: fix missing perfdata, template references where in wrong
      direction (thanks Daniel Nauck for his precise investigation)

    Checks & Agents:
    * New check imm_health by Michael Nieporte
    * rsa_health: fix bug: detection of WARNING state didn't work (was UNKNOWN
            instead)
    * check_mk_agent.solaris: statgrab now excludes filesystems. This avoids hanging
      in case of an NFS problem. Thanks to Divan Santana.
    * multipath: Handle new output of multipath -l (found on SLES11 SP1)
    * ntp: fix typo in variable ntp_inventory_mode (fixes inventory problem)
    * if64: improve output formatting of link speed
    * cisco_power: inventory function now ignores non-redundant power supplies
    * zpool_status: new check from Darin Perusich for Solaris zpools

    Multisite:
    * fix several UTF-8 problems: allow non-ascii characters in host names
      (must be UTF 8 encoded!)
    * improve compatibility with Python 2.3
    * Allow loading custom style sheet overriding Check_MK styles by setting
      custom_style_sheet in multisite.mk
    * Host icons show link to detail host, on summary hosts.
    * Fix sidebar problem: Master Control did not display data correctly
    * status_host: honor states even if sites hosting status hosts is disabled
      (so dead-detection works even if local site is disabled)
    * new config variable start_url: set url for welcome page
    * Snapin Quicksearch: if no host is matching, automatically search for
      services
    * Remove links to legacy Nagios GUI (can be added by user if needed)
    * Sidebar Quicksearch: fix several annoyances
    * Views with services of one host: add title with host name and status

    Livestatus:
    * fix memory leak: lost ~4K on memory on each StatsAnd: or StatsOr:
      header (found by Sven Nierlein)
    * fix invalid json output for empty responses (found by Sven Nierlein)
    * fix Stats: avg ___ for 0 matching elements. Output was '-nan' and is
      now '0.0'
    * fix output of floating point numbers: always use exponent and make
      sure a decimal point is contained (this makes JSON/Python detect
      the correct type)

1.1.7i5:
    Core, Setup, etc.:
    * SNMP: do not load any MIB files (speeds up snmpwalk a lot!)
    * legacy_checks: new config variable allowing creating classical
      non-Check_MK checks while using host tags and config options
    * check_mk_objects.cfg: beautify output, use tabs instead of spaces
    * check_mk -II: delete only specified checktypes, allow to reinventorize
      all hosts
    * New option -O, --reload: Does the same as -R, but reloads Nagios
      instead of restarting it.
    * SNMP: Fixed string detection in --snmpwalk calls
    * SNMP: --snmpwalk does walk the enterprises tree correctly now
    * SNMP: Fixed missing OID detection in SNMP check processing. There was a problem
      when the first column had OID gaps in the middle. This affected e.g. the cisco_locif check.
    * install_nagios.sh: correctly detect Ubuntu 10.04.1
    * Config output: make order of service deterministic
    * fix problem with missing default hostgroup

    Multisite:
    * Sidebar: Improved the quicksearch snapin. It can search for services, 
      servicegroups and hostgroups now. Simply add a prefix "s:", "sg:" or "hg:"
      to search for other objects than hosts.
    * View editor: fix bug which made it impossible to add more than 10 columns
    * Service details: for Check_MK checks show description from check manual in
      service details
    * Notes: new column 'Custom notes' which allows customizable notes
      on a per host / per service base (see online docu for details)
    * Configuration: new variable show_livestatus_errors which can be set
      to False in order to hide error about unreachable sites
    * hiding views: new configuration variables hidden_views and visible_views
    * View "Service problems": hide problems of down or unreachable hosts. This
      makes the view consistant with "Tactical Overview"

    Checks & Agents:
    * Two new checks: akcp_sensor_humidity and akcp_sensor_temp (Thanks to Michael Nieporte)
    * PNP-template for kernel: show average of displayed range
    * ntp and ntp.time: Inventory now per default just creates checks for ntp.time (summary check).
      This is controlled by the new variable ntp_inventory_mode (see check manuals).
    * 3ware: Three new checks by Radoslav Bak: 3ware_disks, 3ware_units, 3ware_info
    * nvidia: agent now only queries GPUCoreTemp and GPUErrors. This avoids
      a vmalloc leakage of 32kB per call (bug in NVIDIA driver)
    * Make all SNMP based checks independent of standard MIB files
    * ad_replication: Fixed syntax errors and unhandled date output when
      not replicated yet
    * ifoperstatus: Allowing multiple target states as a list now
    * cisco_qos: Added new check to monitor traffic in QoS classes on Cisco routers
    * cisco_power: Added scan function
    * if64/if/cisco_qos: Traffic is displayed in variable byte scales B/s,KB/s,MB/s,GB/s
      depending on traffic amount.
    * if64: really using ifDescr with option if_inventory_uses_description = True
    * if64: Added option if_inventory_uses_alias to using ifAlias for the item names
    * if64/if: Fixed bug displaying the out traffic (Perfdata was ok)
    * if64/if: Added WARN/CRIT thresholds for the bandwidth usage to be given as rates
    * if64/if: Improved PNP-Templates
    * if64/if: The ifoperstatus check in if64/if can now check for multiple target states
    * if64/if: Removing all null bytes during hex string parsing (These signs Confuse nagios pipe)
    * Fixed hr_mem and hr_fs checks to work with new SNMP format
    * ups_*: Inventory works now on Riello UPS systems
    * ups_power: Working arround wrong implemented RFC in some Riello UPS systems (Fixing negative power
      consumption values)
    * FreeBSD Agent: Added sections: df mount mem netctr ipmitool (Thanks to Florian Heigl)
    * AIX: exclude NFS and CIFS from df (thanks to Jörg Linge)
    * cisco_locif: Using the interface index as item when no interface name or description are set

    Livestatus:
    * table columns: fix type of num_service_* etc.: was list, is now int (thanks to Gerhard Laußer)
    * table hosts: repair semantics of hard_state (thanks to Michael Kraus). Transition was one
      cycle to late in certain situations.

1.1.7i4:
    Core, Setup, etc.:
    * Fixed automatic creation of host contactgroups
    * templates: make PNP links work without rewrite

    Multisite:
    * Make page handler modular: this allows for custom pages embedded into
      the Multisite frame work and thus using Multisite for other tasks as
      well.
    * status_host: new state "waiting", if status host is still pending
    * make PNP links work without rewrite
    * Fix visibility problem: in multisite setups all users could see
      all objects.

1.1.7i3:
    Core, Setup, etc.:
    * Fix extra_nagios_conf: did not work in 1.1.7i2
    * Service Check_MK now displays overall processing time including
      agent communication and adds this as performance data
    * Fix bug: define_contactgroups was always assumed True. That led to duplicate
      definitions in case of manual definitions in Nagios 

    Checks & Agents:
    * New Check: hp_proliant_da_phydrv for monitoring the state of physical disks
      in HP Proliant Servers
    * New Check: hp_proliant_mem for monitoring the state of memory modules in
      HP Proliant Servers
    * New Check: hp_proliant_psu for monitoring the state of power supplies in
      HP Proliant Servers
    * PNP-templates: fix several templates not working with MULTIPLE rrds
    * new check mem.vmalloc for monitoring vmalloc address space in Linux kernel.
    * Linux agent: add timeout of 2 secs to ntpq 
    * wmic_process: make check OK if no matching process is found

    Livestatus:
    * Remove obsolete parameter 'accept_timeout'
    * Allow disabling idle_timeout and query_timeout by setting them to 0.

    Multisite:
    * logwatch page: wrap long log lines

1.1.7i2:
    Incompatible Changes:
    * Remove config option define_timeperiods and option --timeperiods.
      Check_MK does not longer define timeperiod definitions. Please
      define them manually in Nagios.
    * host_notification_period has been removed. Use host_extra_conf["notification_period"]
      instead. Same holds for service_notification_periods, summary_host_notification_periods
      and summary_service_notification_periods.
    * Removed modes -H and -S for creating config data. This now does
      the new option -N. Please set generate_hostconf = False if you
      want only services to be defined.

    Core, Setup, etc.:
    * New config option usewalk_hosts, triggers --usewalk during
      normal checking for selected hosts.
    * new option --scan-parents for automatically finding and 
      configuring parent hosts (see online docu for details)
    * inventory check: put detailed list of unchecked items into long
      plugin output (to be seen in status details)
    * New configuration variable check_parameters, that allows to
      override default parameters set by inventory, without defining 
      manual checks!

    Checks & Agents:
    * drbd: changed check parameters (please re-inventorize!)
    * New check ad_replication: Checks active directory replications
      of domain controllers by using repadm
    * New check postifx_mailq: Checks mailqueue lengths of postifx mailserves
    * New check hp_procurve_cpu: Checks the CPU load on HP Procurve switches
    * New check hp_procurve_mem: Checks the memory usage on HP Procurve switches
    * New check hp_procurve_sensors: Checks the health of PSUs, FANs and
      Temperature on HP Procurve switches
    * New check heartbeat_crm: Monitors the general state of heartbeat clusters
      using the CRM
    * New check heartbeat_crm_resources: Monitors the state of resources and nodes
      in heartbeat clusters using the CRM
    * *nix agents: output AgentOS: in header
    * New agent for FreeBSD: It is based on the linux agent. Most of the sections
      could not be ported easily so the FreeBSD agent provides information for less
      checks than the linux agent.
    * heartbeat_crm and heartbeat_crm.resources: Change handling of check parameters.
      Please reinvenurize and read the updated man page of those checks
    * New check hp_proliant_cpu: Check the physical state of CPUs in HP Proliant servers
    * New check hp_proliant_temp: Check the temperature sensors of HP Proliant servers
    * New check hp_proliant_fans: Check the FAN sensors of HP Proliant servers

    Multisite:
    * fix chown problem (when nagios user own files to be written
      by the web server)
    * Sidebar: Fixed snapin movement problem using older firefox
      than 3.5.
    * Sidebar: Fixed IE8 and Chrome snapin movement problems
    * Sidebar: Fixed IE problem where sidebar is too small
    * Multisite: improve performance in multi site environments by sending
      queries to sites in parallel
    * Multisite: improve performance in high latency situations by
      allowing persistent Livestatus connections (set "persist" : True 
      in sites, use current Livestatus version)

    Livestatus:
    * Fix problems with in_*_period. Introduce global
      timeperiod cache. This also improves performance
    * Table timeperiods: new column 'in' which is 0/1 if/not the
      timeperiod is currently active
    * New module option idle_timeout. It sets the time in ms
      Livestatus waits for the next query. Default is 300000 ms (5 min).
    * New module option query_timeout. It limits the time between
      two lines of a query (in ms). Default is 10000 ms (10 sec).

1.1.7i1: Core, Setup, etc.:
    * New option -u for reordering autochecks in per-host-files
      (please refer to updated documentation about inventory for
       details)
    * Fix exception if check_mk is called without arguments. Show
      usage in that case.
    * install_nagios.sh: Updated to NagVis 1.5 and fixed download URL
    * New options --snmpwalk and --usewalk help implemeting checks
      for SNMP hardware which is not present
    * SNMP: Automatically detect missing entries. That fixes if64
      on some CISCO switches.
    * SNMP: Fix hex string detection (hopefully)
    * Do chown only if running as root (avoid error messages)
    * SNMP: SNMPv3 support: use 4-tuple of security level, auth protocol,
      security name and password instead of a string in snmp_communities
      for V3 hosts.
    * SNMP: Fixed hexstring detection on empty strings
    * New option -II: Is like -I, but removes all previous autochecks
      from inventorized hosts
    * install_nagios.sh: Fix detection of PNP4Nagios URL and URL of
      NagVis
    * Packager: make sanity check prohibiting creating of package files
      in Check MK's directories
    * install_nagios.sh: Support Ubuntu 10.04 (Thanks to Ben)
      
    Checks & Agents:
    * New check ntp.time: Similar to 'ntp' but only honors the system peer
      (that NTP peer where ntpq -p prints a *).
    * wmic_process: new check for ressource consumption of windows processes
    * Windows agent supports now plugins/ and local/ checks
    * [FIX] ps.perf now correctly detects extended performance data output
      even if number of matching processes is 0
    * renamed check cisco_3640_temp to cisco_temp, renamed cisco_temp
      to cisco_temp_perf, fixed snmp detection of those checks
    * New check hr_cpu - checking the CPU utilization via SNMP
    * New check hr_fs - checking filesystem usage via SNMP
    * New check hr_mem - checking memory usage via SNMP
    * ps: inventory now can configured on a per host / tag base
    * Linux: new check nvidia.temp for monitoring temperature of NVIDIA graphics card
    * Linux: avoid free-ipmi hanging forever on hardware that does not support IPMI
    * SNMP: Instead of an artificial index column, which some checks use, now
      the last component of the OID is used as index. That means that inventory
      will find new services and old services will become UNKNOWN. Please remove
      the outdated checks.
    * if: handle exception on missing OIDs
    * New checks hp_blade* - Checking health of HP BladeSystem Enclosures via SNMP
    * New check drbd - Checking health of drbd nodes
    * New SNMP based checks for printers (page counter, supply), contributed
      by Peter Lauk (many thanks!)
    * New check cups_queues: Checking the state of cups printer queues
    * New check heartbeat_nodes: Checking the node state and state of the links
      of heartbeat nodes
    * New check heartbeat_rscstatus: Checks the local resource status of
      a heartbeat node
    * New check win_dhcp_pools: Checks the usage of Windows DHCP Server lease pools
    * New check netapp_volumes: Checks on/offline-condition and states of netapp volumes 

    Multisite:
    * New view showing all PNP graphs of services with the same description
    * Two new filters for host: notifications_enabled and acknowledged
    * Files created by the webserver (*.mk) are now created with the group
      configured as common group of Nagios and webserver. Group gets write
      permissions on files and directories.
    * New context view: all services of a host group
    * Fix problems with Umlauts (non-Ascii-characters) in performance data
    * New context view: all services of a host group
    * Sidebar snapins can now fetch URLs for the snapin content instead of
      building the snapin contents on their own.
    * Added new nagvis_maps snapin which displays all NagVis maps available
      to the user. Works with NagVis 1.5 and newer.

1.1.6:
    Core, Setup, etc.:
    * Service aggregation: new config option aggregation_output_format.
      Settings this to "multiline" will produce Nagios multiline output
      with one line for each individual check.

    Multisite:
    * New painter for long service plugin output (Currently not used
      by any builtin view)

    Checks & Agents:
    * Linux agent: remove broken check for /dev/ipmi0

1.1.6rc3:
    Core, Setup, etc.:
    * New option --donate for donating live host data to the community.
      Please refer to the online documentation for details.
    * Tactical Overview: Fixed refresh timeout typo
      (Was 16 mins instead of 10 secs)

    Livestatus:
    * Assume strings are UTF-8 encoded in Nagios. Convert from latin-1 only
      on invalid UTF-8 sequences (thanks to Alexander Yegorov)

    Multisite:
    * Correctly display non-ascii characters (fixes exception with 'ascii codec')
      (Please also update Livestatus to 1.1.6rc3)

1.1.6rc2:
    Multisite:
    * Fix bug in Master control: other sites vanished after klicking buttons.
      This was due to connection error detection in livestatus.py (Bug found
      by Benjamin Odenthal)
    * Add theme and baseurl to links to PNP (using features of new PNP4Nagios
      0.6.4)

    Core, Setup, etc.:
    * snmp: hopefully fix HEX/string detection now

    Checks & Agents:
    * md: fix inventory bug on resync=PENDING (Thanks to Darin Perusich)

1.1.6rc1:
    Multisite:
    * Repair Perf-O-Meters on webkit based browsers (e.g. Chrome, Safari)
    * Repair layout on IE7/IE8. Even on IE6 something is working (definitely
      not transparent PNGs though). Thanks to Lars.
    * Display host state correct if host is pending (painter "host with state")
    * Logfile: new filter for plugin output
    * Improve dialog flow when cloning views (button [EDIT] in views snapin)
    * Quicksearch: do not open search list if text did not change (e.g. Shift up),
      close at click into field or snapin.

    Core, Setup, etc.:
    * Included three patched from Jeff Dairiki dealing with compile flags
      and .gitignore removed from tarballs
    * Fix problem with clustered_services_of[]: services of one cluster
      appeared also on others
    * Packager: handle broken files in package dir
    * snmp handling: better error handling in cases where multiple tables
      are merged (e.g. fc_brocade_port_detailed)
    * snmp: new handling of unprintable strings: hex dumps are converted
      into binary strings now. That way all strings can be displayed and
      no information is lost - nevertheless.
      
    Checks & Agents:
    * Solaris agent: fixed rare df problems on Solaris 10, fix problem with test -f
      (thanks to Ulf Hoffmann)
    * Converted all PNP templates to format of 0.6.X. Dropped compatibility
      with 0.4.X.
    * Do not use ipmi-sensors if /dev/ipmi0 is missing. ipmi-sensors tries
      to fiddle around with /dev/mem in that case and miserably fails
      in some cases (infinite loop)
    * fjdary60_run: use new binary encoding of hex strings
    * if64: better error handling for cases where clients do not send all information
    * apc_symmetra: handle status 'smart boost' as OK, not CRITICAL

    Livestatus:
    * Delay starting of threads (and handling of socket) until Nagios has
      started its event loop. This prevents showing services as PENDING 
      a short time during program start.

1.1.6b3:
    Multisite:
    * Quicksearch: hide complete host list if field is emptied via Backspace or Del.
      Also allow handle case where substring match is unique.

1.1.6b2:
    Core, Setup, etc.:
    * Packager: fix unpackaged files (sounds, etc)

    Multisite:
    * Complete new design (by Tobias Roeckl, Kopf & Herz)
    * New filters for last service check and last service state change
    * New views "Recently changed services" and "Unchecked services"
    * New page for adding sidebar snapins
    * Drag & Drop for sidebar snapins (thanks to Lars)
    * Grab & Move for sidebar scrolling (thanks to Lars)
    * Filter out summary hosts in most views.
    * Set browser refresh to 30 secs for most views
    * View host status: added a lot of missing information
    * View service status: also added information here
    * Make sure, enough columns can be selected in view editor
    * Allow user to change num columns and refresh directly in view
    * Get back to where you came after editing views
    * New sidebar snapin "Host Matrix"
    * New feature "status_host" for remote sites: Determine connection
      state to remote side by considering a certain host state. This
      avoids livestatus time outs to dead sites.
    * Sidebar snapin site status: fix reload problem
    * New Perf-O-Meters displaying service performance data
    * New snapin "Custom Links" where you easily configure your own
      links via multisite.mk (see example in new default config file)
    * Fixed problem when using only one site and that is not local

    Livestatus:
    * new statistics columns: log_messages and log_messages_rate
    * make statistics average algorithm more sluggish

1.1.5i3:
     Core, Setup, etc.:
     * New Check_MK packager (check_mk -P)

1.1.5i2:
     Core, Setup, etc.:
     * install_nagios.sh: add missing package php5-iconv for SLES11

     Checks & Agents:
     * if64: new SNMP check for network interfaces. Like if, but uses 64 bit
       counters of modern switches. You might need to configure bulkwalk_hosts.
     * Linux agent: option -d enabled debug output
     * Linux agent: fix ipmi-sensors cache corruption detection
     * New check for temperature on Cisco devices (cisco_3640_temp)
     * recompiled waitmax with dietlibc (fixed incompatibility issues
       on older systems)

     Multisite:
     * Filters for groups are negateable.

1.1.5i1:
     Checks & Agents:
     * uptime: new check for system uptime (Linux)
     * if: new SNMP check for network interfaces with very detailed traffic,
       packet and error statistics - PNP graphs included

     Multisite:
     * direct integration of PNP graphs into Multisite views
     * Host state filter: renamed HTML variables (collision with service state). You
       might need to update custom views using a filter on host states.
     * Tactical overview: exclude services of down hosts from problems, also exclude
       summary hosts
     * View host problems/service problems: exclude summary hosts, exclude services
       of down hosts
     * Simplified implementation of sidebar: sidebar is not any longer embeddeable.
     * Sidebar search: Added host site to be able to see the context links on
       the result page
     * Sidebar search: Hitting enter now closes the hint dropdown in all cases

1.1.5i0:
      Core, Setup, etc.:
      * Ship check-specific rra.cfg's for PNP4Nagios (save much IO and disk space)
      * Allow sections in agent output to apear multiple times
      * cleanup_autochecks.py: new option -f for directly activating new config
      * setup.sh: better detection for PNP4Nagios 0.6
      * snmpwalk: use option -Oa, inhibit strings to be output as hex if an umlaut
        is contained.

      Checks & Agents:
      * local: allow more than once performance value, separated by pipe (|)
      * ps.perf: also send memory and CPU usage (currently on Linux and Solaris)
      * Linux: new check for filesystems mount options
      * Linux: new very detailed check for NTP synchronization
      * ifoperstatus: inventory honors device type, per default only Ethernet ports
        will be monitored now
      * kernel: now inventory is supported and finds pgmajfault, processes (per/s)
        and context switches
      * ipmi_sensors: Suppress performance data for fans (save much IO/space)
      * dual_lan_check: fix problem which using MRPE
      * apc_symmetra: PNP template now uses MIN for capacity (instead of AVERAGE)
      * fc_brocade_port_detailed: PNP template now uses MAX instead of AVERAGE
      * kernel: fix text in PNP template
      * ipmi_sensors: fix timeout in agent (lead to missing items)
      * multipath: allow alias as item instead of uuid
      * caching agent: use /var/cache/check_mk as cache directory (instead of /etc/check_mk)
      * ifoperstatus: is now independent of MIB

      Multisite:
      * New column host painter with link to old Nagios services
      * Multisite: new configuration parameter default_user_role
      
      Livestatus:
      * Add missing LDFLAGS for compiling (useful for -g)

1.1.4:
      Summary:
      * A plentitude of problem fixes (including MRPE exit code bug)
      * Many improvements in new Multisite GUI
      * Stability and performance improvements in Livestatus

      Core, Setup, etc.:
      * Check_MK is looking for main.mk not longer in the current and home
        directory
      * install_nagios.sh: fix link to Check_MK in sidebar
      * install_nagios.sh: switch PNP to version 0.6.3
      * install_nagios.sh: better Apache-Config for Multisite setup
      * do not search main.mk in ~ and . anymore (brought only trouble) 
      * clusters: new variable 'clustered_services_of', allowing for overlapping
         clusters (as proposed by Jörg Linge)
      * install_nagios.sh: install snmp package (needed for snmp based checks)
      * Fix ower/group of tarballs: set them to root/root
      * Remove dependency from debian agent package    
      * Fixed problem with inventory when using clustered_services
      * tcp_connect_timeout: Applies now only for connect(), not for
        time of data transmission once a connection is established
      * setup.sh now also works for Icinga
      * New config parameter debug_log: set this to a filename in main.mk and you
        will get a debug log in case if 'invalid output from plugin...'
      * ping-only-hosts: When ping only hosts are summarized, remove Check_MK and
        add single PING to summary host.
      * Service aggregation: fix state relationship: CRIT now worse than UNKNOWN 
      * Make extra_service_conf work also for autogenerated PING on ping-only-hosts
        (groups, contactgroups still missing)

      Checks & Agents:
      * mrpe in Linux agent: Fix bug introduced in 1.1.3: Exit status of plugins was
        not honored anymore (due to newline handling)
      * mrpe: allow for sending check_command to PNP4Nagios (see MRPE docu)
      * Logwatch GUI: fix problem on Python 2.4 (thanks to Lars)
      * multipath: Check is now less restrictive when parsing header lines with
        the following format: "<alias> (<id>)"
      * fsc_ipmi_mem_status: New check for monitoring memory status (e.g. ECC)
         on FSC TX-120 (and maybe other) systems.
      * ipmi_sensors in Linux agent: Fixed compatibility problem with new ipmi
        output. Using "--legacy-output" parameter with newer freeipmi versions now.
      * mrpe: fix output in Solaris agent (did never work)
      * IBM blade center: new checks for chassis blowers, mediatray and overall health
      * New caching agent (wrapper) for linux, supporting efficient fully redundant
        monitoring (please read notes in agents/check_mk_caching_agent)
      * Added new smbios_sel check for monitoring the System Event Log of SMBIOS.
      * fjdarye60_rluns: added missing case for OK state
      * Linux agent: The xinetd does not log each request anymore. Only
        failures are logged by xinetd now. This can be changed in the xinetd
	configuration files.
      * Check df: handle mountpoints containing spaces correctly 
        (need new inventorization if you have mountpoints with spaces)
      * Check md on Linux: handle spare disks correctly
      * Check md on Linux: fix case where (auto-read-only) separated by space
      * Check md on Linux: exclude RAID 0 devices from inventory (were reported as critical)
      * Check ipmi: new config variable ipmi_ignore_nr
      * Linux agent: df now also excludes NFSv4
      * Wrote man-page for ipmi check
      * Check mrpe: correctly display multiline output in Nagios GUI
      * New check rsa_health for monitoring IBM Remote Supervisor Adapter (RSA)
      * snmp scan: suppress error messages of snmpget
      * New check: cpsecure_sessions for number of sessions on Content Security Gateway
      * Logwatch GUI: move acknowledge button to top, use Multisite layout,
         fix several layout problem, remove list of hosts
      * Check logwatch: limit maximum size of stored log messages (configurable
        be logwatch_max_filesize)
      * AIX agent: fix output of MRPE (state and description was swapped)
      * Linux agent: fixed computation of number of processors on S390
      * check netctr: add missing perfdata (was only sent on OK case)
      * Check sylo: New check for monitoring the sylo state
      
      Livestatus:
      * Table hosts: New column 'services' listing all services of that host
      * Column servicegroups:members: 'AuthUser' is now honored
      * New columns: hosts:services_with_state and servicegroups:members_with_state
      * New column: hostgroup:members_with_state
      * Columns hostgroup:members and hostgroup:members_with_state honor AuthUser
      * New rudimentary API for C++
      * Updates API for Python
      * Make stack size of threads configurable
      * Set stack size of threads per default o 64 KB instead of 8 MB
      * New header Localtime: for compensating time offsets of remote sites
      * New performance counter for fork rate
      * New columns for hosts: last_time_{up,down,unreachable}
      * New columns for services: last_time_{ok,warning,critical,unknown}
      * Columns with counts honor now AuthUser
      * New columns for hosts/services: modified_attributes{,_list}
      * new columns comments_with_info and downtimes_with_info
      * Table log: switch output to reverse chronological order!
      * Fix segfault on filter on comments:host_services
      * Fix missing -lsocket on Solaris
      * Add missing SUN_LEN (fixed compile problem on Solaris)
      * Separators: remote sanitiy check allowing separators to be equal
      * New output format "python": declares strings as UTF-8 correctly
      * Fix segault if module loaded without arguments

      Multisite:
      * Improved many builtin views
      * new builtin views for host- and service groups
      * Number of columns now configurable for each layout (1..50)
      * New layout "tiled"
      * New painters for lists of hosts and services in one column
      * Automatically compensate timezone offsets of remote sites
      * New datasources for downtimes and comments
      * New experimental datasource for log
      * Introduce limitation, this safes you from too large output
      * reimplement host- and service icons more intelligent
      * Output error messages from dead site in Multisite mode
      * Increase wait time for master control buttons from 4s to 10s
      * Views get (per-view) configurable browser automatic reload interval
      * Playing of alarm sounds (configurable per view)
      * Sidebar: fix bookmark deletion problem in bookmark snapin
      * Fixed problem with sticky debug
      * Improve pending services view
      * New column with icon with link to Nagios GUI
      * New icon showing items out of their notification period.
      * Multisite: fix bug in removing all downtimes
      * View "Hostgroups": fix color and table heading
      * New sidebar snapin "Problem hosts"
      * Tactical overview: honor downtimes
      * Removed filter 'limit'. Not longer needed and made problems
        with new auto-limitation.
      * Display umlauts from Nagios comments correctly (assuming Latin-1),
         inhibit entering of umlauts in new comments (fixes exception)
      * Switched sidebar from synchronous to asynchronous requests
      * Reduced complete reloads of the sidebar caused by user actions
      * Fix reload problem in frameset: Browser reload now only reloads
        content frames, not frameset.


1.1.3:

      Core, Setup, etc.:
      * Makefile: make sure all files are world readable
      * Clusters: make real host checks for clusters (using check_icmp with multiple IP addresses)
      * check_mk_templates: remove action_url from cluster and summary hosts (they have no performance data)
      * check_mk_template.cfg: fix typo in notes_url
      * Negation in binary conf lists via NEGATE (clustered_services, ingored_services,
	bulkwalk_hosts, etc).
      * Better handling of wrapping performance counters
      * datasource_programs: allow <HOST> (formerly only <IP>)
      * new config variable: extra_nagios_conf: string simply added to Nagios
        object configuration (for example for define command, etc.)
      * New option --flush: delete runtime data of some or all hosts
      * Abort installation if livestatus does not compile.
      * PNP4Nagios Templates: Fixed bug in template file detection for local checks
      * nagios_install.sh: Added support for Ubuntu 9.10
      * SNMP: handle multiline output of snmpwalk (e.g. Hexdumps)
      * SNMP: handle ugly error output of snmpwalk
      * SNMP: allow snmp_info to fetch multiple tables
      * check_mk -D: sort hostlist before output
      * check_mk -D: fix output: don't show aggregated services for non-aggregated hosts
      * check_mk_templates.cfg: fix syntax error, set notification_options to n

      Checks & Agents:
      * logwatch: fix authorization problem on web pages when acknowledging
      * multipath: Added unhandled multipath output format (UUID with 49 signs)
      * check_mk-df.php: Fix locale setting (error of locale DE on PNP 0.6.2)
      * Make check_mk_agent.linux executable
      * MRPE: Fix problems with quotes in commands
      * multipath: Fixed bug in output parser
      * cpu: fixed bug: apply level on 15min, not on 1min avg
      * New check fc_brocade_port_detailed
      * netctrl: improved handling of wrapped counters
      * winperf: Better handling of wrapping counters
      * aironet_client: New check for number of clients and signal
        quality of CISCO Aironet access points
      * aironet_errors: New check for monitoring CRC errors on
        CISCO Aironet access points
      * logwatch: When Agent does not send a log anymore and no local logwatch
                  file present the state will be UNKNOWN now (Was OK before).
      * fjdarye60_sum: New check for summary status of Fidary-E60 devices
      * fjdarye60_disks: New check for status of physical disks
      * fjdarye60_devencs: New check for status of device enclosures
      * fjdarye60_cadaps: New check for status of channel adapters
      * fjdarye60_cmods: New check for status of channel modules
      * fjdarye60_cmods_flash: New check for status of channel modules flash
      * fjdarye60_cmods_mem: New check for status of channel modules memory
      * fjdarye60_conencs: New check for status of controller enclosures
      * fjdarye60_expanders: New check for status of expanders
      * fjdarye60_inletthmls: New check for status of inlet thermal sensors
      * fjdarye60_thmls: New check for status of thermal sensors
      * fjdarye60_psus: New check for status of PSUs
      * fjdarye60_syscaps: New check for status of System Capacitor Units
      * fjdarye60_rluns: New check for RLUNs
      * lparstat_aix: New check by Joerg Linge
      * mrpe: Handles multiline output correctly (only works on Linux,
	      Agents for AIX, Solaris still need fix).
      * df: limit warning and critical levels to 50/60% when using a magic number
      * fc_brocade_port_detailed: allow setting levels on in/out traffic, detect
         baudrate of inter switch links (ISL). Display warn/crit/baudrate in
	 PNP-template

      MK Livestatus:
      * fix operators !~ and !~~, they didn't work (ever)
      * New headers for waiting (please refer to online documentation)
      * Abort on errors even if header is not fixed16
      * Changed response codes to better match HTTP
      * json output: handle tab and other control characters correctly
      * Fix columns host:worst_service_state and host:worst_service_hard_state
      * New tables servicesbygroup, servicesbyhostgroup and hostsbygroup
      * Allow to select columns with table prefix, e.g. host_name instead of name
        in table hosts. This does not affect the columns headers output by
	ColumnHeaders, though.
      * Fix invalid json output of group list column in tables hosts and services
      * Fix minor compile problem.
      * Fix hangup on AuthUser: at certain columns
      * Fix some compile problems on Solaris

      Multisite:
      * Replaced Multiadmin with Multisite.


1.1.2:
      Summary:
      * Lots of new checks
      * MK Livestatus gives transparent access to log files (nagios.log, archive/*.log)
      * Many bug fixes

      MK Livestatus:
      * Added new table "log", which gives you transparent access to the Nagios log files!
      * Added some new columns about Nagios status data to stable 'status'
      * Added new table "comments"
      * Added logic for count of pending service and hosts
      * Added several new columns in table 'status' 
      * Added new columns flap_detection and obsess_over_services in table services
      * Fixed bug for double columns: filter truncated double to int
      * Added new column status:program_version, showing the Nagios version
      * Added new column num_services_pending in table hosts
      * Fixed several compile problems on AIX
      * Fixed bug: queries could be garbled after interrupted connection
      * Fixed segfault on downtimes:contacts
      * New feature: sum, min, max, avg and std of columns in new syntax of Stats:

      Checks & Agents:
      * Check ps: this check now supports inventory in a very flexible way. This simplifies monitoring a great number of slightly different processes such as with ORACLE or SAP.
      * Check 'md': Consider status active(auto-read-only) as OK
      * Linux Agent: fix bug in vmware_state
      * New Checks for APC Symmetra USV
      * Linux Agent: made <<<meminfo>>> work on RedHat 3.
      * New check ps.perf: Does the same as ps, but without inventory, but with performance data
      * Check kernel: fixed missing performance data
      * Check kernel: make CPU utilization work on Linux 2.4
      * Solaris agent: don't use egrep, removed some bashisms, output filesystem type zfs or ufs
      * Linux agent: fixed problem with nfsmount on SuSE 9.3/10.0
      * Check 'ps': fix incompability with old agent if process is in brackets
      * Linux agent: 'ps' now no longer supresses kernel processes
      * Linux agent: make CPU count work correctly on PPC-Linux
      * Five new checks for monitoring DECRU SANs
      * Some new PNP templates for existing checks that still used the default templates
      * AIX Agent: fix filesystem output
      * Check logwatch: Fix problem occuring at empty log lines
      * New script install_nagios.sh that does the same as install_nagios_on_lenny.sh, but also works on RedHat/CentOS 5.3.
      * New check using the output of ipmi-sensors from freeipmi (Linux)
      * New check for LSI MegaRAID disks and arrays using MegaCli (based on the driver megaraid_sas) (Linux)
      * Added section <<<cpu>>> to AIX and Solaris agents
      * New Check for W&T web thermograph (webthermometer)
      * New Check for output power of APC Symmetra USP
      * New Check for temperature sensors of APC Symmetra WEB/SNMP Management Card.
      * apc_symmetra: add remaining runtime to output
      * New check for UPS'es using the generic UPS-MIB (such as GE SitePro USP)
      * Fix bug in PNP-template for Linux NICs (bytes and megabytes had been mixed up).
      * Windows agent: fix bug in output of performance counters (where sometimes with , instead of .)
      * Windows agent: outputs version if called with 'version'
      
      Core, Setup, etc.:
      * New SNMP scan feature: -I snmp scans all SNMP checks (currently only very few checks support this, though)
      * make non-bulkwalk a default. Please edit bulkwalk_hosts or non_bulkwalk_hosts to change that
      * Improve setup autodetection on RedHat/CentOS.  Also fix problem with Apache config for Mutliadmin: On RedHat Check_MK's Apache conf file must be loaded after mod_python and was thus renamed to zzz_check_mk.conf.
      * Fix problem in Agent-RPM: mark xinetd-configfile with %config -> avoid data loss on update
      * Support PNP4Nagios 0.6.2
      * New setup script "install_nagios.sh" for installing Nagios and everything else on SLES11
      * New option define_contactgroups: will automatically create contactgroup definitions for Nagios

1.1.0:
      * Fixed problems in Windows agent (could lead
        to crash of agent in case of unusal Eventlog
	messages)
      * Fixed problem sind 1.0.39: recompile waitmax for
        32 Bit (also running on 64)
      * Fixed bug in cluster checks: No cache files
        had been used. This can lead to missing logfile
	messages.
      * Check kernel: allow to set levels (e.g. on 
	pgmajfaults)
      * Check ps now allows to check for processes owned
        by a specific user (need update of Linux agent)
      * New configuration option aggregate_check_mk: If
        set to True, the summary hosts will show the
	status auf check_mk (default: False)
      * Check winperf.cpuusage now supports levels
        for warning and critical. Default levels are
	at 101 / 101
      * New check df_netapp32 which must be used
        for Netapps that do not support 64 bit 
	counters. Does the same as df_netapp
      * Symlink PNP templates: df_netapp32 and
        df_netapp use same template as df
      * Fix bug: ifoperstatus does not produce performance
        data but said so.
      * Fix bug in Multiadmin: Sorting according to
        service states did not work
      * Fix two bugs in df_netapp: use 64 bit counters
        (32 counter wrap at 2TB filesystems) and exclude
       	snapshot filesystems with size 0 from inventory.
      * Rudimentary support for monitoring ESX: monitor
        virtual filesystems with 'vdf' (using normal df
	check of check_mk) and monitor state of machines 
	with vcbVmName -s any (new check vmware_state).
      * Fixed bug in MRPE: check failed on empty performance
        data (e.g. from check_snmp: there is emptyness
        after the pipe symbol sometimes)
      * MK Livestatus is now multithreaded an can
        handle up to 10 parallel connections (might
        be configurable in a future version).
      * mk_logwatch -d now processes the complete logfile
        if logwatch.state is missing or not including the
	file (this is easier for testing)
      * Added missing float columns to Livestatus.
      * Livestatus: new header StatsGroupBy:
      * First version with "Check_MK Livestatus Module"!
        setup.sh will compile, install and activate
	Livestatus per default now. If you do not want
	this, please disable it by entering <tt>no</tt>,
	when asked by setup.
      * New Option --paths shows all installation, config
        and data paths of Check_mk and Nagios
      * New configuration variable define_hostgroups and
        define service_groups allow you to automatically
        create host- and service groups - even with aliases.
      * Multiadmin has new filter for 'active checks enabled'.
      * Multiadmin filter for check_command is now a drop down list.
      * Dummy commands output error message when passive services
        are actively checked (by accident)
      * New configuration option service_descriptions allows to
        define customized service descriptions for each check type
      * New configuration options extra_host_conf, extra_summary_host_conf
        and extra_service_conf allow to define arbitrary Nagios options
	in host and service defitions (notes, icon_image, custom variables,
        etc)
      * Fix bug: honor only_hosts also at option -C


1.0.39:
      * New configuration variable only_hosts allows
	you to limit check_mk to a subset of your
	hosts (for testing)
      * New configuration parameter mem_extended_perfdata
	sends more performance data on Linux (see 
	check manual for details)
      * many improvements of Multiadmin web pages: optionally 
	filter out services which are (not) currently in downtime
	(host or service itself), optionally (not) filter out summary
	hosts, show host status (down hosts), new action
	for removing all scheduled downtimes of a service.
	Search results will be refreshed every 90 seconds.
	Choose between two different sorting orders.
	Multadmin now also supports user authentication
      * New configuration option define_timeperiods, which
	allows to create Nagios timeperiod definitions.
	This also enables the Multiadmin tools to filter
	out services which are currently not in their
	notification interval.
      * NIC check for Linux (netctr.combined) now supports
	checking of error rates
      * fc_brocade_port: New possibility of monitoring
	CRC errors and C3 discards
      * Fixed bug: snmp_info_single was missing
        in precompiled host checks
	
1.0.38:
      * New: check_mk's multiadmin tool (Python based
	web page). It allows mass administration of
	services (enable/disable checks/notifications, 
	acknowledgements, downtimes). It does not need
	Nagios service- or host groups but works with
	a freeform search.
      * Remove duplicate <?php from the four new 
	PNP templates of 1.0.37.
      * Linux Agent: Kill hanging NFS with signal 9
	(signal 15 does not always help)
      * Some improvements in autodetection. Also make
	debug mode: ./autodetect.py: This helps to
	find problems in autodetection.
      * New configuration variables generate_hostconf and
	generate_dummy_commands, which allows to suppress
	generation of host definitions for Nagios, or 
	dummy commands, resp.
      * Now also SNMP based checks use cache files.
      * New major options --backup and --restore for
	intelligent backup and restore of configuration
	and runtime data
      * New variable simulation_mode allows you to dry
	run your Nagios with data from another installation.
      * Fixed inventory of Linux cpu.loads and cpu.threads
      * Fixed several examples in checks manpages
      * Fixed problems in install_nagios_on_lenny.sh
      * ./setup.sh now understands option --yes: This
        will not output anything except error messages
	and assumes 'yes' to all questions
      * Fix missing 'default.php' in templates for
	local
	
1.0.37:
      * IMPORTANT: Semantics of check "cpu.loads" has changed.
	Levels are now regarded as *per CPU*. That means, that
	if your warning level is at 4.0 on a 2 CPU machine, then 
	a level of 8.0 is applied.
      * On check_mk -v now also ouputs version of check_mk
      * logfile_patterns can now contain host specific entries.
	Please refer to updated online documentation for details.
      * Handling wrapping of performance counters. 32 and 64 bit
	counters should be autodetected and handled correctly.
	Counters wrapping over twice within one check cycle
	cannot be handled, though.
      * Fixed bug in diskstat: Throughput was computed twice
	too high, since /proc/diskstats counts in sectors (512 Bytes)
	not in KB
      * The new configuration variables bulkwalk_hosts and
	non_bulkwalk_hosts, that allow 	to specify, which hosts 
	support snmpbulkwalk (which is
	faster than snmpwalk) and which not. In previos versions,
	always bulk walk was used, but some devices do not support
	that.
      * New configuration variable non_aggregated_hosts allows
	to exclude hosts generally from service aggregation.
      * New SNMP based check for Rittal CMC TC 
	(ComputerMultiControl-TopConcept) Temperature sensors 
      * Fixed several problems in autodetection of setup
      * Fixed inventory check: exit code was always 0
	for newer Python versions.
      * Fixed optical problem in check manual pages with
	newer version of less.
      * New template check_mk-local.php that tries to
	find and include service name specific templates.
	If none is found, default.php will be used.
      * New PNP templates check_mk-kernel.php for major page
	faults, context switches and process creation
      * New PNP template for cpu.threads (Number of threads)
      * Check nfsmounts now detects stale NFS handles and
	triggers a warning state in that case

1.0.36:
      * New feature of Linux/UNIX Agent: "MRPE" allows
	you to call Nagios plugins by the agent. Please
	refer to online documentation for details.
      * Fix bug in logwatch.php: Logfiles names containing spaces
	now work.
      * Setup.sh now automatically creates cfg_dir if
	none found in nagios.cfg (which is the case for the
	default configuration of a self compiled Nagios)
      * Fix computation of CPU usage for VMS.
      * snmp_hosts now allows config-list syntax. If you do
	not define snmp_hosts at all, all hosts with tag
	'snmp' are considered to be SNMP hosts. That is 
	the new preferred way to do it. Please refer
	to the new online documentation.
      * snmp_communities now also allows config-list syntax
	and is compatible to datasource_programs. This allows
	to define different SNMP communities by making use
	of host tags.
      * Check ifoperstatus: Monitoring of unused ports is
	now controlled via ifoperstatus_monitor_unused.
      * Fix problem in Windows-Agent with cluster filesystems:
	temporarily non-present cluster-filesystems are ignored by
	the agent now.
      * Linux agent now supports /dev/cciss/d0d0... in section
	<<<diskstat>>>
      * host configuration for Nagios creates now a variable
	'name host_$HOSTNAME' for each host. This allows
	you to add custom Nagios settings to specific hosts
	in a quite general way.
      * hosts' parents can now be specified with the
	variable 'parents'. Please look at online documentation
	for details.
      * Summary hosts now automatically get their real host as a
	parent. This also holds for summary cluster hosts.
      * New option -X, --config-check that checks your configuration
	for invalid variables. You still can use your own temporary
	variables if you prefix them with an underscore.
	IMPORTANT: Please check your configuration files with
	this option. The check may become an implicit standard in
	future versions.
      * Fixed problem with inventory check on older Python 
	versions.
      * Updated install_nagios_on_lenny.sh to Nagios version
	3.2.0 and fixed several bugs.

1.0.35:
      * New option -R/--restart that does -S, -H and -C and
	also restarts Nagios, but before that does a Nagios
	config check. If that fails, everything is rolled
	back and Nagios keeps running with the old configuration.
      * PNP template for PING which combines RTA and LOSS into
	one graph.
      * Host check interval set to 1 in default templates.
      * New check for hanging NFS mounts (currently only
	on Linux)
      * Changed check_mk_templates.cfg for PING-only hosts:
	No performance data is processed for the PING-Check
	since the PING data is already processed via the
	host check (avoid duplicate RRDs)
      * Fix broken notes_url for logwatch: Value from setup.sh
	was ignored and always default value taken.
      * Renamed config variable mknagios_port to agent_port
	(please updated main.mk if you use that variable)
      * Renamed config variable mknagios_min_version to
	agent_min_version (update main.mk if used)
      * Renamed config variable mknagios_autochecksdir to 
	autochecksdir (update main.mk if used)
      * configuration directory for Linux/UNIX agents is
	now configurable (default is /etc/check_mk)
      * Add missing configuration variable to precompiled
	checks (fix problem when using clusters)
      * Improved multipath-check: Inventory now determines
	current number of paths. And check output is more
	verbose.
      * Mark config files as config files in RPM. RPM used
	to overwrite main.mk on update!
	
1.0.34:
      * Ship agents for AIX and SunOS/Solaris (beta versions).
      * setup script now autodetects paths and settings of your
	running Nagios
      * Debian package of check_mk itself is now natively build
	with paths matching the prepackaged Nagios on Debian 5.0
      * checks/df: Fix output of check: percentage shown in output
	did include reserved space for root where check logic did
	not. Also fix logic: account reserved space as used - not
	as avail.
      * checks/df: Exclude filesystems with size 0 from inventory.
      * Fix bug with host tags in clusters -> precompile did not
	work.
      * New feature "Inventory Check": Check for new services. Setting
	inventory_check_interval=120 in main.mk will check for new services
	every 2 hours on each host. Refer to online documentation
	for more details.
      * Fixed bug: When agent sends invalid information or check
	has bug, check_mk now handles this gracefully
      * Fixed bug in checks/diskstat and in Linux agent. Also
	IDE disks are found. The inventory does now work correctly
	if now disks are found.
      * Determine common group of Apache and Nagios at setup.
	Auto set new variable www_group which replaces logwatch_groupid.
	Fix bug: logwatch directories are now created with correct
	ownership when check_mk is called manually as root.
      * Default templates: notifications options for hosts and
	services now include also recovery, flapping and warning
	events.
      * Windows agent: changed computation of RAM and SWAP usage
	(now we assume that "totalPageFile" includes RAM *and*
	SWAP).
      * Fix problem with Nagios configuration files: remove
	characters Nagios considers as illegal from service
	descriptions.
      * Processing of performance data (check_icmp) for host
        checks and PING-only-services now set to 1 in default
	templates check_mk_templates.cfg.
      * New SNMP checks for querying FSC ServerView Agent: fsc_fans,
	fsc_temp and fsc_subsystems. Successfully tested with agents
	running	on Windows and Linux.
      * RPM packaged agent tested to be working on VMWare ESX 4.0 
	(simply install RPM package with rpm -i ... and open port 
	in firewall with "esxcfg-firewall -o 6556,tcp,in,check_mk")
      * Improve handling of cache files: inventory now uses cache
	files only if they are current and if the hosts are not
	explicitely specified.
	
1.0.33:
      * Made check_mk run on Python 2.3.4 (as used in CentOS 4.7
	und RedHat 4.7). 
      * New option -M that prints out manual pages of checks.
	Only a few check types are documented yet, but more will
	be following.
      * Package the empty directory /usr/lib/check_mk_agent/plugins
	and ../local into the RPM and DEB package of the agent
      * New feature: service_dependencies. check_mk lets you comfortably
	create Nagios servicedependency definitions for you and also
	supports them by executing the checks in an optimal order.
      * logwatch.php: New button for hiding the context messages.
	This is a global setting for all logfiles and its state is
	stored in a cookie.
	
1.0.32:
      * IMPORTANT: Configuration variable datasource_programs is now
        analogous to that of host_groups. That means: the order of
        program and hostlist must be swapped!
      * New option --fake-dns, useful for tests with non-existing
	hosts.
      * Massive speed improvement for -S, -H and -C
      * Fixed bug in inventory of clusters: Clustered services where
	silently dropped (since introduction of host tags). Fixed now.
      * Fixed minor bug in inventory: Suppress DNS lookup when using
	--no-tcp
      * Fixed bug in cluster handling: Missing function strip_tags()
	in check_mk_base.py was eliminated.
      * Changed semantics of host_groups, summary_host_groups,
	host_contactgroups, and summary_host_groups for clusters. 
	Now the cluster names will be relevant, not
	the names of the nodes. This allows the cluster hosts to
	have different host/contactgroups than the nodes. And it is more
	consistent with other parts of the configuration.
      * Fixed bug: datasource_programs on cluster nodes did not work
	when precompiling

1.0.31:
      * New option -D, --dump that dumps all configuration information
	about one, several or all hosts
	New config variables 'ignored_checktypes' and 'ignored_services',
        which allow to include certain checktypes in general or
        some services from some hosts from inventory
      * Config variable 'clustered_services' now has the same semantics
	as ignored_checktypes and allows to make it host dependent.
      * Allow magic tags PHYSICAL_HOSTS, CLUSTER_HOSTS and ALL_HOSTS at
	all places, where lists of hosts are expected (except checks).
	This fixes various problems that arise when using all_hosts at
	those places:
	  * all_hosts might by changed by another file in conf.d
	  * all_hosts does not contain the cluster hosts
      * Config file 'final.mk' is read after all other config files -
	if it exists. You can put debug code there that prints the
	contents of your variables.
      * Use colored output only, if stdout is a tty. If you have
	problems with colors, then you can pipe the output
	through cat or less
      * Fixed bug with host tags: didn't strip off tags when
	processing configuration lists (occurs when using
	custom host lists)
      * mk_logwatch is now aware of inodes of logfiles. This
	is important for fast rotating files: If the inode
	of a logfile changes between two checks mk_logwatch
	assumes that the complete content is new, even if
	the new file is longer than the old one.
      * check_mk makes sure that you do not have duplicate
	hosts in all_hosts or clusters.

1.0.30:
      * Windows agent now automatically monitors all existing
	event logs, not only "System" and "Application".

1.0.29:
      * Improved default Nagios configuration file:
	added some missing templates, enter correct URLs
	asked at setup time.
      * IMPORANT: If you do not use the new default 
	Nagios configuration file you need to rename
	the template for aggregated services (summary
	services) to check_mk_summarizes (old name
	was 'check_mk_passive-summary'). Aggregated
	services are *always* passive and do *never*
	have performance data.
      * Hopefully fixed CPU usage output on multi-CPU
	machines
      * Fixed Problem in Windows Agent: Eventlog monitoring
	does now also work, if first record has not number 1
	(relevant for larger/older eventlogs)
      * Fixed bug in administration.html: Filename for Nagios
	must be named check_mk.cfg and *not* main.mk. Nagios
	does not read files without the suffix .cfg. 
      * magic factor for df, that allows to automatgically 
        adapt levels for very big or very small filesystems.
      * new concept of host tags simplyfies configuration.
      * IMPORTANT: at all places in the configuration where
	lists of hosts are used those are not any longer
	interpreted as regular expressions. Hostnames
	must match exactly. Therefore the list [ "" ] does
	not any longer represent the list of all hosts.
	It is a bug now. Please write all_hosts instead
	of [ "" ]. The semantics for service expressions
	has not changed.
      * Fixed problem with logwatch.php: Begin with
	<?php, not with <?. This makes some older webservers
	happy.
      * Fixed problem in check ipmi: Handle corrupt output
	from agent
      * Cleaned up code, improved inline documentation
      * Fixed problem with vms_df: default_filesystem_levels,
	filesystem_levels and df magic number now are used
	for df, vms_df and df_netapp together. Works now also
	when precompiled.
	
1.0.28:
      * IMPORTANT: the config file has been renamed from
	check_mk.cfg to main.mk. This has been suggested
	by several of my customers in order to avoid 
	confusion with Nagios configuration files. In addition,
	all check_mk's configuration file have to end in
	'.mk'. This also holds for the autochecks. The 
	setup.sh script will automatically rename all relevant
	files. Users of RPM or DEB installations have to remove
	the files themselves - sorry.
      * Windows agent supports eventlogs. Current all Warning
        and Error messages from 'System' and 'Application' are
        being sent to check_mk. Events can be filtered on the
	Nagios host.
      * Fixed bug: direct RRD update didn't work. Should now.
      * Fixed permission problems when run as root.
      * Agent is expected to send its version in <<<check_mk>>>
	now (not any longer in <<<mknagios>>>
      * Fixed bug in Windows agent. Performance counters now output
	correct values
      * Change checks/winperf: Changed 'ops/sec' into MB/s.
	That measures read and write disk throughput
	(now warn/crit levels possible yet)
      * new SNMP check 'ifoperstatus' for checking link
        of network interfaces via SNMP standard MIB
      * translated setup script into english
      * fixed bug with missing directories in setup script
      * made setup script's output nicer, show version information
      * NEW: mk_logwatch - a new plugin for the linux/UNIX agent
	for watching logfiles
      * Better error handling with Nagios pipe
      * Better handling of global error: make check_mk return
	CRIT, when no data can retrieved at all.
      * Added missing template 'check_mk_pingonly' in sample
	Nagios config file (is needed for hosts without checks)
	
1.0.27:
      * Ship source code of windows agent
      * fix several typos
      * fix bug: option --list-hosts did not work
      * fix bug: precompile "-C" did not work because
	of missing extension .py
      * new option -U,--update: It combines -S, -H and
	-U and writes the Nagios configuration into a
	file (not to stdout).
      * ship templates for PNP4Nagios matching most check_mk-checks.
	Standard installation path is /usr/share/check_mk/pnp-templates
	
1.0.26:
      -	Changed License to GNU GPL Version 2
      * modules check_mk_admin and check_mk_base are both shipped
	uncompiled.
      * source code of windows agent togehter with Makefile shipped
	with normal distribution
      * checks/md now handles rare case where output of /proc/mdstat
	shows three lines per array

1.0.25:
      * setup skript remembers paths

1.0.24:
      * fixed bug with precompile: Version of Agent was always 0

1.0.23:
      * fixed bug: check_config_variables was missing in precompiled
	files
      * new logwatch agent in Python plus new logwatch-check that
	handles both the output from the old and the new agent

1.0.22:
      * Default timeout for TCP transfer increased from 3.0 to 60.0
      * Windows agent supports '<<<mem>>>' that is compatible with Linux
      * Windows agents performance counters output fixed
      * Windows agent can now be cross-compiled with mingw on Linux
      * New checktype winperf.cpuusage that retrieves the percentage
	of CPU usage from windows (still has to be tested on Multi-CPU
	machine)
      * Fixed bug: logwatch_dir and logwatch_groupid got lost when
	precompiling. 
      * arithmetic for CPU usage on VMS multi-CPU machines changed

1.0.21:
      * fixed bug in checks/df: filesystem levels did not work
	with precompiled checks

1.0.20:
      * new administration guide in doc/
      * fixed bug: option -v now works independent of order
      * fixed bug: in statgrab_net: variable was missing (affected -C)
      * fixed bug: added missing variables, imported re (affected -C)
      * check ipmi: new option ipmi_summarize: create only one check for all sensors
      * new pnp-template for ipmi summarized ambient temperature
 
1.0.19:
      * Monitoring of Windows Services
      * Fixed bug with check-specific default parameters
      * Monitoring of VMS (agent not included yet)
      * Retrieving of data via an external programm (e.g. SSH/RSH)
      * setup.sh does not overwrite check_mk.cfg but installs
	the new default file as check_mk.cfg-1.0.19
      * Put hosts into default hostgroup if none is configured<|MERGE_RESOLUTION|>--- conflicted
+++ resolved
@@ -47,13 +47,8 @@
     * FIX: Fixed first toggle of flags in global settings when default is set to True
     * FIX: fix exception and loss of hosts in a folder when deleting all site connections
            of a distributed WATO setup
-<<<<<<< HEAD
-    * FIX: fix exception and loss of hosts in a folder when deleting all site
-           connections of a distributed WATO setup
+    * FIX: avoid Python exception for invalid parameters even in debug mode
     * FIX: check_ldap: Removed duplicate "-H" definition
-=======
-    * FIX: avoid Python exception for invalid parameters even in debug mode
->>>>>>> b62cd8f6
 
     Event Console:
     * FIX: apply rewriting of application/hostname also when cancelling events
