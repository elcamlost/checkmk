1.2.5i1:
    Core & Setup:
    * 0386 Added all active checks to check_mk -L output...
    * 0452 Speedup generation of configuration...
    * 0124 Support multiline plugin output for Check_MK Checks...
    * 0675 Activate inline SNMP per default (if available)...
    * 0695 Remove obsolete option -u, --cleanup-autochecks...
            NOTE: Please refer to the migration notes!
    * 0087 FIX: Fixed possible locking issue when using datasource program with long output...
    * 0313 FIX: Avoid duplicate reading of configuration file on --create-rrd...
    * 0379 FIX: check_mk -c: Now also rewrites the location of conf.d directory
    * 0354 FIX: Catch exception when check plugins do not return a state...
    * 0398 FIX: Tolerate debug output in check plugins when using CMC...
    * 0314 FIX: Fix CMC not executing any Check_MK checks after config reload...
    * 0401 FIX: Fix rule precedence in WATO-configured manual checks...
    * 0402 FIX: Fix exception in case of missing agent sections of cluster-aware checks...
    * 0426 FIX: Fixed processing of cached agent plugins / local scripts...
    * 0451 FIX: Ignore missing check types when creating configuration for Nagios
    * 0259 FIX: Fixed htpasswd permission problem in check_mk standalone installation...
    * 0453 FIX: Fix ugly Python exception in host diagnosis page in case of SNMP error...
    * 0696 FIX: Remove garbled output of cmk -v in state of CMC
    * 0682 FIX: Allow overriding of active and custom checks by more specific rule...
    * 0267 FIX: Fixed auth.serials permission problem in check_mk standalone installation...
    * 0282 FIX: TIMEPERIOD TRANSITION messages no longer cut at 64 bytes...

    Checks & Agents:
    * 0306 esx_vsphere_counters: added missing ramdisk levels sfcbtickets
    * 0073 moxa_iologik_register: new check to monitor moxa e2000 series registers
    * 0105 apc_humidity: New Check for humidity levels on APC Devices
    * 0106 3ware_units: The verifying state is now handled as ok...
    * 0086 timemachine: new check checking the age of latest backup by timemachine on MAC OS
    * 0074 raritan_pdu_plugs: new check for Raritan PX-2000 family PDUs...
    * 0107 stulz_alerts, stulz_powerstate, stulz_temp, stulz_humidity: New Checks for Stulz clima devices
    * 0075 raritan_pdu_inlet: new check to monitor inlet sensors of the Raritan PX-2000 PDUs
    * 0315 hitachi_hnas_quorumdevice, hitachi_hnas_pnode, hitachi_hnas_vnode: New checks for Hitachi HNAS devices
    * 0316 hitachi_hnas_cpu: New check for CPU utilization of Hitachi HNAS devices
    * 0373 wut_webtherm: Supporting several other devices now
    * 0377 check_http: Certificate Age mode now supports SNI...
    * 0317 emc_isilon: New checks for EMC Isilon Storage System
    * 0395 cmctc.temp: also detect older CMC devices
    * 0396 cmciii_access cmciii_io cmciii_psm_current cmciii_psm_plugs: Support other firmeware versions as well...
    * 0111 kemp_loadmaster_ha, kemp_loadmaster_realserver, kemp_loadmaster_services: New Checks for Kemp Loadbalancer
    * 0318 hitachi_hnas_fan: New check for fans in Hitachi HNAS systems
    * 0319 hitachi_hnas_psu, hitachi_hnas_psu: New checks for Hitachi HNAS storage systems
    * 0320 hitachi_hnas_fpga: new check for Hitachi HNAS storage systems
    * 0321 brocade_mlx: enhancing checks (BR-MLX modules, more OK states)...
    * 0323 emcvnx_hwstatus, emcvnx_hba, emcvnx_disks: new checks for EMC VNX storage systems
    * 0254 agent_vsphere: Make handling of spaces in hostnames of ESX configurable...
    * 0077 cmciii.psm_current, cmciii_psm_plugs, cmciii_io, cmciii.access, cmciii.temp, cmciii.can_current, cmciii.sensor, cmciii.state: new sub checks included in one new check cmcmiii superseding and improving several previous checks of the Rittal CMCIII device...
            NOTE: Please refer to the migration notes!
    * 0078 job: check now monitors the time since last start of the job, limits can be configured in WATO
    * 0079 f5_bigip_conns: new check to monitor number of current connections
    * 0324 hitachi_hnas_cifs: new check for the number of users using a CIFS share
    * 0455 hitachi_hnas_span: new check for Spans (Storage Pools) in Hitachi HNAS storage systems
    * 0445 mem.win: Allow time-averaging of values before applying levels...
    * 0446 mem.used, solaris_mem: Introduce optional averaging of used memory...
    * 0566 services.summary: new check to monitor stopped services of mode autostart in windows
    * 0568 f5_big_ip_conns: check now supports predictive monitoring and both connections types are merged in one check
    * 0257 windows_agent: now reports extended process information (obsoletes psperf.bat plugin)...
    * 0457 hitachi_hnas_volume: New check for Usage and Status of Volumes in Hitachi HNAS storage systems
    * 0450 mem.used: Add information about shared memory (on Linux hosts)
    * 0458 hitachi_hnas_fc_if: New check for FibreChannel Interfaces in Hitachi HNAS storage systems
    * 0459 emcvnx_info: New info check providing Model, Revision and Serial Number of EMC VNX storage systems
    * 0461 emcvnx_raidgroups.list_luns: New check for EMC VNX storage system...
    * 0462 emcvnx_raidgroups.list_disks: New check for EMC VNX storage system...
    * 0463 emcvnx_raidgroups.capacity, emcvnx_raidgroups.capacity_contiguous: New Checks for EMC VNX Storage systems...
    * 0570 fileinfo.groups: file groups now allow exclude patterns as well
    * 0464 stulz_pump: new check for the status of pumps of Stulz clima units
    * 0125 unitrends_backup:Unitrends Backup...
    * 0126 mikrotik_signal: Check for mikrotik wifi bridges
    * 0127 hp_proliant_raid: Check for proliant RAID status.
    * 0571 cmciii_lcp_fans: now monitors the lower limit for the rpm
    * 0572 cmciii_lcp_waterflow: lower and upper limits to the flow are now monitored
    * 0573 cmciii_lcp_airin, cmciii_lcp_airout, cmciii_lcp_waterin, cmciii_lcp_waterout: checks now observe limits to the temperatures
    * 0128 unitrends_replication: Check for monitoring  Replicaion staus on Unitrend systems
    * 0265 mpre_include: run additional mrpe configs within user context...
    * 0266 windows_agent: now supports mrpe include files...
    * 0574 if64: check now supports clustering...
    * 0576 fileinfo.groups: new feature to include current date in file pattern
    * 0130 Support of new Firmware version of various Fujitsu Sotarge Systems
    * 0698 emc_isilon.nodehealth: new check for EMC Isilon Storage systems: NodeHealth
    * 0699 emc_isilon_iops: New check for Disk Operations per Second (IOPS) in EMC Isilon Storage
    * 0132 New checks fjdarye101_disks fjdarye101_rluns: Fujitsu Storage Systems with 2013 Firmware
    * 0697 check_dns: allow to specify multiple expected answers
    * 0700 arcserve_backup: new check for status of backups in an Arcserve Backup Server
    * 0580 emc_datadomain_fans, emc_datadomain_nvbat, emc_datadomain_power, emc_datadomain_temps: new hardware checks for EMC Datadomain
    * 0691 Solaris agent: include lofs in list of monitored filesystem types
    * 0694 wut_webtherm: Support new versions of WUT-Thermometer...
    * 0135 apc_inputs: New Check for APC Input Contacts
    * 0701 emc_isilon_diskstatus: new check for Status of Disks in EMC Isilon Storage Systems
    * 0581 emc_datadomain_disks emc_datadomain_fs:  new checks to monitor disks and filesystems of EMC Datadomain
    * 0718 logwatch.ec: Optionally monitor the list of forwarded logfiles...
    * 0556 esx_vsphere_counters.diskio: now also shows disk latency
    * 0583 stulz_pump: now monitors the pumps rpm in precent of maximum and gathers performance data
    * 0560 check_mk_agent.solaris: report statgrab_mem section if solaris_mem section is missing...
<<<<<<< HEAD
    * 0586 rmon_stats: new snmp check to gather network traffic statistics on RMON enabled network interfaces
=======
    * 0702 Rule for checking agents for wanted version...
>>>>>>> 4fc078d2
    * 0103 FIX: services: Fixed bug with service inventory defined in main.mk...
    * 0299 FIX: borcade_mlx_fan: Prettified output, handling "other" state now
    * 0300 FIX: cisco_fru_power: Trying not to inventorize not plugged in FRUs...
    * 0305 FIX: apache_status: Fixed exception when agent reports HTML code as apache-status data...
    * 0104 FIX: mssql: Server instances with underline in name are now supported....
    * 0240 FIX: Virtualmachine names with space no longer have missing piggyback data...
    * 0310 FIX: apache_status: Improved handling of unexpeted data sent by agents...
    * 0088 FIX: esx_vsphere_datastores: fixed error with reported capacity of 0 bytes...
    * 0243 FIX: cisco_qos: no longer crashes when the qos policy name is not set...
    * 0326 FIX: hr_fs printer_supply: Improved translation of wrong encoded chars...
    * 0059 FIX: agent_vpshere: new option for supporting ESX 4.1...
    * 0334 FIX: cisco_fantray: Fixed error on Cisco devices which do not support this check...
    * 0355 FIX: heartbeat_crm: Now handling "Failed actions:" output in agent...
    * 0357 FIX: megaraid_bbu: Fixed expected state checking...
    * 0358 FIX: df: now ignores filesystems with a reported size of '-'...
    * 0360 FIX: multipath: Inventory handles non loaded kernel module now...
    * 0339 FIX: blade_bays blade_blades blade_blowers blade_health blade_mediatray blade_powerfan blade_powermod: fix scan function...
    * 0340 FIX: blade_health: fix check, it was totally broken...
    * 0363 FIX: mysql_capacity: Did use wrong calculated warn / crit thresholds...
    * 0364 FIX: brocade_mlx*: Several cleanups, fixed bug in brocade_mlx_fan where only the first worst state was shown in output
    * 0365 FIX: RPMs: Cleaning up xinetd checkmk.rpmnew file after updating package...
    * 0366 FIX: heartbeat_crm: Agent code is now compatible to pacemaker 1.1.9...
    * 0367 FIX: Now using /dev/null instead of closing stdin in linux agent...
    * 0342 FIX: postgres_stat_database: make agent compatible with PostgreSQL 8.4.x...
    * 0343 FIX: postgres_sessions: make agent plugin compatible with PostgreSQL 9.2...
    * 0369 FIX: cups_queues: Fixed bug checking the last queue reported by agent...
    * 0370 FIX: brocade_mlx_module*: Improved output of checks
    * 0372 FIX: megaraid_ldisks: Ignoring adapters without configured logical disks...
    * 0345 FIX: Linux agent: fix detaching of background plugins...
    * 0378 FIX: agent_vsphere.pysphere: Trying to deal with permissions only on some guests/hosts
    * 0245 FIX: Inline SNMP no longer throws an exception when using SNMPv3 credentials...
    * 0380 FIX: jolokia_metrics.mem: PNP-Template now handles non existant max values...
    * 0381 FIX: win_printers: Fixed creation of duplicate services...
    * 0347 FIX: smart.stats: Remove duplicate disks...
    * 0349 FIX: winperf.cpuusage: update man page: this check is deprecated
    * 0383 FIX: solaris_mem: Is now compatible to more systems...
    * 0109 FIX: cisco_fantray: Prevent inventory for not available fans
    * 0110 FIX: cisco_fru_power:  Prevent inventory for not available FRUs
    * 0350 FIX: nfsmounts: correctly handle mount points with spaces...
    * 0387 FIX: df*: Negative filesystem space levels get a more clear text in check output...
    * 0351 FIX: local: Catch invalid state codes and map to 3 (UNKNOWN)...
    * 0397 FIX: mrpe: tolerate performance variable names with spaces...
    * 0399 FIX: check_ftp: cleanup configuration via WATO, remove Hostname field...
    * 0435 FIX: esx_vsphere_sensors: Fix garbled output in case of placeholder VMs...
    * 0251 FIX: agent_vsphere / check_mk agent: fixed outdated systemtime of check_mk agent...
    * 0439 FIX: postfix_mailq: Linux agent better detects Postfix installation...
    * 0440 FIX: heartbeat_crm: Inventory more gracefully handles case where agent output is invalid...
    * 0113 FIX: blade_blades: Now only make inventory for blades that are powered on...
    * 0441 FIX: megaraid_bbu: Fix several false alarms and cases where inventory failed
    * 0442 FIX: dell_om_disks: Treat global hot spare disks as OK, instead of WARN...
    * 0443 FIX: brocade_fcport: cope with firmware that does not provide speed information...
    * 0322 FIX: timemachine: Check now also works if there are spaces in the name of the backup volume or the hostname
    * 0253 FIX: windows agent: fixed crash on processing eventlog records...
    * 0403 FIX: mem.used: Prefer statgrab on FreeBSD for supporting more than 4GB...
    * 0404 FIX: cups_queues: fix exception in case of alternative time format...
    * 0444 FIX: timemachine: do not inventorize check when timemachine is not used
    * 0116 FIX: cisco_vpn_tunnel: Fixed typo that lead to an exception
    * 0118 FIX: stulz_humidity: Fixed coloring in pnp template...
    * 0119 FIX: stulz_humidity: Fixed lower thresholds...
    * 0565 FIX: windows_updates: fix for some cases when forced_reboot is not set
    * 0255 FIX: windows_agent: now able to handle the removal of local/plugin scripts during runtime...
    * 0447 FIX: fortigate_memory: Fix inventory, do not add check if no info available...
    * 0567 FIX: apc_symmetra: transformation from old tuple to new dict format fixed and improved
    * 0432 FIX: stulz_humidity: Fixed syntax error...
    * 0120 FIX: stulz_humidity, apc_humidity: Fixed bug while processing check params...
    * 0460 FIX: endless waiting for printer queues fixed...
    * 0260 FIX: Fixed incorrect formatting of checks with long output...
    * 0261 FIX: df_netapp32 / df_netapp: Fixed bug with negative size in check output...
    * 0262 FIX: ps: Now able to skip disabled "Process Inventory" rules...
    * 0264 FIX: printer_supply_ricoh: now reports correct filling levels...
    * 0575 FIX: cmciii_lcp_airin, cmciii_lcp_airout, cmciii_lcp_waterin, cmciii_lcp_waterout: improved handling of warning state...
    * 0272 FIX: if checks: port type 56 (fibrechannel) is no longer inventorized per default...
    * 0577 FIX: fileinfo.groups: new date pattern is now available for inventory check as well
    * 0688 FIX: winperf_msx_queues: Support output of Exchange 2013...
    * 0578 FIX: zypper: check is always registered as soon as mk_zypper plugin detects zypper tool...
    * 0689 FIX: postgres_sessions: fix empty agent section in case of 0 sessions...
    * 0579 FIX: veeam_client: fix for case when no StopTime section in agent output
    * 0692 FIX: fileinfo: Avoid duplicate entries in Solaris agent...
    * 0693 FIX: hpux_lvm: avoid problem when alternative vgdisplay is installed...
    * 0708 FIX: ntp.time, ntp: avoid DNS lookups in NTP queries and avoid timeouts...
    * 0277 FIX: solaris agent: ntp now able to work with ntpd and xntpd...
    * 0279 FIX: check_mk_agent.solaris: removed proc section from statgrab...
    * 0281 FIX: statgrab_net.ctr: only inventorize interfaces with actual traffic...
    * 0582 FIX: cisco_sys_mem: check now has a man page and a new WATO integration
    * 0667 FIX: oracle_asm_diskgroup: Now really uses the generic filesystem levels...
    * 0555 FIX: snmp_uptime: no longer fails if uptime is < 1 seconds
    * 0136 FIX: cisco_fru_power: Prevent inventory of not exsisting devices
    * 0557 FIX: check_mk_agent.solaris: removed section statgrab mem...
    * 0673 FIX: zfsget: Fixed broken check - was not compatible to current agent output of "df"
    * 0719 FIX: postfix_mailq: fix Linux agent in case of ssmtp being installed
    * 0584 FIX: agent_vsphere: special agent now handles non-standard https port correctly...
    * 0585 FIX: check_mk_agent.linux: more efficient handling of cups printer queues...

    Multisite:
    * 0371 Added log class filter to hostsvcevents view
    * 0352 Avoid Livestatus connections on pages that do not need them...
    * 0390 Added an icon selector to the view editor...
    * 0391 Added sorter / filter for host/service service levels...
    * 0247 New mkp package for web applications: iNag / nagstatus / nagios status.dat...
    * 0429 Implemented role permissions for dashboards...
    * 0430 It is now possible to define custom time ranges in PNP graph search...
    * 0449 Show all custom variables of hosts and services in the detail views...
    * 0665 Added mail notificaton method to custom user notification dialog...
    * 0123 New time range filter for Downtimes and Comments...
    * 0683 New column painter for the last time a service was OK...
    * 0302 FIX: Fixed highlight of choosen elements in foldertee/views snapin in Chrome/IE
    * 0239 FIX: Fixed incorrect html formatting when displaying host or service comments...
    * 0307 FIX: Increased performance of multisite GUI with a large userbase...
    * 0312 FIX: Hiding views related to not existing datasources, like the EC now...
    * 0325 FIX: Removed CSV export icon from availability views...
    * 0327 FIX: Most forms did now work with "Profile Requests" enabled...
    * 0333 FIX: Fixed too long page title during performing several actions...
    * 0356 FIX: Fixed exception caused by utf8 chars in tooltip text...
    * 0368 FIX: Generating selection id is hopefully now compatible to more systems...
    * 0374 FIX: Fixed syntax error in exception handler of LDAP search code...
    * 0375 FIX: LDAP: Now handling user-ids with umlauts...
    * 0246 FIX: brocade_fcport: fixed error in pnp-template...
    * 0393 FIX: LDAP: Enabled paged LDAP search by default now with a page size of 1000...
    * 0394 FIX: LDAP: Auth expiration plugin now checks users for being disabled (in AD)...
    * 0436 FIX: Fix broken Site status switching via sidebar snapin...
    * 0420 FIX: LDAP: Roles/Groups are now synced even if case of DNs do not match...
    * 0421 FIX: UserDB: Fixed lost passwords when changing users in large user databases...
    * 0423 FIX: Users are not logged out anymore during changing their own passwords...
    * 0424 FIX: Improved error handling in case of incorrect auth config in distributed WATO environments
    * 0425 FIX: Fix login loop bug in distributed environments with different auth secrets
    * 0117 FIX: Availability button is now visible for users without the right to edit views
    * 0431 FIX: LDAP: Fixed group syncrhonisation when nested group sync is enabled
    * 0122 FIX: Multisite view editor not longer throwing a exception when loading views from other users
    * 0569 FIX: recurring updates of serial numbers of disabled ldap users fixed...
    * 0676 FIX: Move view "Stale services" to Problems folder
    * 0270 FIX: Multisite host tag filter: Now uses exact match...
    * 0273 FIX: Fixed exceptions when modifying / cloning views...
    * 0274 FIX: Fixed exception when view title or description was missing
    * 0278 FIX: Fixed bookmark icon images for non-english user languages...
    * 0670 FIX: LDAP: Fixed sync when non lower case attributes are configured...
    * 0671 FIX: LDAP: Disable logging of password changes received from LDAP
    * 0558 FIX: availability: fixed exception on specific filter settings...

    WATO:
    * 0308 Multisite can now set rotation view permissions for NagVis...
    * 0329 Removed Distributed WATO peer mode...
            NOTE: Please refer to the migration notes!
    * 0244 New features for WATO page Backup & Restore...
    * 0382 Active HTTP check now supports multiline regexp matching...
    * 0112 Explicit mapping of clustered services can now be done with WATO...
    * 0437 Convert WATO rule for debug_log into simple Checkbox...
    * 0428 Changed user profiles (e.g. pw changes) are now replicated in distributed setups...
    * 0114 User Custom Attributes can now be exported to the core...
    * 0448 New button in WATO service list for displaying check parameters...
    * 0454 Add output of traceroute to host diagnostic page
    * 0677 Make title of tags and tag groups localizable...
    * 0685 Distributed WATO now disabled WATO on slave sites per default...
    * 0687 New summary pages with all settings of a host or service...
    * 0275 WATO "Notify Users" feature: Improved confirmation info...
    * 0134 New option to use expect string in response heads for check_http in wato...
    * 0057 FIX: Fix exception in WATO host editor on custom tag without topic...
    * 0241 FIX: Improved sorting of WATO folders in dropdown menu...
    * 0019 FIX: Fixed wording in WATO rule for MSSQL check
    * 0242 FIX: Parameters for clustered services can now be configured on the cluster host...
    * 0309 FIX: Trying to prevent read/write conflicts with a large user base...
    * 0311 FIX: Fixed "Inventory failed" message when trying an inventory on clusters via WATO...
    * 0330 FIX: Improved performance of WATO slave push with a large user base...
    * 0331 FIX: LDAP diagnostic LOG can now have the $OMD_SITE$ macro configured via WATO...
    * 0332 FIX: Own host tag groups without topics resulted in two groups "Host tags" in the rule editor
    * 0361 FIX: The page linked by "new rule" can now be bookmarked again
    * 0341 FIX: Avoid rare exception in WATO when deleting a host...
    * 0376 FIX: LDAP: Default configuration of attributes is reflected within WATO now
    * 0346 FIX: Fix folder visibility in WATO for unpriviledged users...
    * 0385 FIX: Better error handling for invalid service regex in rule conditions...
    * 0389 FIX: Showing LDAP settings on site specific global settings page now...
    * 0400 FIX: WATO BI editor now supports percentages for count_ok...
    * 0392 FIX: LDAP: Improved error messages of LDAP configuration test...
    * 0415 FIX: LDAP: The LDAP Settings dialog is now disabled when the LDAP Connector is disabled
    * 0416 FIX: When doing user sync on user page rendering, contact group memberships are shown correctly now...
    * 0417 FIX: LDAP: Fixed "Sync-Plugin: Roles" test with OpenLDAP
    * 0248 FIX: Backup & Restore: Snapshot comments now support unicode character...
    * 0418 FIX: LDAP: Fixed broken role sync plugin with OpenLDAP...
    * 0419 FIX: LDAP: The default user profile roles are only assigned to users without roles...
    * 0249 FIX: Backup & Restore: fixed bug when uploading legacy snapshots...
    * 0250 FIX: Fixed error on creating very large WATO snapshots...
    * 0422 FIX: Fixed numbers shown in log entries of bulk inventory...
    * 0252 FIX: ESX vSphere configuration: Fixed non-working configuration parameters...
    * 0456 FIX: Column was too short...
    * 0256 FIX: wato snapshots: snapshot restore no longer fails with older python versions...
    * 0433 FIX: Creating WATO lock during automations (like e.g. master to slave syncs)...
    * 0434 FIX: Fixed wrong count of failed hosts in bulk inventory mode...
    * 0678 FIX: Move two last global settings of Event Console to proper places
    * 0268 FIX: wato inventory: fixed missing services...
    * 0686 FIX: Fix replication with WATO if EC is enabled on master and disabled on slave
    * 0129 FIX: Fixed permission bug in "Edit user profile" dialog....
    * 0269 FIX: brocade_fcport: fixed problem on displaying check_parameters in WATO...
    * 0271 FIX: Fixed sorting in duallist element (two lists with interchangable elements)...
    * 0131 FIX: Error rates for network interfaces can now be set smaller then 0.1 when using Wato....
    * 0690 FIX: Fix language jumping to German when saving user profiles
    * 0666 FIX: Minimum port for the mknotifyd is now 1024 (never use well known ports)...
    * 0559 FIX: WATO snapshots: improved validation of (uploaded) snapshots...

    Notifications:
    * 0362 sms: now searching PATH for sendsms and smssend commands...
    * 0684 New notification variables NOTIFY_LASTSERVICEOK and NOTIFY_LASTHOSTUP...
    * 0108 FIX: Prevent service notification on host alerts...
    * 0058 FIX: Fix email notifications containing non-ASCII characters in some situtations...
    * 0133 FIX: Fixed mkeventd notification plugin...

    BI:
    * 0669 FIX: Fixed regex matching in BI when using character groups [...]...

    Reporting & Availability:
    * 0018 New option for displaying a legend for the colors used in the timeline...
    * 0405 Add CSV export to availability views...
    * 0338 FIX: Introduce time limit on availability queries...
    * 0681 FIX: Display correct year for availability range for last month in january

    Event Console:
    * 0301 Handling messages of special syslog format correctly...
    * 0388 Moved Event Console related settings to own settings page...
    * 0303 FIX: Old log entries were shown in event history first...
    * 0304 FIX: Escaping several unwanted chars from incoming log messages...
    * 0089 FIX: CSV export of event console was broken...
    * 0359 FIX: Fixed exception in event simulator when one match group did not match
    * 0384 FIX: Trying to prevent problem when restarting mkeventd...
    * 0427 FIX: Fixed exception when handling connections from event unix socket...
    * 0679 FIX: Allow non-Ascii characters in generated events
    * 0680 FIX: Do not allow spaces in host names in event simulator...
    * 0672 FIX: Service item of "Check event state in event console" checks can now be configured...

    Livestatus:
    * 0337 New header for limiting the execution time of a query...
    * 0276 nagios4 livestatus support...
    * 0335 FIX: Parse state of downtime notification log entries correctly...
    * 0336 FIX: Limit the number of lines read from a single logfile...
    * 0344 FIX: Fix semantics of columns num_services_hard_*...

    Livestatus-Proxy:
    * 0263 FIX: livestatus log table: fixed missing logentries of archived logfiles...


1.2.3i7:
    Core & Setup:
    * 0011 Introduce optional lower limit for predicted levels...
    * 0217 FIX: More verbose error output for SNMP errors on the command line...
    * 0288 FIX: Error messages of datasource programs (e.g. VSphere Agent) are now visible within WATO...
    * 0010 FIX: Fix computation of hour-of-the-day and day-of-month prediction...
    * 0292 FIX: Inline SNMP: Check_MK check helpers are closing UDP sockets now...

    Checks & Agents:
    * 0060 cisco_fantray: new check for monitoring fan trays of Cisco Nexus switches
    * 0061 cisco_cpu: check now recognizes new object cpmCPUTotal5minRev...
    * 0063 veeam_client: new check to monitor status of veeam clients with special agent plugin...
    * 0064 veeam_jobs: new check to monitor the backup jobs of the veeam backup tool...
    * 0047 fritz.conn fritz.config fritz.uptime fritz.wan_if fritz.link: New checks for monitoring Fritz!Box devices...
    * 0027 esx_vsphere_sensors: it is now possible override the state of sensors...
    * 0090 apc_ats_status: New Check for monitoring APC Automatic Transfer Switches
    * 0080 Added new checks for Brocade NetIron MLX switching / routing devices...
    * 0091 apc_ats_output: new check for output measurements on APC ATS devices
    * 0068 check_sql: support for mssql databases included
    * 0208 fileinfo.groups: Added minimum/maximum file size parameters...
    * 0093 check_http: Default service description prefix can be avoided...
    * 0004 df: dynamic filesystem levels now reorder levels automatically...
    * 0069 veeam_client: limits for time since last backup introduced
    * 0214 Logwatch: context lines can now be disabled using nocontext=1...
    * 0038 casa_cpu_mem casa_cpu_temp casa_cpu_util casa_fan casa_power: New checks for casa Cable Modem Termination Systems...
    * 0097 arc_raid_status: New check for Areca RAID controllers
    * 0070 cmciii_lcp_airin cmciii_lcp_airout cmciii_lcp_fans cmciii_lcp_waterflow cmciii_lcp_waterin cmciii_lcp_waterout: new checks for the Rittal CMC-III LCP device
    * 0098 apc_inrow_airflow, apc_inrow_fanspeed, apc_inrow_temp: New checks for APC inrow devices
    * 0099 apc_mod_pdu_modules: New check for APC Modular Power Distribution Unit
    * 0072 cmciii_pu_access cmciii_pu_canbus cmciii_pu_io cmciii_pu_temp: New checks for the Rittal CMC-III PU Unit
    * 0100 juniper_cpu: New check for CPU utilization on Juniper switches
    * 0236 windows_agent: each script can now be configured to run sync / async...
    * 0101 liebert_chiller_status: New check for Liebert Chiller devices
    * 0083 brocade_mlx: Temperature sensors of one module now in one common check...
    * 0008 df: Solaris agent now also supports samfs
    * 0084 brocade_mlx: single checks now instead of sub checks...
    * 0291 winperf_ts_sessions: New check to monitor Microsoft Terminal Server sessions...
    * 0102 modbus_value: New check and Agent to modbus devices...
    * 0013 Solaris Agent: implement cached async plugins and local checks...
    * 0238 vsphere monitoring: new option to skip placeholder vms in agent output...
    * 0016 Linux+Windows agent: allow spooling plugin outputs via files...
    * 0017 local: New state type P for state computation based on perfdata...
    * 0085 brocade_mlx: now handles more different module states...
    * 0024 FIX: cisco_wlc: removed check configuration parameter ap_model...
    * 0003 FIX: ps: Remove exceeding [ and ] in service description when using process inventory...
    * 0037 FIX: checkman browser (cmk -m) was not working properly in network subtree...
    * 0283 FIX: Interface Checks: ignore invalid error counts while interface is down...
    * 0081 FIX: Fixed corruption in SNMP walks created with cmk --snmpwalk...
    * 0286 FIX: esx_vsphrere_counters.ramdisk: Better handling for non existant ramdisks...
    * 0290 FIX: winperf_processor mem.win: Handling no/empty agent responses correctly now...
    * 0293 FIX: esx_vsphere_counters_ramdisk_sizes: Handles ram disk "ibmscratch" by default now
    * 0012 FIX: Solaris Agent: fixed broken fileinfo section...
    * 0297 FIX: mk-job is now also usable on CentOS 5+...
    * 0298 FIX: win_dhcp_pools: Fixed wrong percentage calculation
    * 0237 FIX: tsm_sessions: fixed invalid check output during backups...

    Multisite:
    * 0001 New filters for selecting several host/service-groups at once...
    * 0050 New concept of favorite hosts and services plus matching filters and views...
    * 0211 GUI Notify: Added notify method "popup" to really create popup windows...
    * 0215 Added option to make HTML escape in plugin outputs configurable...
    * 0071 livedump: new option to include contact_groups instead of contacts when dumping configuration
    * 0043 FIX: LDAP: Improved error reporting during synchronisation...
    * 0044 FIX: LDAP: Fixed error with empty groups during non nested group sync...
    * 0045 FIX: LDAP: Fixed error when synchronizing non nested groups to roles...
    * 0046 FIX: Fixed editing contactgroup assignments of hosts or folders with "-" in names...
    * 0049 FIX: Fixed useless I/O during page processing...
    * 0203 FIX: Changed sidebar reload interval to be more random...
    * 0204 FIX: Reduced I/O on logins with access time recording or failed login counts...
    * 0206 FIX: Fixed logwatch permission check when using liveproxy for normal users...
    * 0210 FIX: LDAP: Fixed problem syncing contactgroups of a user with umlauts in CN
    * 0035 FIX: Convert HTTP(S) links in plugin output into clickable icon...
    * 0006 FIX: Checkboxes for hosts/services were missing on modified views...
    * 0284 FIX: Context help toggled on/off randomly...
    * 0285 FIX: Fixed bookmarking of absolute URLs or PNP/NagVis URLs in sidebar snapin...
    * 0296 FIX: Fixed moving of snapins while in scrolled sidebar...

    WATO:
    * 0053 New rule for configuring the display_name of a service...
    * 0216 Supporting float values as SNMP timeout value now...
    * 0082 Improved online help for LDAP connections...
    * 0009 Automatically schedule inventory check after service config change...
    * 0294 Added "services" button to host diagnose page
    * 0048 FIX: Tests on host diagnose page are executed parallel now...
    * 0033 FIX: Fixed problem when saving settings in WATOs host diagnostic page...
    * 0205 FIX: NagVis related permissions of roles can be edited again...
    * 0207 FIX: Explicit communities were not saved in all cases...
    * 0094 FIX: Hide SNMPv3 credentials in WATO...
    * 0212 FIX: Fixed broken site edit page in case a TCP socket has been configured...
    * 0095 FIX: Fixed problem with portnumber in Wato Distributed Monitoring dialog
    * 0213 FIX: LDAP: Various small improvements for handling the LDAP user connector...
    * 0039 FIX: Fixed exception on displaying WATO helptexts in the global settings...
    * 0219 FIX: Fixed display problems in WATO folders with long contact group names
    * 0220 FIX: Added HTML escaping to several global settings attributes...
    * 0234 FIX: Improved handling of interface inventory states / types...
    * 0289 FIX: Renamed "Hosts & Folders" page to "Hosts"
    * 0295 FIX: Fixed problem with new created tag groups with "/" in title...

    Notifications:
    * 0005 Added notification script for sending SMS via mobilant.com...
    * 0032 FIX: Fixed problem when forwarding notification mails in windows...
    * 0218 FIX: Fixed rendering of HTML mails for Outlook (at least 2013)...

    BI:
    * 0287 FIX: Fixed assuming states of services with backslashes in descriptions...

    Reporting & Availability:
    * 0051 Option for showing timeline directly in availability table...
    * 0052 Visual colorization of availability according to levels...
    * 0054 New labelling options for availability table...
    * 0055 Allow grouping by host, host group or service group...
    * 0056 New concept of service periods in availability reporting...
    * 0002 You can now annotate events in the availability reporting...
    * 0014 FIX: Fix styling of tables: always use complete width...
    * 0015 FIX: Fixed summary computation in availability when grouping is used...

    Event Console:
    * 0026 FIX: snmptd_mkevent.py: fixed crash on startup
    * 0036 FIX: Fixed bug where multsite commands did not work properly...

    Livestatus:
    * 0067 livedump: new option to mark the mode at the beginning of the dump and documentation fixes...
    * 0023 FIX: Fixed incorrect starttime of table statehist entries...
    * 0034 FIX: Availability no longer showes incorrect entries when only one logfile exists...
    * 0233 FIX: Fixed missing entries in log file and availability view...


1.2.3i6:
    Core & Setup:
    * 0041 FIX: setup.py now handles non existing wwwuser gracefully...

    Checks & Agents:
    * 0040 Add agent plugin to test local hostname resolving...
    * 0020 FIX: Inventory problem with inventory_processes parameter...

    Multisite:
    * 0000 Improved performance of LDAP sync by refactoring the group sync code

    WATO:
    * 0042 FIX: Removed debug outputs from service inventory...


1.2.3i5:
    Core:
    * Automatically remove duplicate checks when monitoring with Agent+SNMP
       at the same time. TCP based ones have precedence.
    * inventory check of SNMP devices now does scan per default (configurable)
    * FIX: inventory check now honors settings for exit code
    * FIX: avoid exception nodes of cluster have different agent type
    * FIX: continue inventory, if one check does not support it
    * FIX: fix configuration of explicit SNMP community, allow unicode
    * FIX: avoid invalid cache of 2nd and up hosts in bulk inventory
    * FIX: fixed error handling in SNMP scan, inventory check fails now
           if SNMP agent is not responding
    * FIX: Ignore snmp_check_interval cache in interactive situations (e.g.  -nv)
    * FIX: check_mk config generation: on computing the checks parameters
           there is no longer a small chance that existing rules get modified

    Event Console:
    * check_mkevents now available as C binary: check_mkevents_c
    * FIX: use default values for unset variables in actions

    Multisite:
    * Speed-O-Meter: now measure only service checks. Host checks
      are omitted, since they do not really matter and make the
      results less useful when using CMC.
    * Added host aliases filter to some views (host/service search)
    * It is now possible to enforce checkboxes in views upon view loading
      (needs to be confgured per view via the view editor)
    * Wiki Sidebar Snapin: showing navigation and quicksearch. OMD only.
    * Sidebar can now be folded. Simply click somewhere at the left 10 pixels.
    * Foldable sections now have an animated triangle icon that shows the folding state
    * Added new snapin "Folders", which interacts with the views snapin when
      both are enabled. You can use it to open views in a specific folder context
    * LDAP: Added option to make group and role sync plugin handle nested
            groups (only in Active Directory at the moment). Enabling this
	    feature might increase the sync time a lot - use only when really needed.
    * FIX: Fixed encoding problem in webservice column output
    * FIX: Fix output format python for several numeric columns
    * FIX: Fixed searching hosts by aliases/adresses
    * FIX: Remove duplicate entries from Quicksearch
    * FIX: Avoid timed browser reload after execution of exections
    * FIX: Hosttag filter now works in service related views
    * FIX: Added code to prevent injection of bogus varnames
           (This might break code which uses some uncommon chars for varnames)
    * FIX: Fixed computation of perfometer values, which did not care about
           the snmp_check_interval. Simplyfied computation of perfometer values
    * FIX: LDAP: Custom user attributes can now be synced again

    BI:
    * FIX: Fix exception when showing BI tree in reporting time warp
    * FIX: Fixed blue triangle link: would show more aggregations,
       if one name was the prefix of another

    Notifications:
    * Blacklisting for services in the felixble notification system
    * FIX: mail with graph plugin: set explicit session.save_path for php
           Fixes instances where the php command couldn't fetch any graphs

    Checks & Agents:
    * diskstat: removed (ever incorrect) latency computation for Linux
    * statgrab_load: support predictive levels, add perf-o-meter
    * ucd_cpu_load: support predictive levels
    * hpux_cpu, blade_bx_load: support predictive levels, add perf-o-meter,
       make WATO-configable
    * check_sql: Database port can now be explicitly set
    * steelhead_perrs: New check for Rivergate Gateways
    * alcatel_power: Check for power supplies on Alcatel switches
    * qnap_disks: New check for Hardisks in Qnap devices
    * Dell Open Manage: SNNP Checks for Physical Disks, CPU and Memory
    * check_tcp: Now able to set custom service description
    * Apache ActiveMQ: New Special Agent and Check to query ActiveMQ Queues
    * check_ftp: can now be configured via Wato
    * windows_tasks: New check to  monitor the Windows Task Scheduler
    * sensatronics_temp: New check for Sensatronic E4 Temperatur Sensor
    * akcp_sensor_drycontact: New Check for AKCP drycontact Sensors
    * esx_vsphere_vm.heartbeat: Heartbeat status alert level now configurable
    * ps:  new configuration option: handle_count (windows only)
    * FIX: Windows agent: gracefully handle garbled logstate.txt
    * FIX: esx_vsphere_counters: added missing ramdisk type upgradescratch
    * FIX: esx_vsphere_hostsystem: fixed bug in handling of params
    * FIX: local: tolerate invalid output lines
    * FIX: hp_proliant: Correct handling of missing snmp data
    * FIX: logwatch.ec: No longer forwards "I" lines to event console
    * FIX: check_dns: default to querying the DNS server on the localhost itself
    * FIX: ps: do not output perfdata of CPU averaging (use ps.perf for that)
    * FIX: nfsexports: also support systems with rpcbind instead of portmap
    * FIX: ups_in_freq: corrected spelling of service description
    * FIX: ups_bat_temp: renamed service description to "Temperature Battery",
           in order to make it consistent with the other temperature checks
    * FIX: hp_blade_blades: Fixed crash on inventory when receiving
           unexpected snmp data
    * FIX: apache_status: If ReqPerSec and BytesPerSec are not reported by
           the agent, no PNP graphs for them are drawn.
           (This is the case if ExtendedStatus set to Off in Apache config)
    * FIX: oracle_jobs: fixed issues with incorrect column count in check output
    * FIX: if/if64/...: layout fix in PNP template for packets


    WATO:
    * You can now have site-specific global settings when using
      distributed WATO (available in the "Distributed Monitoring")
    * bulk inventory: display percentage in progress bar
    * New option for full SNMP scan in bulk inventory
    * bulk operations now also available when checkboxes are off
    * LDAP: Added test to validate the configured role sync groups
    * LDAP: The sync hooks during activate changes can now be enabled/disabled
      by configuration (Global Settings)
    * Disabled replication type "peer" in site editor.
    * Added "permanently ignore" button to inventory services dialog which 
      links directly to the disabled services view
    * Added diagnose page linked from host edit dialog. This can be used to test
      connection capabilities of hosts
    * The rule "Process inventory" now offers the same configuration options 
      as its manual check equivalent "State and count of processes"
    * New configuration option handle_count (windows only) in the rules
      "Process inventory" and "State and count of processes"
    * FIX: correct display of number of hosts in bulk inventory
    * FIX: nailed down ".siteid" exception when added new site
    * FIX: fixed setting for locking mode from 'ait' to 'wait'
    * FIX: avoid removal of tags from rules when not yet acknowledged
    * FIX: avoid need for apache restart when adding new service levels
    * FIX: fix encoding problem on GIT integration

    Livestatus:
    * Removed "livecheck". It never was really stable. Nagios4 has something
      similar built in. And also the Check_MK Micro Core.
    * table statehist: no longer computes an unmonitored state for hosts and
                       services on certain instances.
                       (showed up as no hosts/services in the multisite gui)
    * table statehist: fixed SIGSEGV chance on larger queries

1.2.3i4:
    Core:
    * Create inventory check also for hosts without services, if they
          have *no* ping tag.

    WATO:
    * Bulk inventory: speed up by use of cache files and doing stuff in
          groups of e.g. 10 hosts at once
    * Multisite connection: new button for cloning a connection

    Checks & Agents:
    * Linux agent RPM: remove dependency to package "time". That package
         is just needed for the binary mk-job, which is useful but not
         neccessary.

    Multisite:
    * FIX: fix broken single-site setups due to new caching

1.2.3i3:
    Core:
    * FIX: fixed typo in core startup message "logging initial states"
    * FIX: livestatus table statehist: fixed rubbish entries whenever
           logfile instances got unloaded

    Livestatus:
    * FIX: check_mk snmp checks with a custom check interval no longer
           have an incorrect staleness value

    Notifications:
    * mkeventd: new notification plugin for forwarding notifications
       to the Event Console. See inline docu in share/check_mk/notification/mkeventd
       for documentation.
    * FIX: cleanup environment from notifications (needed for CMC)

    Checks & Agents:
    * Windows agent: increased maximum plugin output buffer size to 2MB
    * check_icmp: New WATO rule for custom PING checks
    * agent_vsphere: now able to handle < > & ' " in login credentials
    * if/if64 and friends: add 95% percentiles to graphs
    * services: inventory now also matches against display names of services
    * esx_vsphere_hostsystem.multipath: now able to set warn/crit levels
    * cpu_netapp: added Perf-O-Meter and PNP template
    * cisco_cpu: added Perf-O-Meter and PNP template
    * apc_symmetra: add input voltage to informational output
    * agent_vsphere: new debug option --tracefile
    * FIX: windows_agent: fixed bug in cleanup of open thread handles
    * FIX: cups default printer is now monitored again in linux agent
    * FIX: host notification email in html format: fixed formating error
           (typo in tag)
    * FIX: netapp_volumes: better output when volume is missing
    * FIX: winperf_phydisk: handle case where not performance counters are available
    * FIX: check_mk_agent.linux: limit Livestatus check to 3 seconds
    * FIX: esx_vsphere_vm: fixed exception when memory info for vm is missing
    * FIX: esx_vsphere_hostsystem: Fixed typo in check output
    * FIX: psperf.bat/ps: Plugin output processing no longer crashes when
           the ps service is clustered

    Multisite:
    * Filtering in views by Hostalias is possible now too
       (however the filter is not displayed in any standard view - user needs
       to enable it by customizing the needed views himself)
    * FIX: add missing service icons to view "All Services with this descr..."
    * FIX: ldap attribute plugins: fixed crash when parameters are None
    * FIX: avoid duplicate output of log message in log tables
    * FIX: fixed problem with ldap userid encoding
    * FIX: removed state-based colors from all Perf-O-Meters
    * FIX: brocade_fcport pnp-template: fixed incorrect display of average values
    * FIX: all log views are now correctly sorted from new to old

    Livestatus-Proxy:
    * Implement caching of non-status requests (together with Multisite)
    * FIX: fix exception when printing error message
    * FIX: honor wait time (now called cooling period) after failed TCP connection
    * FIX: fix hanging if client cannot accept large chunks (seen on RH6.4)

    WATO:
    * Rule "State and count of processes": New configuration options:
           virtual and resident memory levels
    * Added title of tests to LDAP diagnose table
    * Bulk inventory: new checkbox to only include hosts that have a failed
        inventory check.
    * Bulk inventory: yet another checkbox for skipping hosts where the
        Check_MK service is currently critical
    * New rule: Multipath Count (used by esx_vsphere_hostsystem.multipath)
    * FIX: The rule "State and count of processes" is no longer available
           in "Parameters for inventorized check". This rule was solely
           intented for "Manual checks" configuration
    * FIX: Trying to prevent auth.php errors while file is being updated

1.2.3i2:
    Core:
    * New option -B for just generating the configuration
    * Introduced persistent host address lookup cache to prevent issues
      loading an unchanged configuration after a single address is not resolvable anymore
    * Assigning a service to a cluster host no longer requires a reinventory
    * Setting a check_type or service to ignore no longer requires a reinventory
      Note: If the ignore rule is removed the services will reappear
    * Config creation: The ignore services rule now also applies to custom, active
                       and legacy checks
    * Predictive monitoring: correctly handle spaces in variable names (thanks
       to Karl Golland)
    * New man page browser for console (cmk -m)
    * New option explicit_snmp_communities to override rule based SNMP settings
    * Preparations for significant SNMP monitoring performance improvement
      (It's named Inline SNMP, which is available as special feature via subscriptions)
    * Allow to specify custom host check via WATO (arbitrary command line)
    * Implement DNS caching. This can be disabled with use_dns_cache = False

    Livestatus:
    * new service column staleness: indicator for outdated service checks
    * new host    column staleness: indicator for outdated host checks

    Checks & Agents:
    * esx_hostystem multipath: criticize standby paths only if not equal to active paths
    * mk_logwatch: fixed bug when rewriting logwatch messages
    * check_mk: Re-inventory is no longer required when a service is ignored via rule
    * check_mk: Now possible to assign services to clusters without the need to
                reinventorize
    * lnx_if: Fixed crash on missing "Address" field
    * viprinet_router: Now able to set required target state via rule
    * windows_agent: Now available as 64 bit version
    * agent_vsphere: fix problem where sensors were missing when
      you queried multiple host systems via vCenter
    * cached checks: no longer output cached data if the age of the
                     cache file is twice the maximum cache age
    * windows agent: no longer tries to execute directories
    * fileinfo: no longer inventorize missing files(reported by windows agent)
    * New checks for Brocade fans, temperature and power supplies
    * cluster hosts: removed agent version output from Check_MK service (this
      was misleading for different agent versions on multiple nodes)
    * job check: better handling of unexpected agent output
    * lnx_thermal: Added check for linux thermal sensors (e.g. acpi)
    * hwg_temp: Make WATO-Rule "Room Temperature" match, add man page, graph
                and Perf-O-Meter
    * ps.perf: Support Windows with new plugin "psperf.bat". wmicchecks.bat
               is obsolete now.
    * Special Agent vSphere: support ESX 4.1 (thanks to Mirko Witt)
    * esx_vsphere_object: make check state configurable
    * mk_logwatch: support continuation lines with 'A'. Please refer to docu.
    * mk_oracle: Added plugin for solaris
    * win_netstat: New check for Windows for checking the existance of a UDP/TCP
        connection or listener
    * ps/ps.perf: allow to set levels on CPU util, optional averaging of CPU
    * diskstat: Agent is now also processing data of mmcblk devices
    * qmail: Added check for mailqueue 
    * cisco_locif: removed obsolete and already disabled check completely
    * fc_brocade_port: removed obsolete check
    * fc_brocade_port_detailed: removed obsolete check
    * tsm_stgpool: removed orphaned check
    * vmware_state: removed ancient, now orphaned check. Use vsphere_agent instead.
    * vms_{df,md,netif,sys}: remove orphaned checks that are not needed by the current agent
    * tsm: Added new TSM checks with a simple windows agent plugin
    * windows_agent: now starts local/plugin scripts in separate threads/processes
                     new script parameters cache_age, retry_count, timeout
                     new script caching options "off", "async", "sync"
    * windows_agent: increased maximum local/plugin script output length to 512kB
                     (output buffer now grows dynamically)
    * jolokia_metrics: fixed incorrect plugin output for high warn/crit levels
    * jolokia_metrics.uptime: Added pnp template
    * hyperv: Added a check for checking state changes.
    * df / esx_vsphere_datastore: now able to set absolute levels and levels depending
                                  on total disk space of used and free space
    * cisco_wlc: New check for monitoring cisco wireless lan access points 
    * cisco_wlc_clients: New check for the nummber of clients in a wlc wifi
    * df: Negative integer levels for MB left on a device
    * win_printers: Monitoring of printer queue on a windows printserver
    * cisco_qos: Updated to be able to mintor IOS XR 4.2.1 (on a ASR9K device)
    * New active check, check_form_submit, to submit HTML forms and check the resulting page
    * mk-job: /var/lib/check_mk_agent/job directory is now created with mode 1777 so 
              mk-job can be used by unprivileged users too
    * ADD: etherbox: new check for etherbox (messpc) sensors.
           currently supported: temperature, humidity, switch contact and smoke sensors
    * cisco_wlc_client: now supports low/high warn and crit levels
    * cisco_wlc: now supports configuration options for missing AP
    * agent_vsphere: completely rewritten, now considerably faster
                     vCenter is still queried by old version
    * windows_agent: windows eventlog informational/audit logs now reported with O prefix
    * mk_logwatch: ignored loglines now reported with an "." prefix (if required)
    * apache_status: Nopw also supports multithreaded mpm
    * windows_agent: now able to suppress context messages in windows eventlogs
    * agent_vsphere: completely rewritten, now considerably faster
                     vCenter is still queried by old version
    * windows_agent: windows eventlog informational/audit logs now reported with O prefix
    * mk_logwatch: ignored loglines now reported with an "." prefix (if required)
    * check_mk-if.pnp: fixed bug with pnp template on esx hosts without perfdata
    * jolokia checks (JVM): uptime, threads, sessions, requests, queue
      now configurable via WATO
    * vSphere checks: secret is not shown to the user via WATO anymore
    * WATO rule to check state of physical switch (currently used by etherbox check)
    * cisco_wlc: Allows to configure handling of missing AP
    * logwatch.ec: show logfiles from that we forwarded messages
    * FIX: blade_blades: Fixed output of "(UNKNOWN)" even if state is OK
    * FIX: apache_status: fix exception if parameter is None
    * FIX: hr_mem: handle virtual memory correct on some devices
    * FIX: apache_status agent plugin: now also works, if prog name contains slashes
    * FIX: check_dns: parameter -A does not get an additional string
    * FIX: cisco_qos: Catch policies without post/drop byte information
    * FIX: cisco_qos: Catch policies without individual bandwidth limits
    * FIX: windows_agent: fixed bug on merging plugin output buffers
    * FIX: esx_vsphere_datastores: Fix incomplete performance data and Perf-O-Meter
    * FIX: cleaned up fileinfo.groups pattern handling, manual configuration
      is now possible using WATO
    * FIX: check_mk-ipmi.php: PNP template now displays correct units as delivered
           by the check plugin
    * FIX: check_disk_smb: Remove $ from share when creating service description.
           Otherwise Nagios will not accept the service description.
    * FIX: mrpe: gracefully handle invalid exit code of plugin

    Notifications:
    * notify.py: Matching service level: Use the hosts service level if a
                 service has no service level set
    * notify.py: fixed bug with local notification spooling
    * HTML notifications: Now adding optional links to host- and service names
      when second argument notification script is configured to the base url of the
      monitoring installation (e.g. http://<host>/<site>/ in case of OMD setups)
    * HTML notifications: Added time of state change

    Multisite:
    * Finally good handling of F5 / browser reloads -> no page switching to
      start page anymore (at least in modern browsers)
    * User accounts can now be locked after a specified amount of auth
      failures (lock_on_logon_failures can be set to a number of tries)
    * Column Perf-O-Meter is now sortable: it sorts after the *first*
      performance value. This might not always be the one you like, but
      its far better than nothing.
    * logwatch: Logwatch icon no longer uses notes_url
    * Inventory screen: Host inventory also displays its clustered services
    * Rules: Renamed "Ignored services" to "Disabled services"
             Renamed "Ignored checks" to "Disabled checks"
    * Sorter Host IP address: fixed sorting, no longer uses str compare on ip
    * Views: New: Draw rule editor icon in multisite views (default off)
             Can be activated in global settings
    * New global multisite options: Adhoc downtime with duration and comment
                                    Display current date in dashboard
    * LDAP: Using asynchronous searches / added optional support for paginated
      searches (Can be enabled in connection settings)
    * LDAP: It is now possible to provide multiple failover servers, which are
      tried when the primary ldap server fails
    * LDAP: Supporting posixGroup with memberUid as member attribute
    * LDAP: Added filter_group option to user configuration to make the
    synchonized users filterable by group memberships in directories without
    memberof attributes
    * LDAP: Moved configuration to dedicated page which also provides some
      testing mechanisms for the configuration
    * Added option to enable browser scrollbar to the multisite sidebar (only
      via "sidebar_show_scrollbar = True" in multisite.mk
    * Added option to disable automatic userdb synchronizations in multisite
    * Implemented search forms for most data tables
    * New icons in view footers: export as CSV, export as JSON
    * Availability: new columns for shortest, longest, average and count
    * Editing localized strings (like the title) is now optional when cloning
      views or editing cloned views. If not edited, the views inherit the
      localized strings from their ancestors
    * Added simple problems Dashboard
    * New filter and column painter for current notification number (escalations)
    * Added new painters for displaying host tags (list of tags, single tag
    groups). All those painters are sortable. Also added new filters for tags.
    * Added painters, icon and filters for visualizing staleness information
    * Improved filtering of the foldertree snapin by user permissions (when a user is
      only permitted on one child folder, the upper folder is removed from the
      hierarchy)
    * "Unchecked Services" view now uses the staleness of services for filtering
    * Globe dashlets make use of the parameter "id" to make it possible to
      provide unique ids in the render HTML code to the dashlets
    * Multisite can now track wether or not a user is online, this need to be
      enabled e.g. via Global Settings in WATO (Save last access times of
      users)
    * Added popup message notification system to make it possible to notify
      multisite users about various things. It is linked on WATO Users page at
      the moment. An image will appear for a user in the sidebar footer with
      the number of pending messages when there are pending messages for a user.
      To make the sidebar check for new messages on a regular base, you need
      to configure the interval of sidebar popup notification updates e.g. via
      WATO Global Settings.
    * Event views: changed default horizon from 31 to 7 days
    * New option for painting timestamp: as Unix Epoch time
    * New filters: Host state type and Service state type
    * FIX: better error message in case of exception in SNMP handling
    * FIX: Inventory screen: Now shows custom checks
    * FIX: Fixed locking problem of multisite pages related to user loading/saving
    * FIX: Fixed wrong default settings of view filters in localized multisite
    * FIX: line wrapping of logwatch entries
    * FIX: Fixed button dragging bug when opening the view editor
           (at least in Firefox)

    WATO:
    * Allow to configure check-/retry_interval in second precision
    * Custom user attributes can now be managed using WATO
    * Allow GIT to be used for change tracking (enable via global option)
    * Hosts/Folders: SNMP communities can now be configured via the host
      and folders hierarchy. Those settings override the rule base config.
    * Require unique alias names in between the following elements:
      Host/Service/Contact Groups, Timeperiods and Roles
    * Removed "do not connect" option from site socket editor. Use the
      checkbox "Disable" to disable the site for multisite.
    * Converted table of Event Console Rules to new implementation, make it sortable
    * FIX: do validation of check items in rule editor
    * FIX: More consistent handling of folderpath select in rule editor
    * FIX: Now correctly handling depends_on_tags on page rendering for
           inherited values
    * FIX: Changed several forms from GET to POST to prevent "Request-URI too
           large" error messages during submitting forms
    * FIX: automation snmp scan now adhere rules for shoddy snmp devices
           which have no sys description
    * FIX: Cisco ruleset "Cisco WLC WiFi client connections" has been generalized to
           "WLC WiFi client connections"
    * FIX: Snapshot handling is a little more robust agains manually created
           files in snapshot directory now
    * FIX: Slightly more transparent handling of syntax errors when loading rules.mk

    Notifications:
    * Flexible Notification can now filter service levels
    * FIX: check_tcp corrected order of parameters in definition

    Event Console:
    * New global setting "force message archiving", converts the EC into
      a kind of syslog archive
    * New built-in snmptrap server to directly receive snmp traps
    * FIX: fix layout of filter for history action type
    * FIX: better detect non-IP-number hosts in hostname translation

1.2.3i1:
    Core:
    * Agents can send data for other hosts "piggyback". This is being
      used by the vSphere and SAP plugins
    * New variable host_check_commands, that allows the definition of
      an alternative host check command (without manually defining one)
    * New variable snmp_check_interval which can be used to customize
      the check intervals of SNMP based checks
    * setup: Added missing vars rrd_path and rrdcached_sock
    * new variable check_mk_exit_status: allows to make Check_MK service OK,
      even if host in not reachable.
    * set always_cleanup_autochecks to True per default now
    * check_mk: new option --snmptranslate

    Multisite:
    * New availability view for arbitrary host/service collections
    * New option auth_by_http_header to use the value of a HTTP header
      variable for authentication (Useful in reverse proxy environments)
    * New permission that is needed for seeing views that other users
      have defined (per default this is contained in all roles)
    * New path back to the view after command exection with all
      checkboxes cleared
    * Added plugins to config module to make registration of default values
      possible for addons like mkeventd - reset to default values works now
      correctly even for multisite related settings
    * perfometer: Bit values now using base of 1000
    * Added PNP tempate for check_disk_smb
    * Dashboards can now be configured to be reloaded on resizing
      (automatically adds width/height url parameters)
    * LDAP authentification: New config option "Do not use persistent
                             connections to ldap server"
    * Hosttags and auxiliary tags can now be grouped in topics
    * Fixed output of time in view if server time differs from user time

    Event Console:
    * New rule feature: automatically delete event after actions
    * New filter for maximum service level (minimum already existed)
    * New global setting: hostname translation (allows e.g. to drop domain name)
    * New rule match: only apply rule within specified time period

    Checks & Agents:
    * solaris_mem: New check for memory and swap for Solaris agent
    * agent_vsphere: New VMWare ESX monitoring that uses pySphere and the VMWare
      API in order to get data very efficiently. Read (upcoming) documentation
      for details.
    * new special agent agent_random for creating random monitoring data
    * New checks: windows_intel_bonding / windows_broadcom_bonding
    * Implemented SAP monitoring based on the agent plugin mk_sap. This
      must be run on a linux host. It connects via RFC calls to SAP R/3
      systems to retrieve monitoring information for this or other machines.
    * sap.dialog: Monitors SAP dialog statistics like the response time
    * sap.value: Simply processes information provided by SAP to Nagios
    * openvpn_clients: new check for OpenVPN connections
    * if64_tplink: special new check for TP Link switches with broken SNMP output
    * job: Monitoring states and performance indicators of any jobs on linux systems
    * oracle_asm_diskgroups: Added missing agent plugin + asmcmd wrapper script
    * oracle_jobs: New check to monitor oracle database job execution
    * oracle_rman_backups: New check to monitor state of ORACLE RMAN backups
    * jar_signature: New check to monitor wether or not a jar is signed and
      certificate is not expired
    * cisco_qos: adhere qos-bandwidth policies
    * check_disk_smb: WATO formalization for active check check_disk_smb
    * if.include: new configurable parameters for assumed input and output speed
    * cisco_qos: new param unit:    switches between bit/byte display
                 new param average: average the values over the given minute
                 new params post/drop can be configured via int and float
                 fixed incorrect worst state if different parameters exceed limit
    * logwatch.ec: Added optional spooling to the check to prevent dataloss
      when processing of current lines needs more time than max execution time
    * mounts: ignore multiple occurrances of the same device
    * Linux agent: allow cached local/plugins checks (see docu)
    * mem.include: Linux memory check now includes size of page tables. This
      can be important e.g. on ORACLE systems with a lot of memory
    * windows_agent: Now buffers output before writing it to the socket
                     Results in less tcp packages per call
    * smart.stats: rewrote check. Please reinventorize. Error counters are now
      snapshotted during inventory.
    * smart.temp: add WATO configuration
    * windows_agent: check_mk.ini: new option "port" - specifies agent port
    * winperf_processor: introduce averaging, support predictive levels
    * cpu_util.include: fixed bug when params are set to None
    * predictive levels: fixed bug when existing predictive levels get new options
    * windows_plugin mssql.vbs: No longer queries stopped mssql instances
    * cisco_hsrp: fixed problem when HSRP groups had same ip address
    * winperf_if: hell has frozen over: a new check for network adapters on Windows
    * windows agent: new config section plugins, now able to set timeouts for specific plugins
                     new global config option: timeout_plugins_total
    * lnx_if in Linux agent: force deterministical order of network devices
    * Linux agent: remove obsolete old <<<netif>>> and <<<netctr>>> sections
    * logwatch, logwatch.ec: detect error in agent configuration
    * Linux agent: cups_queues: do not monitor non-local queues (thanks to Olaf Morgenstern)
    * AIX agent: call lparstat with argument 1 1, this give more accurate data
    * Check_MK check: enable extended performance data per default now
    * viprinet checks: New checks for firmware version/update, memory usage, power supply status, 
                       router mode, serialnumber and temperature sensors
    * uptime, snmp_uptime, esx_vsphere_counters.uptime: allow to set lower and upper levels
    * winperf_processor: Now displays (and scales) to number of cpus in pnpgraph
    * mk_postgres plugin: replace select * with list of explicit columns (fix for PG 9.1)
    * lnx_if: show MAC address for interfaces (needs also agent update)
    * winperf_tcp_conn: New check. Displays number of established tcpv4 connections in windows
                        Uses WATO Rule "TCP connection stats (Windows)"
    * windows_agent: fixed timeouts for powershell scripts in local/plugins
    * logwatch: Agent can now use logwatch.d/ to split config to multipe files
    * logwatch: Agent can now rewrite Messages
    * apache_status: New rule: set levels for number of remaining open slots
    * mrpe: handle long plugin output correctly, including performance data
    * cisco_qos: parameters now configurable via WATO

    Notifications:
    * notify.py: unique spoolfiles name no longer created with uuid
    * Warn user if only_services does never match

    Livestatus:
    * Table statehist: Improved detection of vanished hosts and services.
                       Now able to detect and remove nonsense check plugin output
    * FIX: able to handle equal comment_id between host and service
    * livestatus.log: show utf-8 decoding problems only with debug logging >=2
    * livestatus: fixed incorrect output formatting of comments_with_info column

    BI:
    * Integrated availability computing, including nifty time warp feature

    WATO:
    * Configuration of datasource programs via dedicated rules
    * New editor for Business Intelligence rules
    * Rule Editor: Now able to show infeffective rules
    * Valuespec: CascadingDropdown now able to process choice values from functions
    * Removed global option logwatch_forward_to_ec, moved this to the
      logwatch_ec ruleset. With this option the forwarding can now be enabled
      for each logfile on a host
    * Configuration of an alternative host check command
    * Inventory: Display link symbol for ps ruleset
    * New rule for notification_options of hosts and services
    * FIX: Rulesets: correct display of rules within subfolders
    * Remove Notification Command user settings, please use flexible notifications instead


1.2.2p3:
    Core:
    * FIX: get_average(): Gracefully handle time anomlies of target systems
    * FIX: notifications: /var/lib/check_mk/notify directory is now created 
           correctly during setup from tgz file. (Without it notifications
           did not get sent out.)
    * FIX: add missing $DESTDIR to auth.serials in setup.sh

    Checks & Agents:
    * FIX: winperf_processor: fix case where CPU percent is exactly 100%
    * FIX: blade_powerfan: fix mixup of default levels 50/40 -> 40/50
    * FIX: Cleaned up graph rendering of Check_MK services 
    * FIX: zypper: deal with output from SLES 10
    * FIX: zpool_status: Ignoring "No known data errors" text
    * FIX: dmi_sysinfo: Handling ":" in value correctly
    * FIX: check_http: Fixed syntax error when monitoring certificates
    * FIX: check_dns: parameter -A does not get an additional string
    * FIX: diskstat: Fixed wrong values for IO/s computation on linux hosts
    * FIX: blade_healts: Fixed wrong index checking resulting in exceptions
    * FIX: notifications: /var/lib/check_mk/notify directory is now created 
           correctly during setup from tgz file. (Without it notifications
           did not get sent out.)

    Multisite:
    * FIX: LDAP: Disabling use of referrals in active directory configuration
    * FIX: Fixed missing roles in auth.php (in some cases) which resulted in
           non visible pnp graphs and missing nagvis permissions
    * FIX: Fixed label color of black toner perfometers when fuel is low
    * FIX: Fixed wrong default settings of view filters in localized multisite
    * FIX: Fixed exception when enabling sounds for views relying on 
           e.g. alert statistics source
    * FIX: Folder Tree Snapin: make folder filter also work for remote
           folders that do not exist locally
    * FIX: correctly display sub-minute check/retry intervals
    * FIX: fix logic of some numeric sorters
    * FIX: Improved user provided variable validation in view code
    * FIX: Escaping html code in plugin output painters

    WATO:
    * FIX: fix layout of Auxiliary tags table
    * FIX: avoid exception when called first time and first page ist host tags
    * FIX: fix validation of time-of-day input field (24:00)
    * FIX: automation users can now be deleted again (bug was introduced in 1.2.2p1)
    * FIX: fix logwatch pattern analyzer message "The host xyz is not
           managed by WATO." after direct access via snapin
    * FIX: Fixed first toggle of flags in global settings when default is set to True
    * FIX: fix exception and loss of hosts in a folder when deleting all site connections
           of a distributed WATO setup
    * FIX: avoid Python exception for invalid parameters even in debug mode
    * FIX: check_ldap: Removed duplicate "-H" definition
    * FIX: Fixed some output encoding problem in snapshot restore / deletion code
    * FIX: Improved user provided variable validation in snapshot handling code
    * FIX: Improved user provided variable validation in inventory dialog

    Event Console:
    * FIX: apply rewriting of application/hostname also when cancelling events
    * FIX: check_mkevents now uses case insensitive host name matching

    Livestatus:
    * FIX: fixed incorrect output formatting of comments_with_info column
    * FIX: statehist table: fixed memory leak

1.2.2p2:
    Core:
    * FIX: livecheck: fixed handling of one-line plugin outputs and missing \n
           (Thanks to Florent Peterschmitt)

    Checks & Agents:
    * FIX: jolokia_info: ignore ERROR instances
    * FIX: apache_status: use (also) apache_status.cfg instead of apache_status.conf
    * FIX: f5_bigip_vserver: fix wrong OID (13 instead of 1), thanks to Miro Ramza
    * FIX: f5_bigip_psu: handle more than first power supply, thanks to Miro Ramza
    * FIX: ipmi_sensors: ignore sensors in state [NA] (not available)
    * FIX: aix_lvm: handle agents that output an extra header line
    * FIX: zfsget: do not assume that devices begin with /, but mountpoints
    * FIX: ipmi_sensors: handle two cases for DELL correctly (thanks to Sebastian Talmon)
    * FIX: check_dns: enable performance data
    * FIX: free_ipmi: fix name of sensor cache file if hostname contains domain part
    * FIX: ad_replication plugin: Fixed typo (Thanks to Dennis Honke)

    Multisite:
    * List of views: Output the alias of a datasource instead of internal name
    * FIX: fix column editor for join columns if "SERVICE:" is l10n'ed
    * FIX: fix invalid request in livestatus query after reconnect

    WATO:
    * FIX: convert editing of global setting to POST. This avoid URL-too-long
      when defining lots of Event Console actions
    * FIX: LDAP configuration: allow DNs without DC=

    Event Console:
    * FIX: fix icon in events check if host specification is by IP address
    * Renamed "Delete Event" to "Archive Event" to clearify the meaning

    Notifications:
    * FIX: contacts with notifications disabled no longer receive 
           custom notifications, unless forced

1.2.2p1:
    Core:
    * FIX: correctly quote ! and \ in active checks for Nagios
    * FIX: Performing regular inventory checks at configured interval even
           when the service is in problem state
    * Check_MK core now supports umlauts in host-/service- and contactgroup names

    Checks & Agents:
    * FIX: vsphere_agent: fix problems whith ! and \ in username or password
    * FIX: check_mk_agent.aix: fix shebang: was python, must be ksh
    * FIX: cisco_qos: Be compatible to newer IOS-XE versions (Thanks to Ken Smith)
    * FIX: mk_jolokia: Handling spaces in application server instances correctly

    Multisite:
    * FIX: do not remove directories of non-exisant users anymore. This lead to
           a deletion of users' settings in case of an external authentication
           (like mod_ldap).
    * FIX: Fixed handling of dashboards without title in sidebar view snapin
    * FIX: titles and services got lost when moving join-columns in views
    * FIX: Fixed exception during initial page rendering in python 2.6 in special cases
           (Internal error: putenv() argument 2 must be string, not list)

    Livestatus:
    * livestatus.log: show utf-8 decoding problems only with debug logging >=2

    Notifications:
    * FIX: HTML mails: Handle the case where plugin argument is not set
    * FIX: HTML mails: remove undefinded placeholders like $GRAPH_CODE$

    WATO:
    * Improved handling of valuespec validations in WATO rule editor. Displaying a
      warning message when going to throw away the current settings.
    * FIX: fix bug where certain settings where not saved on IE. This was mainly
           on IE7, but also IE8,9,10 in IE7 mode (which is often active). Affected
           was e.g. the nodes of a cluster or the list of services for service
           inventory

1.2.2:
    Core:
    * Added $HOSTURL$ and $SERVICEURL$ to notification macros which contain an
      URL to the host/service details views with /check_mk/... as base.

    Checks & Agents:
    * FIX: blade_bx_load: remove invalid WATO group
    * FIX: lnx_bonding: handle also 802.3ad type bonds

    Notifications:
    * FIX: Removing GRAPH_CODE in html mails when not available
    * Using plugin argument 1 for path to pnp4nagios index php to render graphs
    * Little speedup of check_mk --notify

    Multisite:
    * FIX: Fixed umlaut handling in reloaded snapins

    WATO:
    * FIX: Fix several cases where WATO rule analyser did not hilite all matching rules
    * Added tcp port parameter to SSL certificate check (Thanks to Marcel Schulte)

    Event Console:
    * FIX: Syslog server is now able to parse RFC 5424 syslog messages

1.2.2b7:
    Checks & Agents:
    * FIX: postfix_mailq: fix labels in WATO rule, set correct default levels
    

1.2.2b6:
    Core:
    * FIX: setup: detect check_icmp also on 64-Bit CentOS
           (thanks to あきら) 
    * FIX: setup.sh: create auth.serials, fix permissions of htpasswd
    * FIX: livecheck: now able to handle check output up to 16kB

    Checks & Agents:
    * FIX: apc_symmetra_power: resurrect garble PNP template for 
    * FIX: check_mk_agent.freebsd: remove garble from output
           (Thanks to Mathias Decker)
    * FIX: check_mk-mssql_counters.locks: fix computation, was altogether wrong
    * FIX: check_mk-mssql_counters.transactions: fix computation also
    * check_http: now support the option -L (urlizing the result)
    * Added mem section to Mac OSX agent (Thanks to Brad Davis)
    * FIX: mssql.vbs (agent plugin) now sets auth options for each instance
    * FIX: jolokia_metrics.mem: error when missing max values
    * Make levels for SMART temperature editable via WATO

    Multisite:
    * FIX: fix localization in non-OMD environment
           (thanks to あきら)
    * FIX: hopefully fix computation of Speed-O-Meter
    * Add $SERVICEOUTPUT$ and $HOSTOUTPUT$ to allowed macros for
      custom notes
    * FIX: Writing one clean message to webserver error_log when write fails
    * FIX: Escaping html entities when displaying comment fields
    * FIX: Monitored on site attribute always has valid default value

    Notifications:
    * FIX: fix event type for recoveries
    * FIX: fix custom notifications on older nagios versions
    * FIX: handle case where type HOST/SERVICE not correctly detected
    
    Livestatus:
    * FIX: memory leak when removing downtime / comment 

    WATO:
    * FIX: Removed "No roles assigned" text in case of unlocked role attribute
           in user management dialog
    * FIX: Fix output of rule search: chapters appeared twice sometimes

    Event Console:
    * FIX: check_mkevents: fix usage help if called with illegal options
    * check_mkevents now allows specification of a UNIX socket
      This is needed in non-OMD environments
    * setup.py now tries to setup Event Console even in non-OMD world

1.2.2b5:
    Core:
    * Checks can now omit the typical "OK - " or "WARN -". This text
      will be added automatically if missing.
    * FIX: livecheck: fixed compilation bug
    * FIX: check_mk: convert service description unicode into utf-8
    * FIX: avoid simultanous activation of changes by means of a lock
    
    Checks & Agents:
    * FIX: jolokia_metrics.mem - now able to handle negative/missing max values
    * ADD: tcp_conn_stats: now additionally uses /proc/net/tcp6
    * ADD: wmic_processs: cpucores now being considered when calculating 
           user/kernel percentages. (thanks to William Baum)
    * FIX: UPS checks support Eaton Evolution
    * FIX: windows agent plugin: mssql now exits after 10 seconds

    Notifications:
    * FIX: fixed crash on host notification when contact had explicit services set

    Livestatus:
    * FIX: possible crash with VERY long downtime comments

    WATO:
    * FIX: Fix hiliting of errors in Nagios output
    * FIX: localisation error

    Multisite:
    * FIX: Avoid duplicate "Services" button in host detail views
    * FIX: fix rescheduling icon for services with non-ASCII characters
    * New filter for IP address of a host
    * Quicksearch: allow searching for complete IP addresses and IP
      address prefixes
    * Add logentry class filter to view 'Host- and Service events'

    BI:
    * FIX: fix exception with expansion level being 'None'
    * FIX: speedup for single host tables joined by hostname (BI-Boxes)
    * FIX: avoid closing BI subtree while tree is being loaded

    Event Console:
    * FIX: make hostname matching field optional. Otherwise a .* was
           neccessary for the rule in order to match
    * FIX: event_simulator now also uses case insensitive matches

1.2.2b4:
    Core:
    * FIX: Fix output of cmk -D: datasource programs were missing
    * FIX: allow unicode encoded extra_service_conf
    * FIX: no default PING service if custom checks are defined
    * FIX: check_mk_base: fixed rounding error in get_bytes_human_readable
    * FIX: check_mk: improved support of utf-8 characters in extra_service_conf
    * FIX: livestatus: table statehist now able to check AuthUser permissions
    * New configuration variable contactgroup_members

    Checks & Agents:
    * FIX: smart - not trying to parse unhandled lines to prevent errors
    * FIX: winperf_processor - fixed wrong calculations of usage
    * FIX: WATO configuration of filesystem trends: it's hours, not days!
    * FIX: mysql: fixed crash on computing IO information
    * FIX: diskstat: fix local variable 'ios_per_sec' referenced before assignment
    * FIX: multipath: ignore warning messages in agent due to invalid multipath.conf
    * FIX: megaraid_bbu: deal with broken output ("Adpater"), found in Open-E
    * FIX: megaraid_pdisk: deal with special output of Open-E
    * FIX: jolokia_metrics.mem: renamed parameter totalheap to total
    * FIX: megaraid_bbu: deal with broken output ("Adpater")
    * FIX: check_ldap: added missing host address (check didn't work at all)
    * FIX: check_ldap: added missing version option -2, -3, -3 -T (TLS)
    * FIX: mssql: Agent plugin now supports MSSQL Server 2012
    * FIX: hr_mem: fix max value in performance data (thanks to Michaël COQUARD)
    * FIX: f5_bigip_psu: fix inventory function (returned list instead of tuple)
    * FIX: mysql.connections: avoid crash on legacy agent output
    * FIX: tcp_conn_stats: use /proc/net/tcp instead of netstat -tn. This
           should avoid massive performance problems on system with many
           connections
    * Linux agent: limit netstat to 10 seconds
    * ps: Allow %1, %2, .. instead of %s in process_inventory. That allows
      reordering of matched groups
    * FIX: f5_bigip_psu - fixed inventory function
    * FIX: printer_supply - fixed inventory function for some kind of OKI printers

    Multisite:
    * FIX: Fixed problem with error during localization scanning
    * FIX: Fixed wrong localization right after a user changed its language
    * FIX: Improved handling of error messages in bulk inventory
    * FIX: fixed focus bug in transform valuespec class
    * FIX: stop doing snapin refreshes after they have been removed
    * FIX: sidebar snapins which refresh do not register for restart detection anymore
    * FIX: fix user database corruption in case of a race condition
    * FIX: added checks wether or not a contactgroup can be deleted
    * FIX: Avoid deadlock due to lock on contacts.mk in some situations
    * Changed sidebar snapin reload to a global interval (option:
      sidebar_update_interval), defaults to 30 seconds
    * Sidebar snapins are now bulk updated with one HTTP request each interval

    BI:
    * FIX: fixed invalid links to hosts and services in BI tree view
    * FIX: fix exception in top/down and bottom/up views
    * FIX: fix styling of top/down and bottom/up views (borders, padding)
    * FIX: fix style of mouse pointer over BI boxes
    * FIX: list of BI aggregates was incomplete in some cases
    * FIX: single host aggregations didn't work for aggregations += [...]
    * FIX: top-down and bottom-up was broken in case of "only problems"
    * FIX: BI see_all permission is now working again
    * Do not handle PENDING as "problem" anymore
    * Make titles of non-leaf tree nodes klickable

    WATO:
    * FIX: flexible notification valuespec is now localizable
    * FIX: Alias values of host/service/contact groups need to be set and unique
           within the group
    * FIX: Fixed exception when editing contactgroups without alias
    * FIX: Fix localization of rule options
    * FIX: ValueSpec OptionalDropDown: fix visibility if default is "other"
    * Suggest use default value for filesystem levels that make sense
    * Valuespec: CascadingDropdown now able to process choice values from functions
    * Freshness checking for classical passive Nagios checks (custom_checks)

1.2.2b3:
    Checks & Agents:
    * FIX: Fixed date parsing code ignoring the seconds value in several checks
           (ad_replication, cups_queues, heartbeat_crm, mssql_backup, smbios_sel)
    * FIX: Fixed pnp template for apc_symmetra check when using multiple rrds

    Multisite:
    * FIX: Removed uuid module dependency to be compatible to python < 2.5
    * FIX: remove Javascript debug popup from multi-string input fields
    * FIX: list of strings (e.g. host list in rule editor) didn't work anymore

1.2.2b2:
    Checks & Agents:
    * Added dynamic thresholds to the oracle_tablespace check depending on the
      size of the tablespaces.

    BI:
    * FIX: fix exception in BI-Boxes views of host groups
    * FIX: fix problem where BI-Boxes were invisible if not previously unfolded

    Event Console:
    * FIX: support non-Ascii characters in matching expressions. Note:
           you need to edit and save each affected rule once in order
           to make the fix work.
    * FIX: Fixed exception when logging actions exectuted by mkeventd
    * FIX: etc/init.d/mkeventd flush did not work when mkeventd was stopped

    Multisite:
    * FIX: Fixed several minor IE7 related layout bugs
    * FIX: title of pages was truncated and now isn't anymore
    * Cleanup form for executing commands on hosts/services

    WATO:
    * FIX: Fixed layout of rulelist table in IE*
    * FIX: Fixed adding explicit host names to rules in IE7
    * Add: Improved navigation convenience when plugin output contains [running on ... ]

1.2.2b1:
    Core:
    * cmk --notify: added notification script to generate HTML mails including
      the performance graphs of hosts and services
    * cmk --notify: added the macros NOTIFY_LASTHOSTSTATECHANGE, NOTIFY_HOSTSTATEID,
      NOTIFY_LASTSERVICESTATECHANGE, NOTIFY_SERVICESTATEID, NOTIFY_NOTIFICATIONCOMMENT,
      NOTIFY_NOTIFICATIONAUTHOR, NOTIFY_NOTIFICATIONAUTHORNAME, NOTIFY_NOTIFICATIONAUTHORALIAS
    * FIX: more robust deletion of precompiled files to ensure the correct 
      creation of the files (Thanks to Guido Günther)
    * FIX: Inventory for cluster nodes who are part of multiple clusters 
    * cmk --notify: added plugin for sms notification
    * FIX: precompiled checks: correct handling of sys.exit() call when using python2.4 
    * cmk --notify: improved logging on wrong notification type
    * RPM: Added check_mk-agent-scriptless package (Same as normal agent rpm,
      but without RPM post scripts)

    Checks & Agents:
    * winperf_processor now outputs float usage instead of integer
    * FIX: mssql_counters.file_sizes - Fixed wrong value for "Log Files" in output
    * FIX: drbd: Parameters for expected roles and disk states can now be set to 
           None to disable alerting on changed values
    * printer_supply_ricoh: New check for Ricoh printer supply levels
    * jolokia_metrics.mem: now supports warn/crit levels for heap, nonheap, totalheap
    * jolokia_metrics.mem: add dedicated PNP graph
    * FIX: logwatch.ec: use UNIX socket instead of Pipe for forwarding into EC 
    * FIX: logwatch.ec: fixed exception when forwarding "OK" lines
    * FIX: logwatch.ec: fixed forwarding of single log lines to event console
    * Improved performance of logwatch.ec check in case of many messages
    * livestatus_status: new check for monitoring performance of monitoring
    * FIX: diskstat.include: fix computation of queue length on windows
      (thanks to K.H. Fiebig)
    * lnx_bonding: new check for bonding interfaces on Linux
    * ovs_bonding: new check for bonding interfaces on Linux / Open vSwitch
    * if: Inventory settings can now be set host based
    * FIX: lnx_bonding/ovs_bonding: correct definition of bonding.include
    * Add: if check now able to handle interface groups  (if_groups)
    * Add: New check for DB2 instance memory levels
    * Add: winperf_phydisk can now output IOPS
    * Add: oracle_tablespace now with flexible warn/crit levels(magic number)
    
    Livestatus:
    * Add: new column in hosts/services table: comments_with_extra_info
    Adds the entry type and entry time

    Multisite:
    * Added comment painter to notification related views
    * Added compatibility code to use hashlib.md5() instead of md5.md5(), which
      is deprecated in python > 2.5 to prevent warning messages in apache error log
    * Added host filter for "last host state change" and "last host check"
    * FIX: Preventing autocomplete in password fields of "edit profile" dialog
    * The ldap member attribute of groups is now configruable via WATO
    * Added option to enforce lower User-IDs during LDAP sync
    * Improved debug logging of ldap syncs (Now writing duration of queries to log)
    * Displaying date/time of comments in comment icon hover menu (Please
      note: You need to update your livestatus to current version to make this work)
    * FIX: Making "action" context link unclickable during handling actions / confirms

    BI:
    * Use Ajax to delay rendering of invisible parts of the tree (this
      saves lots of HTML code)

    WATO:
    * Added hr_mem check to the memory checkgroup to make it configurable in WATO
    * Make page_header configurable in global settings
    * FIX: Fixed some typos in ldap error messages
    * FIX: Fixed problem on user profile page when no alias set for a user
    * FIX: list valuespecs could not be extended after once saving
    * FIX: fix title of foldable areas contained in list valuespecs
    * FIX: Fixed bug where pending log was not removed in multisite setup
    * FIX: Fixed generation of auth.php (Needed for NagVis Multisite Authorisation)
    * FIX: Fixed missing general.* permissions in auth.php on slave sites in 
      case of distributed WATO setups
    * Added oracle_tablespaces configuration to the application checkgroup
    * FIX: Fixed synchronisation of mkeventd configs in distributed WATO setups
    * FIX: "Sync & Restart" did not perform restart in distributed WATO setups
    * FIX: Fixed exception in editing code of ldap group to rule plugin
    * FIX: Don't execute ldap sync while performing actions on users page

    Event Console:
    * Added UNIX socket for sending events to the EC
    * Speed up rule matches in some special cases by factor of 100 and more
    * Init-Script: Improved handling of stale pidfiles
    * Init-Script: Detecting and reporting already running processes
    * WATO: Added hook to make the mkeventd reload in distributed WATO setups
      during "activate changes" process
    * Added hook mkeventd-activate-changes to add custom actions to the mkeventd
      "activate changes" GUI function
    * FIX: When a single rule matching raises an exception, the line is now
      matched agains the following rules instead of being skipped. The
      exception is logged to mkeventd.log

1.2.1i5:
    Core:
    * Improved handling of CTRL+C (SIGINT) to terminate long runnining tasks 
      (e.g.  inventory of SNMP hosts)
    * FIX: PING services on clusters are treated like the host check of clusters
    * cmk --notify: new environment variable NOTIFY_WHAT which has HOST or SERVICE as value
    * cmk --notify: removing service related envvars in case of host notifications
    * cmk --notify: added test code to help developing nitofication plugins.
      Can be called with "cmk --notify fake-service debug" for example

    Checks & Agents:
    * Linux Agent, diskstat: Now supporting /dev/emcpower* devices (Thanks to Claas Rockmann-Buchterkirche)
    * FIX: winperf_processor: Showing 0% on "cmk -nv" now instead of 100%
    * FIX: win_dhcp_pools: removed faulty output on non-german windows 2003 servers 
           with no dhcp server installed (Thanks to Mathias Decker)
    * Add: fileinfo is now supported by the solaris agent. Thanks to Daniel Roettgermann
    * Logwatch: unknown eventlog level ('u') from windows agent treated as warning
    * FIX: logwatch_ec: Added state undefined as priority
    * Add: New Check for Raritan EMX Devices
    * Add: mailman_lists - New check to gather statistics of mailman mailinglists
    * FIX: megaraid_bbu - Handle missing charge information (ignoring them)
    * FIX: myssql_tablespaces - fix PNP graph (thanks to Christian Zock)
    * kernel.util: add "Average" information to PNP graph
    * Windows Agent: Fix startup crash on adding a logfiles pattern, but no logfile specified
    * Windows Agent: check_mk.example.ini: commented logfiles section

    Multisite:
    * FIX: Fixed rendering of dashboard globes in opera
    * When having row selections enabled and no selected and performing
      actions an error message is displayed instead of performing the action on
      all rows
    * Storing row selections in user files, cleaned up row selection 
      handling to single files. Cleaned up GET/POST mixups in confirm dialogs
    * Add: New user_options to limit seen nagios objects even the role is set to see all
    * Fix: On site configaration changes, only relevant sites are marked as dirty
    * Fix: Distributed setup: Correct cleanup of pending changes logfile after "Activate changes"
    * FIX: LDAP: Fixed problem with special chars in LDAP queries when having
    contactgroup sync plugin enabled
    * FIX: LDAP: OpenLDAP - Changed default filter for users
    * FIX: LDAP: OpenLDAP - Using uniqueMember instead of member when searching for groups of a user
    * FIX: LDAP: Fixed encoding problem of ldap retrieved usernames
    * LDAP: Role sync plugin validates the given group DNs with the group base dn now
    * LDAP: Using roles defined in default user profile in role sync plugin processing
    * LDAP: Improved error handling in case of misconfigurations
    * LDAP: Reduced number of ldap querys during a single page request / sync process
    * LDAP: Implemnted some kind of debug logging for LDAP communication
    * FIX: Re-added an empty file as auth.py (wato plugin) to prevent problems during update 

    WATO:
    * CPU load ruleset does now accept float values
    * Added valuespec for cisco_mem check to configure thresholds via WATO
    * FIX: Fixed displaying of tag selections when creating a rule in the ruleeditor
    * FIX: Rulesets are always cloned in the same folder
    * Flexibile notifications: removed "debug notification" script from GUI (you can make it
      executable to be choosable again)
    * Flexibile notifications: added plain mail notification which uses the
      mail templates from global settings dialog

    BI:
    * Added FOREACH_SERVICE capability to leaf nodes
    * Add: Bi views now support debug of livestatus queries

1.2.1i4:
    Core:
    * Better exception handling when executing "Check_MK"-Check. Printing python
      exception to status output and traceback to long output now.
    * Added HOSTTAGS to notification macros which contains all Check_MK-Tags
      separated by spaces
    * Output better error message in case of old inventory function
    * Do object cache precompile for monitoring core on cmk -R/-O
    * Avoid duplicate verification of monitoring config on cmk -R/-O
    * FIX: Parameter --cleanup-autochecks (long for -u) works now like suggested in help
    * FIX: Added error handling when trying to --restore with a non existant file

    Notifications:
    * Fix flexible notifications on non-OMD systems
    
    Checks & Agents:
    * Linux Agent, mk_postgres: Supporting pgsql and postgres as user
    * Linux Agent, mk_postgres: Fixed database stats query to be compatible
      with more versions of postgres
    * apache_status: Modified to be usable on python < 2.6 (eg RHEL 5.x)
    * apache_status: Fixed handling of PIDs with more than 4 numbers
    * Add: New Check for Rittal CMC PSM-M devices
    * Smart plugin: Only use relevant numbers of serial
    * Add: ibm_xraid_pdisks - new check for agentless monitoring of disks on IBM SystemX servers.
    * Add: hp_proliant_da_cntlr check for disk controllers in HP Proliant servers
    * Add: Check to monitor Storage System Drive Box Groups attached to HP servers
    * Add: check to monitor the summary status of HP EML tape libraries
    * Add: apc_rackpdu_status - monitor the power consumption on APC rack PDUs
    * Add: sym_brightmail_queues - monitor the queue levels on Symantec Brightmail mail scanners.
    * Add: plesk_domains - List domains configured in plesk installations
    * Add: plesk_backups - Monitor backup spaces configured for domains in plesk
    * Add: mysql_connections - Monitor number of parallel connections to mysql daemon
    * Add: flexible notifcations: filter by hostname
    * New script multisite_to_mrpe for exporting services from a remote system
    * FIX: postgres_sessions: handle case of no active/no idle sessions
    * FIX: correct backslash representation of windows logwatch files
    * FIX: postgres_sessions: handle case of no active/no idle sessions
    * FIX: zfsget: fix exception on snapshot volumes (where available is '-')
    * FIX: zfsget: handle passed-through filesystems (need agent update)
    * FIX: loading notification scripts in local directory for real
    * FIX: oracle_version: return valid check result in case of missing agent info
    * FIX: apache_status: fixed bug with missing 'url', wrote man page
    * FIX: fixed missing localisation in check_parameteres.py 
    * FIX: userdb/ldap.py: fixed invalid call site.getsitepackages() for python 2.6
    * FIX: zpool_status: fixed crash when spare devices were available
    * FIX: hr_fs: handle negative values in order to larger disks (thanks to Christof Musik)
    * FIX: mssql_backup: Fixed wrong calculation of backup age in seconds


    Multisite:
    * Implemented LDAP integration of Multisite. You can now authenticate your
      users using the form based authentication with LDAP. It is also possible
      to synchronize some attributes like mail addresses, names and roles from
      LDAP into multisite.
    * Restructured cookie auth cookies (all auth cookies will be invalid
      after update -> all users have to login again)
    * Modularized login and cookie validation
    * Logwatch: Added buttons to acknowledge all logs of all hosts or really
      all logs which currently have a problem
    * Check reschedule icon now works on services containing an \
    * Now showing correct representation of SI unit kilo ( k )
    * if perfometer now differs between byte and bit output
    * Use pprint when writing global settings (makes files more readable)
    * New script for settings/removing downtimes: doc/treasures/downtime
    * New option when setting host downtimes for also including child hosts
    * Option dials (refresh, number of columns) now turnable by mouse wheel
    * Views: Commands/Checkboxes buttons are now activated dynamically (depending on data displayed)
    * FIX: warn / crit levels in if-check when using "bit" as unit
    * FIX: Fixed changing own password when notifications are disabled
    * FIX: On page reload, now updating the row field in the headline
    * FIX: ListOfStrings Fields now correctly autoappend on focus
    * FIX: Reloading of sidebar after activate changes
    * FIX: Main Frame without sidebar: reload after activate changes
    * FIX: output_format json: handle newlines correctly
    * FIX: handle ldap logins with ',' in distinguished name
    * FIX: quote HTML variable names, fixes potential JS injection
    * FIX: Sidebar not raising exceptions on configured but not available snapins
    * FIX: Quicksearch: Fixed Up/Down arrow handling in chrome
    * FIX: Speedometer: Terminating data updates when snapin is removed from sidebar
    * FIX: Views: toggling forms does not disable the checkbox button anymore
    * FIX: Dashboard: Fixed wrong display options in links after data reloads
    * FIX: Fixed "remove all downtimes" button in views when no downtimes to be deleted 
    * FIX: Services in hosttables now use the service name as header (if no custom title set)
    * New filter for host_contact and service_contact
    
    WATO:
    * Add: Creating a new rule immediately opens its edit formular
    * The rules formular now uses POST as transaction method
    * Modularized the authentication and user management code
    * Default config: add contact group 'all' and put all hosts into it
    * Reverse order of Condition, Value and General options in rule editor
    * Allowing "%" and "+" in mail prefixes of contacts now
    * FIX: Fixed generated manual check definitions for checks without items
      like ntp_time and tcp_conn_stats
    * FIX: Persisting changing of folder titles when only the title has changed
    * FIX: Fixed rendering bug after folder editing

    Event Console:
    * Replication slave can now copy rules from master into local configuration
      via a new button in WATO.
    * Speedup access to event history by earlier filtering and prefiltering with grep
    * New builtin syslog server! Please refer to online docu for details.
    * Icon to events of host links to view that has context button to host
    * FIX: remove event pipe on program shutdown, prevents syslog freeze
    * FIX: hostnames in livestatus query now being utf8 encoded
    * FIX: fixed a nastiness when reading from local pipe
    * FIX: fix exception in rules that use facility local7
    * FIX: fix event icon in case of using TCP access to EC
    * FIX: Allowing ":" in application field (e.g. needed for windows logfiles)
    * FIX: fix bug in Filter "Hostname/IP-Address of original event"

    Livestatus:
    * FIX: Changed logging output "Time to process request" to be debug output

1.2.1i3:
    Core:
    * added HOST/SERVICEPROBLEMID to notification macros
    * New configuration check_periods for limiting execution of
      Check_MK checks to a certain time period.

    Checks & Agents:
    * Windows agent: persist offsets for logfile monitoring

    Notifications:
    * fix two errors in code that broke some service notifications

    Event Console:
    * New performance counter for client request processing time
    * FIX: fixed bug in rule optimizer with ranges of syslog priorities

    WATO:
    * Cloning of contact/host/service groups (without members)

    Checks & Agents:
    * logwatch: Fixed confusion with ignore/ok states of log messages
    * AIX Agent: now possible to specify -d flag. Please test :)

1.2.1i2:
    Core:
    * Improved validation of inventory data reported by checks
    * Added -d option to precompiled checks to enable debug mode
    * doc/treasures: added script for printing RRD statistics

    Notifications:
    * New system of custom notification, with WATO support

    Event Console:
    * Moved source of Event Console into Check_MK project 
    * New button for resetting all rule hits counters
    * When saving a rule then its hits counter is always reset
    * New feature of hiding certain actions from the commands in the status GUI
    * FIX: rule simulator ("Try out") now handles cancelling rules correctly
    * New global option for enabling log entries for rule hits (debugging)
    * New icon linking to event views for the event services
    * check_mkevents outputs last worst line in service output
    * Max. number of queued connections on status sockets is configurable now
    * check_mkevents: new option -a for ignoring acknowledged events
    * New sub-permissions for changing comment and contact while updating an event
    * New button for generating test events directly via WATO
    * Allow Event Console to replicate from another (master) console for
      fast failover.
    * Allow event expiration also on acknowledged events (configurable)

    Multisite:
    * Enable automation login with _username= and _secret=, while
      _secret is the content of var/check_mk/web/$USER/automation.secret
    * FIX: Fixed releasing of locks and livestatus connections when logging out
    * FIX: Fixed login/login confusions with index page caching
    * FIX: Speed-o-meter: Fixed calculation of Check_MK passive check invervals
    * Removed focus of "Full name" attribute on editing a contact
    * Quicksearch: Convert search text to regex when accessing livestatus
    * FIX: WATO Folder filter not available when WATO disabled
    * WATO Folder Filter no longer available in single host views
    * Added new painters "Service check command expanded" and
      "Host check command expanded"
    * FIX: Corrected garbled description for sorter "Service Performance data" 
    * Dashboard globes can now be filtered by host_contact_group/service_contact_group
    * Dashboard "iframe" attribute can now be rendered dynamically using the
      "iframefunc" attribute in the dashlet declaration
    * Dashboard header can now be hidden by setting "title" to None
    * Better error handling in PNP-Graph hover menus in case of invalid responses

    Livestatus:
    * Added new table statehist, used for SLA queries
    * Added new column check_command_expanded in table hosts
    * Added new column check_command_expanded in table services
    * New columns livestatus_threads, livestatus_{active,queued}_connections

    BI:
    * Added missing localizations
    * Added option bi_precompile_on_demand to split compilations of
      the aggregations in several fragments. If possible only the needed
      aggregations are compiled to reduce the time a user has to wait for
      BI based view. This optimizes BI related views which display
      information for a specific list of hosts or aggregation groups.
    * Added new config option bi_compile_log to collect statistics about
      aggregation compilations
    * Aggregations can now be part of more than one aggregation group
      (just configure a list of group names instead of a group name string)
    * Correct representation of (!), (!!) and (?) markers in check output
    * Corrected representation of assumed state in box layout
    * Feature: Using parameters for hosttags

    WATO:
    * Added progress indicator in single site WATO "Activate Changes"
    * Users & Contacts: Case-insensitive sorting of 'Full name' column
    * ntp/ntp.time parameters are now configurable via WATO
    * FIX: Implemented basic non HTTP 200 status code response handling in interactive
           progress dialogs (e.g. bulk inventory mode)
    * FIX: Fixed editing of icon_image rules
    * Added support of locked hosts and folders ( created by CMDB )
    * Logwatch: logwatch agents/plugins now with ok pattern support 
    * Valuespec: Alternative Value Spec now shows helptext of its elements
    * Valuespec: DropdownChoice, fixed exception on validate_datatype

    Checks & Agents:
    * New check mssql_counters.locks: Monitors locking related information of
      MSSQL tablespaces
    * Check_MK service is now able to output additional performance data
      user_time, system_time, children_user_time, children_system time
    * windows_updates agent plugin: Fetching data in background mode, caching
      update information for 30 minutes
    * Windows agent: output ullTotalVirtual and ullAvailVirtual (not yet
      being used by check)
    * Solaris agent: add <<<uptime>>> section (thanks to Daniel Roettgermann)
    * Added new WATO configurable option inventory_services_rules for the
      windows services inventory check
    * Added new WATO configurable option inventory_processes_rules for the
      ps and ps.perf inventory
    * FIX: mssql_counters checks now really only inventorize percentage based
      counters if a base value is set
    * win_dhcp_pools: do not inventorize empty pools any more. You can switch
      back to old behaviour with win_dhcp_pools_inventorize_empty = True
    * Added new Check for Eaton UPS Devices
    * zfsget: new check for monitoring ZFS disk usage for Linux, Solaris, FreeBSD
      (you need to update your agent as well)
    * Added new Checks for Gude PDU Units
    * logwatch: Working around confusion with OK/Ignore handling in logwatch_rules
    * logwatch_ec: Added new subcheck to forward all incoming logwatch messages
      to the event console. With this check you can use the Event Console 
      mechanisms and GUIs instead of the classic logwatch GUI. It can be 
      enabled on "Global Settings" page in WATO for your whole installation.
      After enabling it you need to reinventorize your hosts.
    * Windows Update Check: Now with caching, Thanks to Phil Randal and Patrick Schlüter
    * Windows Check_MK Agent: Now able to parse textfiles for logwatch output
    * Added new Checks sni_octopuse_cpu, sni_octopuse_status, sni_octopuse_trunks: These
      allow monitoring Siemens HiPath 3000/5000 series PBX.
    * if-checks now support "bit" as measurement unit
    * winperf_phydisk: monitor average queue length for read/write

1.2.0p5:
    Checks & Agents:
    * FIX: windows agent: fixed possible crash in eventlog section

    BI:
    * FIX: fixed bug in aggregation count (thanks Neil) 

1.2.0p4:
    WATO:
    * FIX: fixed detection of existing groups when creating new groups
    * FIX: allow email addresses like test@test.test-test.com
    * FIX: Fixed Password saving problem in user settings

    Checks & Agents:
    * FIX: postgres_sessions: handle case of no active/no idle sessions
    * FIX: winperf_processor: handle parameters "None" (as WATO creates)
    * FIX: mssql_counters: remove debug output, fix bytes output
    * FIX: mssql_tablespaces: gracefully handle garbled agent output

    Multisite:
    * FIX: performeter_temparature now returns unicode string, because of °C
    * FIX: output_format json in webservices now using " as quotes

    Livestatus:
    * FIX: fix two problems when reloading module in Icinga (thanks to Ronny Biering)

1.2.0p3:
    Mulitisite
    * Added "view" parameter to dashlet_pnpgraph webservice
    * FIX: BI: Assuming "OK" for hosts is now possible
    * FIX: Fixed error in makeuri() calls when no parameters in URL
    * FIX: Try out mode in view editor does not show context buttons anymore
    * FIX: WATO Folder filter not available when WATO disabled
    * FIX: WATO Folder Filter no longer available in single host views
    * FIX: Quicksearch converts search text to regex when accessing livestatus
    * FIX: Fixed "access denied" problem with multisite authorization in PNP/NagVis
           in new OMD sites which use the multisite authorization
    * FIX: Localize option for not OMD Environments

    WATO:
    * FIX: Users & Contacts uses case-insensitive sorting of 'Full name' column  
    * FIX: Removed focus of "Full name" attribute on editing a contact
    * FIX: fix layout bug in ValueSpec ListOfStrings (e.g. used in
           list of explicit host/services in rules)
    * FIX: fix inheritation of contactgroups from folder to hosts
    * FIX: fix sorting of users, fix lost user alias in some situations
    * FIX: Sites not using distritubed WATO now being skipped when determining
           the prefered peer
    * FIX: Updating internal variables after moving hosts correctly
      (fixes problems with hosts tree processed in hooks)

    BI:
    * FIX: Correct representation of (!), (!!) and (?) markers in check output

    Livestatus:
    * FIX: check_icmp: fixed calculation of remaining length of output buffer
    * FIX: check_icmp: removed possible buffer overflow on do_output_char()
    
    Livecheck:
    * FIX: fixed problem with long plugin output
    * FIX: added /0 termination to strings
    * FIX: changed check_type to be always active (0)
    * FIX: fix bug in assignment of livecheck helpers 
    * FIX: close inherited unused filedescriptors after fork()
    * FIX: kill process group of called plugin if timeout is reached
           -> preventing possible freeze of livecheck
    * FIX: correct escaping of character / in nagios checkresult file
    * FIX: fixed SIGSEGV on hosts without defined check_command
    * FIX: now providing correct output buffer size when calling check_icmp 

    Checks & Agents:
    * FIX: Linux mk_logwatch: iregex Parameter was never used
    * FIX: Windows agent: quote '%' in plugin output correctly
    * FIX: multipath check now handles '-' in "user friendly names"
    * New check mssql_counters.locks: Monitors locking related information of
      MSSQL tablespaces
    * FIX: mssql_counters checks now really only inventorize percentage based
      counters if a base value is set
    * windows_updates agent plugin: Fetching data in background mode, caching
      update information for 30 minutes
    * FIX: netapp_vfiler: fix inventory function (thanks to Falk Krentzlin)
    * FIX: netapp_cluster: fix inventory function
    * FIX: ps: avoid exception, when CPU% is missing (Zombies on Solaris)
    * FIX: win_dhcp_pools: fixed calculation of perc_free
    * FIX: mssql_counters: fixed wrong log size output

1.2.0p3:
    Multisite:
    * Added "view" parameter to dashlet_pnpgraph webservice

    WATO:
    * FIX: It is now possible to create clusters in empty folders
    * FIX: Fixed problem with complaining empty ListOf() valuespecs

    Livestatus:
    * FIX: comments_with_info in service table was always empty

1.2.1i1:
    Core:
    * Allow to add options to rules. Currently the options "disabled" and
      "comment" are allowed. Options are kept in an optional dict at the
      end of each rule.
    * parent scan: skip gateways that are reachable via PING
    * Allow subcheck to be in a separate file (e.g. foo.bar)
    * Contacts can now define *_notification_commands attributes which can now
      override the default notification command check-mk-notify
    * SNMP scan: fixed case where = was contained in SNMP info
    * check_imap_folder: new active check for searching for certain subjects
      in an IMAP folder
    * cmk -D shows multiple agent types e.g. when using SNMP and TCP on one host

    Checks & Agents:
    * New Checks for Siemens Blades (BX600)
    * New Checks for Fortigate Firewalls
    * Netapp Checks for CPU Util an FC Port throughput
    * FIX: megaraid_pdisks: handle case where no enclosure device exists
    * FIX: megaraid_bbu: handle the controller's learn cycle. No errors in that period.
    * mysql_capacity: cleaned up check, levels are in MB now
    * jolokia_info, jolokia_metrics: new rewritten checks for jolokia (formerly
      jmx4perl). You need the new plugin mk_jokokia for using them
    * added preliminary agent for OpenVMS (refer to agents/README.OpenVMS) 
    * vms_diskstat.df: new check file usage of OpenVMS disks
    * vms_users: new check for number of interactive sessions on OpenVMS
    * vms_cpu: new check for CPU utilization on OpenVMS
    * vms_if: new check for network interfaces on OpenVMS
    * vms_system.ios: new check for total direct/buffered IOs on OpenVMS
    * vms_system.procs: new check for number of processes on OpenVMS
    * vms_queuejobs: new check for monitoring current VMS queue jobs
    * FIX: mssql_backup: Fixed problems with datetime/timezone calculations
    * FIX: mssql agent: Added compatibility code for MSSQL 9
    * FIX: mssql agent: Fixed connection to default instances ("MSSQLSERVER")
    * FIX: mssql agent: Fixed check of databases with names starting with numbers
    * FIX: mssql agent: Fixed handling of databases with spaces in names
    * f5_bigip_temp: add performance data
    * added perf-o-meters for a lot of temperature checks
    * cmctc_lcp.*: added new checks for Rittal CMC-TC LCP
    * FIX: diskstat (linux): Don't inventorize check when data empty
    * Cisco: Added Check for mem an cpu util
    * New check for f5 bigip network interfaces
    * cmctc.temp: added parameters for warn/crit, use now WATO rule
      "Room temperature (external thermal sensors)"
    * cisco_asa_failover: New Check for clustered Cisco ASA Firewalls 
    * cbl_airlaser.status: New Check for CBL Airlaser IP1000 laser bridge.
    * cbl_airlaser.hardware: New Check for CBL Airlaser IP1000 laser bridge.
      Check monitors the status info and allows alerting based on temperature.
    * df, hr_fs, etc.: Filesystem checks now support grouping (pools)
      Please refer to the check manpage of df for details
    * FIX: windows agent: try to fix crash in event log handling
    * FreeBSD Agent: Added swapinfo call to mem section to make mem check work again
    * windows_multipath: Added the missing check for multipath.vbs (Please test)
    * carel_uniflair_cooling: new check for monitoring datacenter air conditioning by "CAREL"
    * Added Agent for OpenBSD
    * Added Checks for UPS devices
    * cisco_hsrp: New Check for monitoring HSRP groups on Cisco Routers. (SMIv2 version)
    * zypper: new check and plugin mk_zypper for checking zypper updates.
    * aironet_clients: Added support for further Cisco WLAN APs (Thanks to Stefan Eriksson for OIDs)
    * aironet_errors: Added support for further Cisco WLAN APs
    * apache_status: New check to monitor apache servers which have the status-module enabled.
      This check needs the linux agent plugin "apache_status" installed on the target host.

    WATO:
    * Added permission to control the "clone host" feature in WATO
    * Added new role/permission matrix page in WATO to compare
      permissions of roles
    * FIX: remove line about number of rules in rule set overview
      (that garbled the logical layout)
    * Rules now have an optional comment and an URL for linking to 
      documntation
    * Rule now can be disabled without deleting them.
    * Added new hook "sites-saved"
    * Allow @ in user names (needed for some Kerberos setups)
    * Implemented new option in WATO attributes: editable
      When set to False the attribute can only be changed during creation
      of a new object. When editing an object this attribute is only displayed.
    * new: search for rules in "Host & Service Configuration"
    * parent scan: new option "ping probes", that allows skipping 
      unreachable gateways.
    * User managament: Added fields for editing host/service notification commands
    * Added new active check configuration for check_smtp
    * Improved visualization of ruleset lists/dictionaries
    * Encoding special chars in RegExp valuespec (e.g. logwatch patterns)
    * Added check_interval and retry_interval rules for host checks
    * Removed wmic_process rule from "inventory services" as the check does not support inventory
    * Made more rulegroup titles localizable
    * FIX: Fixed localization of default permissions
    * FIX: Removed double collect_hosts() call in activate changes hook
    * FIX: Fixed double hook execution when using localized multisite
    * FIX: User list shows names of contactgroups when no alias given
    * FIX: Reflecting alternative mode of check_http (check ssl certificate
    age) in WATO rule editor
    * FIX: Fixed monitoring of slave hosts in master site in case of special
      distributed wato configurations
    * FIX: Remove also user settings and event console rule on factory reset
    * FIX: complex list widgets (ListOf) failed back to old value when
           complaining
    * FIX: complex list widgets (ListOf) lost remaining entries after deleting one
    * FIX: Fixed error in printer_supply valuespec which lead to an exception
           when defining host/service specific rules
    * FIX: Fixed button url icon in docu-url link

    BI:
    * Great speed up of rule compilation in large environments

    Multisite:
    * Added css class="dashboard_<name>" to the dashboard div for easier
    customization of the dashboard style of a special dashboard
    * Dashboard: Param wato_folder="" means WATO root folder, use it and also
      display the title of this folder
    * Sidebar: Sorting aggregation groups in BI snapin now
    * Sidebar: Sorting sites in master control snapin case insensitive
    * Added some missing localizations (error messages, view editor)
    * Introducted multisite config option hide_languages to remove available
      languages from the multisite selection dialogs. To hide the builtin
      english language simply add None to the list of hidden languages.
    * FIX: fixed localization of general permissions
    * FIX: show multisite warning messages even after page reload
    * FIX: fix bug in Age ValueSpec: days had been ignored
    * FIX: fixed bug showing only sidebar after re-login in multisite
    * FIX: fixed logwatch loosing the master_url parameter in distributed setups
    * FIX: Fixed doubled var "site" in view editor (site and siteopt filter)
    * FIX: Don't crash on requests without User-Agent HTTP header
    * Downtimes: new conveniance function for downtime from now for ___ minutes.
      This is especially conveniant for scripting.
    * FIX: fixed layout of login dialog when showing up error messages
    * FIX: Fixed styling of wato quickaccess snapin preview
    * FIX: Made printer_supply perfometer a bit more robust against bad perfdata
    * FIX: Removed duplicate url parameters e.g. in dashboard (display_options)
    * FIX: Dashboard: If original request showed no "max rows"-message, the
           page rendered during reload does not show the message anymore
    * FIX: Fixed bug in alert statistics view (only last 1000 lines were
           processed for calculating the statistics)
    * FIX: Added missing downtime icon for comment view
    * FIX: Fixed handling of filter configuration in view editor where filters
           are using same variable names. Overlaping filters are now disabled
	   in the editor.
    * FIX: Totally hiding hidden filters from view editor now

    Livecheck:
    * FIX: Compile livecheck also if diet libc is missing

1.2.0p2:
    Core:
    * simulation_mode: legacy_checks, custom_checks and active_checks
      are replaced with dummy checks always being OK
    * FIX: Precisely define order of reading of configuration files. This
      fixes a WATO rule precedence problem

    Checks & Agents:
    * FIX: Fixed syntax errors in a bunch of man pages
    * if_lancom: silently ignore Point-To-Point interfaces
    * if_lancom: add SSID to logical WLAN interface names
    * Added a collection of MSSQL checks for monitoring MSSQL servers
      (backups, tablespaces, counters)
    * New check wut_webio_io: Monitor the IO input channels on W&T Web-IO 
      devices
    * nfsmounts: reclassify "Stale NFS handle" from WARN to CRIT
    * ORACLE agent/checks: better error handling. Let SQL errors get
      through into check output, output sections even if no database
      is running.
    * oracle_version: new check outputting the version of an ORACLE
      database - and using uncached direct SQL output.
    * ORACLE agent: fix handling of EXCLUDE, new variable ONLY_SIDS
      for explicitely listing SIDs to monitor
    * mk_logwatch on Linux: new options regex and iregex for file selection
    * remove obsolete ORACLE checks where no agent plugins where available
    * FIX: printer_supply: Fix problem on DELL printers with "S/N" in output
      (thanks to Sebastian Talmon)
    * FIX: winperf_phydisk: Fix typo (lead to WATO rule not being applied)
    * Windows agent: new [global] option crash_debug (see online docu)
    * AIX agent: new check for LVM volume status in rootvg.
    * PostgreSQL plugin: agent is now modified to work with PostgreSQL 
      versions newer than 8.1. (multiple reports, thanks!)

    Multisite:
    * Show number of rows and number of selected rows in header line
      (also for WATO hosts table)
    * FIX: fix problem in showing exceptions (due to help function)
    * FIX: fixed several localization problems in view/command processing
    * FIX: fixed duplicated settings in WATO when using localisation
    * FIX: fixed exception when refering to a language which does not exist
    * FIX: Removing all downtimes of a host/service is now possible again
    * FIX: The refresh time in footer is updated now when changing the value
    * FIX: view editor shows "(Mobile)" hint in view titles when linking to views

    WATO: 
    * Main menu of ruleeditor (Host & Service Parameters) now has
      a topic for "Used rules" - a short overview of all non-empty
      rulesets.
    * FIX: add missing context help to host details dialog
    * FIX: set new site dirty is host move due to change of
      folder attributes
    * FIX: fix exception on unknown value in DropdownChoice
    * FIX: add service specification to ruleset Delay service notifications
    * FIX: fixed problem with disabled sites in WATO
    * FIX: massive speedup when changing roles/users and activing changes
      (especially when you have a larger number of users and folders)
    * Add variable CONTACTPAGER to allowed macros in notifications
    * FIX: fixed default setting if "Hide names of configuration variables"
      in WATO
    * FIX: ListOfString Textboxes (e.g. parents of folders) do now extend in IE
    * FIX: fixed duplicated sections of permissions in rule editor

    BI:
    * New iterators FOREACH_CHILD and FOREACH_PARENT
    * FIX: fix handling of FOREACH_ in leaf nodes (remove hard coded
      $HOST$, replace with $1$, $2$, ..., apply argument substitution)
    * New logical datatable for aggregations that have the same name
      as a host. Converted view "BI Boxes" to this new table. This allows
      for Host-Aggregations containing data of other hosts as well.
    * count_ok: allow percentages, e.g. "count_ok!70%!50%"

1.2.0p1:
    Core:
    * Added macros $DATE$, $SHORTDATETIME$ and $LONGDATETIME$' to
      notification macros

    Checks & Agents:
    * FIX: diskstat: handle output 'No Devices Found' - avoiding exception
    * 3ware_units: Following states now lead to WARNING state instead of
      CRITICAL: "VERIFY-PAUSED", "VERIFYING", "REBUILDING"
    * New checks tsm_stagingpools, tsm_drive and tsm_storagepools
      Linux/UNIX
    * hpux_fchba: new check for monitoring FibreChannel HBAs und HP-UX

    Multisite:
    * FIX: fix severe exception in all views on older Python versions
      (like RedHat 5.5).

    WATO:
    * FIX: fix order of rule execution: subfolders now take precedence
      as they should.

1.2.0:
    Setup:
    * FIX: fix building of RPM packages (due to mk_mysql, mk_postgres)

    Core:
    * FIX: fix error message in case of duplicate custom check

    WATO:
    * FIX: add missing icon on cluster hosts to WATO in Multisite views
    * FIX: fix search field in host table if more than 10 hosts are shown
    * FIX: fix bulk edit and form properties (visibility of attributes was broken)
    * FIX: fix negating hosts in rule editor

    Checks & Agents: 
    * fileinfo: added this check to Linux agent. Simply put your
      file patterns into /etc/check_mk/fileinfo.cfg for configuration.
    * mysql.sessions: New check for MySQL sessions (need new plugin mk_mysql)
    * mysql.innodb_io: New check for Disk-IO of InnoDB
    * mysql_capacity: New check for used/free capacity of MySQL databases
    * postgres_sessions: New check for PostgreSQL number of sessions
    * postgres_stat_database: New check for PostgreSQL database statistics
    * postgres_stat_database.size: New check for PostgreSQL database size
    * FIX: hpux_if: convert_to_hex was missing on non-SNMP-hosts -replace
      with inline implementation
    * tcp_conn_stats: handle state BOUND (found on Solaris)
    * diskstat: support for checking latency, LVM and VxVM on Linux (needs 
      updated agent)
    * avoid duplicate checks cisco_temp_perf and cisco_sensor_temp

1.2.0b6:
    Multisite:
    * FIX: Fixed layout of some dropdown fields in view filters
    * Make heading in each page clickable -> reload page
    * FIX: Edit view: couldn't edit filter settings
    * FIX: Fixed styling of links in multisite context help
    * FIX: Fixed "select all" button for IE
    * FIX: Context links added by hooks are now hidden by the display
           option "B" again
    * FIX: preselected "refresh" option did not reflect view settings
           but was simply the first available option - usually 30.
    * FIX: fixed exception with custom views created by normal users

    WATO:
    * FIX: Fixed "select all" button in hosts & folders for IE
    * Optically mark modified variables in global settings
    * Swapped icons for rule match and previous rule match (makes for sense)

    Core:
    * FIX: Fixed "make_utf is not defined" error when having custom
           timeperiods defined in WATO

    Checks & Agents: 
    * MacOS X: Agent for MacOS (Thanks to Christian Zigotzky)
    * AIX: New check aix_multipath: Supports checking native AIX multipathing from AIX 5.2 onward
    * Solaris: New check solaris_multipath: Supports checking native Solaris multipath from Solaris10 and up.
    * Solaris: The ZFS Zpool status check now looks more closely at the reported messages. (It's also tested to work on Linux now)

1.2.0b5:
    Core:
    * FIX: handle UTF-8 encoded binary strings correctly (e.g. in host alias)
    * FIX: fix configuration of passive checks via custom_checks
    * Added NOTIFICATIONTYPE to host/service mail bodies

    WATO:
    * Site management: "disabled" only applies to Livestatus now
    * FIX: fix folding problems with dependent host tags
    * FIX: Detecting duplicate tag ids between regular tags and auxtags
    * FIX: Fixed layout problem of "new special rule" button in rule editor
    * FIX: Fixed layout problem on "activate changes" page
    * FIX: Added check if contacts belong to contactgroup before contactgroup deletion
    * FIX: fix site configuration for local site in Multisite environments
    * FIX: "(no not monitor)" setting in distributed WATO now works
    * FIX: Site management: replication setting was lost after re-editing
    * FIX: fixed problems after changing D/WATO-configuration
    * FIX: D/WATO: mark site dirty after host deletion
    * FIX: D/WATO: replicate auth.secret, so that login on one site also
           is valid on the replication slaves
    * FIX: implement locking in order to prevent data corruption on
           concurrent changes
    * FIX: Fixed handling of validation errors in cascading dropdown fields
    * FIX: fix cloning of users
    * Keep track of changes made by other users before activating changes,
      let user confirm this, new permission can be used to prevent a user
      from activating foreign changes.
    * FIX: Allowing german umlauts in users mail addresses
    * Allow list of aux tags to be missing in host tag definitions. This
      makes migration from older version easier.
    * FIX: user management modules can now deal with empty lines in htpasswd
    * FIX: Fixed js error on hostlist page with search form

    Multisite:
    * New display type 'boxes-omit-root' for BI views
    * Hostgroup view BI Boxes omits the root level
    * Finalized layout if view options and commands/filters/painteroptions.
    * Broken plugins prevent plugin caching now
    * FIX: remove refresh button from dashboard.
    * FIX: remove use of old option defaults.checkmk_web_uri
    * FIX: fixed outgoing bandwidth in fc port perfometer
    * FIX: remove nasty JS error in sidebar
    * FIX: fix folding in custom links (directories would not open)
    * FIX: animation of rotation treeangle in trees works again
    * FIX: Logwatch: Changed font color back to black
    * FIX: show toggle button for checkboxes in deactivated state
    * FIX: fix repeated stacked refresh when toggling columns
    * FIX: disable checkbox button in non-checkboxable layouts
    * FIX: fix table layout for views (gaps where missing sometimes)
    * FIX: Fixed sorting views by perfdata values which contain floats
    * FIX: fix sometimes-broken sizing of sidebar and dashboard on Chrome
    * FIX: fix dashboard layout on iPad
    * FIX: Fixed styling issues of sidebar in IE7
    * FIX: fix problem where filter settings (of checkboxes) are not effective
           when it comes to executing commands
    * FIX: Fixed styling issues of view filters with dropdown fields
    * FIX: multisite login can now deal with empty lines in htpasswd
    * FIX: Fixed a bunch of js/css errors

    Mobile:
    * FIX: Fixed logtime filter settings in all mobile views
    * FIX: fix some layout problems

    BI:
    * New aggregation function count_ok, that counts the number
      of nodes in state OK.
    * FIX: Removed debug output int count_ok aggregation

    Checks & Agents:
    * Linux: Modified cluster section to allow pacemaker/corosync clusters without heartbeat
    * AIX: convert NIC check to lnx_if (now being compatible with if/if64)
    * AIX: new check for CPU utilization (using section lparstat_aix)
    * ntp checks: Changed default value of time offsets to be 200ms (WARN) / 500ms (CRIT)
    * aironet_{errors,clients}: detect new kinds of devices (Thanks to Tiago Sousa)
    * check_http, check_tcp: allow to omit -I and use dynamic DNS name instead

1.2.0b4:
    Core:
    * New configuration variable snmp_timing, allowing to 
      configure timeout and retries for SNMP requests (also via WATO)
    * New configuration variable custom_checks. This is mainly for
      WATO but also usable in main.mk It's a variant of legacy_checks that
      automatically creates the required "define command" sections.

    WATO:
    * ps and ps.perf configurable via WATO now (without inventory)
    * New layout of main menu and a couple of other similar menus
    * New layout of ruleset overviews
    * Hide check_mk variable names per default now (change via global settings)
    * New layout of global settings
    * Folder layout: show contact groups of folder
    * Folder movement: always show complete path to target folder
    * Sidebar snapin: show pending changes
    * New rule for configuring custom_checks - allowing to run arbitrary
      active checks even if not yet formalized (like HTTP and TCP)
    * Added automation_commands to make automations pluginable
    * New layout and new internal implementation of input forms
    * New layout for view overview and view editor
    * Split up host search in two distinct pages
    * Use dynamic items in rule editor for hosts and items (making use
      of ListOfStrings())
    * FIX: audit log was not shown if no entry for today existed
    * FIX: fix parent scan on single site installations
    * FIX: fix folder visibility permission handling
    * FIX: honor folder-permissions when creating, deleting 
           and modifiying rules
    * FIX: detect non-local site even if unix: is being used
    * FIX: better error message if not logged into site during 
           action that needs remote access
    * FIX: send automation data via POST not GET. This fixes inventory
           on hosts with more than 500 services.
    * FIX: make config options directly active after resetting them
           to their defaults (didn't work for start_url, etc.
    * FIX: Fixed editing of ListOf in valuespec editors (e.g. used in logwatch
    pattern editor)
    * FIX: Reimplemented correct behaviour of the logwatch pattern "ignore"
    state which is used to drop the matching log lines

    Multisite:
    * FIX: fixed filter of recent event views (4 hours didn't catch)
    * FIX: convert more buttons to new graphical style
    * FIX: Logwatch handles logs with only OK lines in it correctly in logfile list views
    * FIX: Fixed syntax error in "Single-Host Problems" view definition
    * New help button at top right of each page now toggles help texts
    * Snapin Custom Links allows to specify HTTP link target
    * Redesign of bar with Display/Filter/Commands/X/1,2,3,4,6,8/30,60,90/Edit

    Mobile GUI:
    * FIX: commands can be executed again
    * FIX: fixed styling of buttons

    Checks & Agents:
    * FIX: Logwatch: fixed missing linebreak during reclassifing lines of logfiles
    * FIX: Logwatch: Logwatch services in rules configured using WATO must be
      given as item, not as whole service name
    * New active check via WATO: check_ldap
    * printer_alerts: new configuration variable printer_alerts_text_map. Make
      'Energiesparen' on Brother printers an OK state.
    * services: This check can now be parameterized in a way that it warn if
      a certain service is running. WATO formalization is available.

    BI:
    * FIX: make rotating folding arrows black (white was not visible)
    * Display format 'boxes' now in all BI views available
    * Display format 'boxes' now persists folding state

1.2.0b3:
    Core:
    * FIX: fixed SNMP info declaration in checks: could be garbled
      up in rare cases
    * avoid duplicate parents definition, when using 'parents' and
      extra_host_conf["parents"] at the same time. The later one has
      precedence.

    Multisite:
    * Logwatch: Colorizing OK state blocks correctly
    * FIX: allow web plugins to be byte compiled (*.pyc). Those
      are preferred over *.py if existing
    * View Editor: Fixed jump to top of the page after moving painters during
      editing views
    * FIX: Fixed login redirection problem after relogging
    * Filter for times now accept ranges (from ... until)
    * New view setting for page header: repeat. This repeats the
      column headers every 20'th row.
    * FIX: Fixed problem with new eval/pickle
    * FIX: Fixed commands in host/service search views

    Checks & Agents:
    * FIX: Made logwatch parsing mechanism a little more robust
      (Had problems with emtpy sections from windows agent)
    * FIX: brocade_fcport: Configuration of portsates now possible  
    * if_lancom: special version for if64 for LANCOM devices (uses
      ifName instead of ifDescr)


    WATO:
    * Reimplemented folder listing in host/folders module
    * Redesigned the breadcrumb navigation
    * Global settings: make boolean switches directly togglable
    * New button "Recursive Inventory" on folder: Allows to do
      a recursive inventory over all hosts. Also allows to selectively
      retry only hosts that have failed in a previous inventory.
    * You can configure parents now (via a host attribute, no rules are
      neccessary).
    * You can now do an automated scan for parents and layer 3 (IP)
    * You can configure active checks (check_tcp, ...) via WATO now
    * FIX: fix page header after confirmation dialogs
    * FIX: Fixed umlaut problem in host aliases and ip addresses created by WATO
    * FIX: Fixed exception caused by validation problems during editing tags in WATO
    * FIX: create sample config only if both rules.mk and hosttags.mk are missing
    * FIX: do not loose host tags when both using WATO-configured and 
      manual ones (via multisite.mk)
    * Timeperiods: Make list of exceptions dynamic, not fixed to 10 entries
    * Timeperiods: Configure exclusion of other timeperiods
    * Configuration of notification_delay and notification_interval

1.2.0b2:
    Core:
    * FIX: Cluster host checks were UNKNOWN all the time
    * FIX: reset counter in case of (broken) future time
    * FIX: Automation try-inventory: Fixed problem on where checks which
      produce equal service descriptions could lead to invalid inventory
      results on cluster hosts.
    * FIX: do not create contacts if they won't be assigned to any host
      or service. Do *not* assign to dummy catch-all group "check_mk".

    WATO:
    * Added new permission "move hosts" to allow/deny moving of hosts in WATO
    * Also write out contact definitions for users without contactgroups to
      have the mail addresses and other notification options persisted
    * FIX: deletion of automation accounts now works
    * FIX: Disabling notifications for users does work now
    * New main overview for rule editor
    * New multisite.mk option wato_hide_varnames for hiding Check_MK 
      configuration variable names from the user
    * New module "Logwatch Pattern Analyzer" to verify logwatch rules
    * Added new variable logwatch_rules which can also be managed through the
      WATO ruleset editor (Host/Service Parameters > Parameters and rules for
      inventorized checks > Various applications > Logwatch Patterns)
    * Users & Contacts: Added new option wato_hidden_users which holds a list
      of userids to hide the listed users from the WATO user management GUI.
    * WATO API: Added new method rewrite_configuration to trigger a rewrite of
      all host related wato configuration files to distribute changed tags
    * Added new internal hook pre-activate-changes to execute custom
      code BEFORE Check_MK is called to restart Nagios
    * FIX: Only showing sudo hint message on sudo error message in automation
      command
    * FIX: Fixed js eror in IE7 on WATO host edit page
    * FIX: Using pickle instead of repr/eval when reading data structures from
      urls to prevent too big security issues
    * Rule editor: improve sorting of groups and rulesets
    * FIX: Escaping single quotes in strings when writing auth.php
    * FIX: Fix resorting of host tags (was bug in ListOf)

    Multisite
    * Added config option default_ts_format to configure default timestamp
      output format in multisite
    * Layout and design update
    * Quicksearch: display site name if more than one different site
      is present in the current search result list
    * FIX: Fixed encoding problem in "custom notification" message
    * New configuration parameter page_heading for the HTML page heads
      of the main frameset (%s will be replaced with OMD site name)
    * FIX: Fix problem where snapins where invisible
    * FIX: Fixed multisite timeout errors when nagios not running
    * Sidebar: some new layout improvements
    * Login page is not shown in framesets anymore (redirects framed page to
      full screen login page)
    * FIX: fix exception when disallowing changing display options
    * FIX: Automatically redirect from login page to target page when already
      logged in
    * FIX: Updating the dashboard header time when the dashlets refresh

    BI:
    * Added new painter "affected hosts (link to host page)" to show all
      host names with links to the "hosts" view
    * FIX: Fixed filtering of Single-Host Aggregations
    * New sorter for aggregation group
    * FIX: fix sorting of Single-Host Aggregations after group
    * Avoid duplicate rule incarnations when using FOREACH_*
    * BI Boxes: allow closing boxes (not yet persisted)
    * New filter for services (not) contained in any aggregate
    * Configure sorting for all BI views

    Checks & Agents:
    * FIX: snmp_uptime handles empty snmp information without exception
    * FIX: Oracle checks try to handle ORA-* errors reported by the agent
      All oracle checks will return UNKNOWN when finding an ORA-* message
    * FIX: filesystem levels set via WATO didn't work, but do now
    * FIX: Group filters can handle groups without aliases now
    * nfsmounts: Added nfs4 support thanks to Thorsten Hintemann
    * megaraid_pdisks megaraid_ldisks: Support for Windows.  Thanks to Josef Hack

1.2.0b1:
    Core, Setup, etc.:
    * new tool 'livedump' for dumping configuration and status
      information from one monitoring core and importing this
      into another.
    * Enable new check registration API (not yet used in checks)
    * FIX: fix handling of prefix-tag rules (+), needed for WATO
    * FIX: handle buggy SNMP devices with non-consecutive OIDS
      (such as BINTEC routers)
    * Check API allows a check to get node information
    * FIX: fix problem with check includes in subchecks
    * Option --checks now also applies to ad-hoc check (e.g.
      cmk --checks=mrpe,df -v somehost)
    * check_mk_templates.cfg: added s to notification options
      of host and service (= downtime alerts)

    WATO:
    * Hosttag-editor: allow reordering of tags
    * Create very basic sample configuration when using
      WATO the first time (three tag groups, two rules)
    * Much more checks are configurable via WATO now
    * Distributed WATO: Made all URL calls using curl now
    * FIX: fix bug in inventory in validate_datatype()
    * Better output in case of inventory error
    * FIX: fix bug in host_icon rule on non OMD
    * FIX: do not use isdisjoint() (was in rule editor on Lenny)
    * FIX: allow UTF-8 encoded permission translations
    * FIX: Fixed several problems in OMD apache shared mode
    * FIX: Do not use None$ as item when creating new rules
    * FIX: Do load *all* users from htpasswd, so passwords from
      users not created via WATO will not be lost.
    * FIX: honor site disabling in replication module
    * FIX: honor write permissions on folder in "bulk delete"
    * FIX: honor permissions for "bulk cleanup" and "bulk edit"
    * FIX: honor write permissions and source folder when moving hosts
    * FIX: honor permissions on hosts also on bulk inventory
    * Only create contacts in Nagios if they are member of at
      least one contact group.
    * It is now possible to configure auxiliary tags via WATO
      (formerly also called secondary tags)
    * FIX: Fixed wrong label "Main Overview" shown for moved WATO folders
      in foldertree snapin
    * FIX: Fixed localization of empty host tags
    * FIX: User alias and notification enabling was not saved

    Checks & Agents:
    * hpux_if: fix missing default parameter errors
    * hpux_if: make configurable via WATO
    * if.include: fix handling of NIC with index 0
    * hpux_lunstats: new check for disk IO on HP-UX
    * windows - mk_oracle tablespace: Added missing sid column
    * diskstat: make inventory mode configurable via WATO
    * added new checks for Fujitsu ETERNUS DX80 S2 
      (thanks to Philipp Höfflin)
    * New checks: lgp_info, lgp_pdu_info and lgp_pdu_aux to monitor Liebert
      MPH/MPX devices
    * Fix Perf-O-Meter of fileage
    * hpux_snmp_cs.cpu: new SNMP check for CPU utilization
      on HP-UX.
    * if/if64: inventory also picks up type 62 (fastEther). This
      is needed on Cisco WLC 21xx series (thanks to Ralf Ertzinger)
    * FIX: fix inventory of f5_bigip_temp
    * mk_oracle (lnx+win): Fixed TEMP tablespace size calculations
    * ps: output node process is running on (only for clusters)
    * FIX: Linux Agent: Fixed ipmi-sensors handling of Power_Unit data
    * hr_mem: handle rare case where more than one entry is present
      (this prevents an exception of pfSense)
    * statgrab_load: level is now checked against 15min average - 
      in order to be consistent with the Linux load check
    * dell_powerconnect_cpu: hopefully correctly handle incomplete
      output from agent now.
    * ntp: do not check 'when' anymore since it can produce false
      alarms.
    * postfix_mailq: handle output with 'Total requests:' in last line
    * FIX: check_mk-hp_blade_psu.php: allow more than 4 power supplies
    * FIX: smart plugin: handle cases with missing vendor (thanks
      to Stefan Kärst)
    * FIX: megaraid_bbu: fix problem with alternative agent output
      (thanks to Daniel Tuecks)
    * mk_oracle: fix quoting problem, replace sessions with version,
      use /bin/bash instead of /bin/sh

    Multisite:
    * Added several missing localization strings
    * IE: Fixed problem with clicking SELECT fields in the new wato foldertree snapin
    * Fixed problem when trying to visit dashboards from new wato foldertree snapin
    * Chrome: Fixed styling problem of foldertree snapin
    * Views: Only show the commands and row selection options for views where
      commands are possible
    * The login mask honors the default_language definition now
    * check_bi_local.py: works now with cookie based authentication
    * FIX: Fixed wrong redirection after login in some cases
    * FIX: Fixed missing stats grouping in alert statistics view
    * FIX: Fixed preview table styling in view editor
    * FIX: Multisite authed users without permission to multisite are
      automatically logged out after showing the error message
    * Retry livestatus connect until timeout is used up. This avoids
      error messages when the core is being restarted
    * Events view now shows icon and text for "flapping" events
    * Use buffer for HTML creation (this speeds up esp. HTTPS a lot)
    * FIX: Fixed state filter in log views

    Livestatus:
    * Add missing column check_freshness to services table

    BI:
    * New column (painter) for simplistic box display of tree.
      This is used in a view for a single hostgroup.

1.1.13i3:
    Core, Setup, etc.:
    * *_contactgroups lists: Single group rules are all appended. When a list
      is found as a value this first list is used exclusively. All other
      matching rules are ignored
    * cmk -d does now honor --cache and --no-tcp
    * cmk -O/-R now uses omd re{start,load} core if using OMD
    * FIX: setup.sh now setups up permissions for conf.d/wato
      correctly
    * cmk --localize update supports an optional ALIAS which is used as
      display string in the multisite GUI
    * FIX: Fixed encoding problems with umlauts in group aliases
    * FIX: honor extra_summary_host_conf (was ignored)
    * new config variable snmpv2c_hosts that allows to enable SNMP v2c
      but *not* bulkwalk (for some broken devices). bulkwalk_hosts still
      implies v2c.

    Checks & Agents:
    * Windows agent: output eventlog texts in UTF-8 encoding. This
      should fix problems with german umlauts in message texts.
    * Windows agent: Added installer for the windows agent (install_agent.exe)
    * Windows agent: Added dmi_sysinfo.bat plugin (Thanks to Arne-Nils Kromer for sharing)
    * Disabled obsolete checks fc_brocade_port and fc_brocade_port_detailed.
      Please use brocade_fcport instead.
    * aironet_errors, statgrab_disk, statgrab_net: Performance data has
      been converted from counters to rates. You might need to delete your
      existing RRDs of these checks. Sorry, but these have been that last
      checks still using counters...
    * ibm_imm_health: added last missing scan function
    * Filesystem checks: trend performance data is now normalized to MB/24h.
      If you have changed the trend range, then your historic values will
      be displayed in a wrong scale. On the other hand - from now on changes
      in the range-setting will not affect the graph anymore.
    * if/if64/lnx_if: pad port numbers with zeros in order to sort correctly.
      This can be turned off with if_inventory_pad_portnumbers = False.
    * Linux agent: wrap freeipmi with lock in order to avoid cache corruption
    * New check: megaraid_bbu - check existance & status of LSI MegaRaid BBU module
    * HP-UX Agent: fix mrpe (remove echo -e and test -e, thanks to Philipp Lemke)
    * FIX: ntp checks: output numeric data also if stratum too high
    * Linux agent: new check for dmraid-based "bios raid" (agent part as plugin)
    * FIX: if64 now uses ifHighSpeed instead of ifSpeed for determining the
      link speed (fixes speed of 10GBit/s and 20GBit/s ports, thanks Marco Poet)
    * cmctc.temp: serivce has been renamed from "CMC Temperature %s" to just
      "Temperature %s", in order to be consistent with the other checks.
    * mounts: exclude changes of the commit option (might change on laptops),
      make only switch to ro critical, other changes warning.
    * cisco_temp_sensor: new check for temperature sensors of Cisco NEXUS
      and other new Cisco devices
    * oracle_tablespace: Fixed tablespace size/free space calculations
    * FIX: if/if64: omit check result on counter wrap if bandwidth traffic levels
      are used.

    Multisite:
    * Improve transaction handling and reload detection: user can have 
      multiple action threads in parallel now
    * Sounds in views are now enabled per default. The new configuration
      variable enable_sounds can be set to False in multisite.mk in order
      to disable sounds.
    * Added filter for log state (UP,DOWN,OK,CRIT...) to all log views
    * New painter for normal and retry check interval (added to detail views)
    * Site filter shows "(local)" in case of non multi-site setup
    * Made "wato folder" columns sortable
    * Hiding site filter in multisite views in single site setups
    * Replaced "wato" sidebar snapin which mixed up WATO and status GUIs with
      the new "wato_foldertree" snapin which only links to the status views
      filtered by the WATO folder.
    * Added "Dashboard" section to views snapin which shows a list of all dashboards
    * FIX: Fixed auth problem when following logwatch icon links while using
      the form based auth
    * FIX: Fix problem with Umlaut in contact alias
    * FIX: Creating auth.php file on first login dialog based login to ensure
      it exists after login when it is first needed
    * Dashboard: link problem views to *unhandled* views (this was
      inconsistent)
    * Localization: Fixed detection of gettext template file when using the
      local/ hierarchy in OMD

    Mobile:
    * Improved sorting of views in main page 
    * Fix: Use all the availiable space in header
    * Fix: Navigation with Android Hardwarekeys now working
    * Fix: Links to pnp4nagios now work better
    * Fix: Host and Service Icons now finger friendly
    * Fix: Corrected some buildin views

    WATO:
    * Removed IP-Address attribute from folders
    * Supporting localized tag titles
    * Using Username as default value for full names when editing users
    * Snapshot/Factory Reset is possible even with a broken config
    * Added error messages to user edit dialog to prevent notification problems
      caused by incomplete configuration
    * Activate Changes: Wato can also reload instead of restarting nagios
    * Replication: Can now handle replication sites which use the form based auth
    * Replication: Added option to ignore problems with the ssl certificates
                   used in ssl secured replications
    * WATO now supports configuring Check_MK clusters
    * FIX: Fixed missing folders in "move to" dropdown fields
    * FIX: Fixed "move to target folders" after CSV import
    * FIX: Fixed problem with duplicate extra_buttons when using the i18n of multiisite
    * FIX: Fixed problem with duplicate permissions when using the i18n of multiisite
    * FIX: Writing single host_contactgroups rules for each selected
      contactgroup in host edit dialog
    * FIX: Fixed wrong folder contacgroup related permissions in auth.php api
    * FIX: Fixed not up-to-date role permission data in roles_saved hook
    * FIX: Fixed duplicate custom columns in WATO after switching languages

    BI:
    * improve doc/treasures/check_bi_local.py: local check that creates
      Nagios services out of BI aggregates

    Livestatus:
    * ColumnHeaders: on is now able to switch column header on even if Stats:
      headers are used. Artifical header names stats_1, stats_2, etc. are
      begin used. Important: Use "ColumnHeaders: on" after Columns: and 
      after Stats:.

1.1.13i2:
    Core, Setup, etc.:
    * cmk -I: accept host tags and cluster names

    Checks & Agents:
    * linux agent - ipmi: Creating directory of cache file if not exists
    * dell_powerconnect_cpu: renamed service from CPU to "CPU utilization", in
      order to be consistent with other checks
    
    Multisite:
    * Several cleanups to prevent css/js warning messages in e.g. Firefox
    * Made texts in selectable rows selectable again
    * Adding reschedule icon to all Check_MK based services. Clicks on these
      icons will simply trigger a reschedule of the Check_MK service
    * FIX: ship missing CSS files for mobile GUI
    * FIX: rename check_mk.js into checkmk.js in order to avoid browser
      caching problems during version update

    WATO:
    * Optimized wraps in host lists tag column
    * Bulk inventory: Remove leading pipe signs in progress bar on main
      folder inventory
    * NagVis auhtorization file generation is also executed on activate_changes
    * Implemented a new inclusion based API for using multisite permissions
      in other addons
    * Inventory of SNMP devices: force implicit full scan if no services
      are configured yet
    * FIX: Calling activate_changes hook also in distributed WATO setups
    * FIX: Fixed display bug in host tags drop down menu after POST of form
    * FIX: Fixed javascript errors when doing replication in distributed
      wato environments when not having the sidebar open
    * FIX: Fixed search form dependant attribute handling
    * FIX: Fixed search form styling issues
    * You can now move folders to other folders
    * FIX: Distributed WATO: Supressing site sync progress output written in
      the apache error log

1.1.13i1:
    Multisite:
    * New nifty sidebar snapin "Speed-O-Meter"
    * Implemented new cookie based login mechanism including a fancy login GUI
    * Implemented logout functionality for basic auth and the new cookie based auth
    * Implemented user profile management page for changing the user password and
      the default language (if available)
    * New filter for the (new) state in host/service alerts
    * New command for sending custom notifications
    * FIX: Fixed encoding problem when opening dashboard
    * New icon on a service whos host is in downtime
    * Only show most frequently used context buttons (configurable
      in multisite.mk via context_buttons_to_show)
    * Show icon if user has modified a view's filter settings
    * New config option debug_livestatus_queries, normal debug
      mode does not include this anymore
    * Icons with link to page URL at bottom of each page
    * Logwatch: Switched strings in logwatch to i18n strings
    * Logwatch: Fixed styling of context button when acknowleding log messages
    * Logwatch: Implemented overview page to show all problematic logfiles
    * Add Snapin page: show previews of all snapins
    * Add Snapin page: Trying to prevent dragging confusions by using other click event
    * New (hidden) button for reloading a snapin (left to the close button)
    * Automatically falling back to hardcoded default language if configured
    language is not available
    * Repair layout of Perf-O-Meter in single dataset layout
    * FIX: Fixed duplicate view plugin loading when using localized multisite
    * FIX: Host-/Servicegroup snapin: Showing group names when no alias is available
    * FIX: Removed double "/" from pnp graph image urls in views

    BI:
    * Host/Service elements are now iterable via FOREACH_HOST, e.g.
      (FOREACH_HOST, ['server'], ALL_HOSTS, "$HOST$", "Kernel" ),
    * FIX: Assuming host states is possible again (exception: list index "3")

    WATO:
    * Evolved to full featured monitoring configuration tool!
    * Major internal code cleanup
    * Hosts can now be created directly in folders. The concept of host lists
      has been dropped (see migration notes!)
    * Configuration of global configuration variables of Check_MK via WATO
    * Configuration of main.mk rules
    * Configuration of Nagios objects and attributes
    * Configuration of users and roles
    * Configuration of host tags
    * Distributed WATO: replication of the configuration to slaves and peers
    * Added missing API function update_host_attributes() to change the
      attributes of a host
    * Added API function num_hosts_in_folder() to count the number of hosts
      below the given folder
    * Added option to download "latest" snapshot
    * extra_buttons can now register a function to gather the URL to link to
    * Implemented NagVis Authorisation management using WATO users/permissions

    Livestatus:
    * Experimental feature: livecheck -> super fast active check execution
      by making use of external helper processes. Set livecheck=PATH_TO_bin/livecheck
      in nagios.cfg where you load Livestatus. Optional set num_livecheck_helpers=NUM
      to set number of processes. Nagios will not fork() anymore for check exection.
    * New columns num_hosts and num_services in status table
    * New aggregation functions suminv and avginv (see Documentation)

    Core, Setup, etc.:
    * New configuration variable static_checks[] (used by WATO)
    * New configuration variable checkgroup_parameters (mainly for WATO)
    * check_submission defaults now to "file" (was "pipe")
    * Added pre-configured notification via cmk --notify
    * Drop RRA-configuration files for PNP4Nagios completely
    * New configuration variable ping_levels for configuring parameters
      for the host checks.
    * cmk --notify: new macros $MONITORING_HOST$, $OMD_ROOT$ and $OMD_SITE$
    * make ping_levels also apply to PING services for ping-only hosts
      (thanks to Bernhard Schmidt)

    Checks & Agents:
    * if/if64: new ruleset if_disable_if64_hosts, that force if on
      hosts the seem to support if64
    * Windows agent: new config variable "sections" in [global], that
      allows to configure which sections are being output.
    * Windows agent: in [logwatch] you can now configure which logfiles
      to process and which levels of messages to send.
    * Windows agent: new config variable "host" in all sections that
      restricts the folling entries to certain hosts.
    * Windows agent: finally implemented <<<mrpe>>. See check_mk.ini
      for examples.
    * Windows agent: do not execute *.txt and *.dir in <<<plugins>>> and
      <<<local>>>
    * Windows agent: make extensions to execute configurable (see
      example check_mk.ini)
    * Windows agent: agent now reuses TCP port even when taskkill'ed, so
      a system reboot is (hopefully) not neccessary anymore
    * Windows agent: section <<<df>>> now also outputs junctions (windows
      mount points). No external plugin is needed.
    * Windows agent: new section <<<fileinfo>>> for monitoring file sizes
      (and later possible ages)
    * logwatch: allow to classify messages based on their count (see
      man page of logwatch for details)
    * fileinfo: new check for monitoring age and size of files
    * heartbeat_crm: apply patches from Václav Ovsík, so that the check
      should work on Debian now.
    * ad_replication: added warninglevel 
    * fsc_*: added missing scan functions
    * printer_alerts: added further state codes (thanks to Matthew Stew)
    * Solaris agent: changed shell to /usr/bin/bash (fixes problems with LC_ALL=C)

1.1.12p7:
    Multisite:
    * FIX: detail view of host was missing column headers
    * FIX: fix problem on IE with background color 'white'
    * FIX: fix hitting enter in host search form on IE
    * FIX: fix problem in ipmi_sensors perfometer

    Checks & Agents:
    * FIX: fixed man pages of h3c_lanswitch_sensors and statgrab_cpu
    * FIX: netapp_volumes: added raid4 as allowed state (thanks to Michaël Coquard)

    Livestatus
    * FIX: fix type column in 'GET columns' for dict-type columns (bug found
      by Gerhard Lausser)

1.1.12p6:
    Checks & Agents:
    * FIX: lnx_if: remove debug output (left over from 1.1.12p5)
    
1.1.12p5:
    Multisite:
    * FIX: fix hitting enter in Quicksearch on IE 8
    * FIX: event/log views: reverse sorting, so that newest entries
      are shown first
    * FIX: fix dashboard dashlet background on IE
    * FIX: fix row highlight in status GUI on IE 7/8
    * FIX: fix row highlight after status page reload
    * FIX: single dataset layout honors column header settings
    * FIX: quote '#' in PNP links (when # is contained in services)
    * FIX: quote '#' in PNP image links also
    * FIX: add notifications to host/service event view

    Checks & Agents:
    * FIX: lnx_if: assume interfaces as up if ethtool is missing or
      not working but interface has been used since last reboot. This
      fixes the problem where interface are not found by inventory.
    * FIX: snmp_uptime: handels alternative timeformat
    * FIX: netapp_*: scan functions now detect IBM versions of firmware
    * FIX: bluecoat_diskcpu: repair scan function
    * FIX: mem.vmalloc: fix default levels (32 and 64 was swapped)
    * FIX: smart: make levels work (thanks to Bernhard Schmidt)
    * FIX: PNP template if if/if64: reset LC_ALL, avoids syntax error
    * FIX: dell_powerconnect_cpu: handle sporadic incomplete output
      from SNMP agent

1.1.12p4:
    Multisite:
    * FIX: sidebar snapin Hostgroups and Servicegroups sometimes
           failed with non-existing "available_views".
    * FIX: Fix host related WATO context button links to point to the hosts site
    * FIX: Fixed view editor redirection to new view after changing the view_name
    * FIX: Made icon painter usable when displaying hostgroup rows
    * Logwatch: Switched strings in logwatch to i18n strings
    * Logwatch: Fixed styling of context button when acknowleding log messages
    * Logwatch: Implemented overview page to show all problematic logfiles

    WATO:
    * FIX: add missing icon_csv.png
    * FIX: WATO did not write values of custom macros to extra_host_conf definitions

1.1.12p3:
    Core, Setup, etc.:
    * FIX: really suppress precompiling on PING-only hosts now

1.1.12p2:
    Core, Setup, etc.:
    * FIX: fix handling of empty suboids
    * FIX: do not create precomiled checks for host without Check_MK services

    Checks & Agents:
    * FIX: mem.win: Default levels now works, check not always OK
    * FIX: blade_health: fix OID specification
    * FIX: blade_bays: fix naming of item and man page

    Multisite:
    * FIX: Fixed styling of view header in older IE browsers
    * FIX: Do not show WATO button in views if WATO is disabled
    * FIX: Remove WATO Folder filter if WATO is disabled 
    * FIX: Snapin 'Performance': fix text align for numbers
    * FIX: Disallow setting downtimes that end in the past
    * FIX: Fix links to downtime services in dashboard
    * FIX: Fix popup help of reschedule icon

1.1.12p1:
    Core, Setup, etc.:
    * FIX: fix aggregate_check_mk (Summary host agent status)

    Checks & Agents:
    * FIX: mk_oracle now also detects XE databases
    * FIX: printer_alerts: handle 0-entries of Brother printers
    * FIX: printer_supply: fix Perf-O-Meter if no max known
    * FIX: Added id parameter to render_statistics() method to allow more than
      one pie dashlet for host/service stats
    * FIX: drbd: fixed inventory functions
    * FIX: printer_supply: handle output of Brother printers
    * FIX: ps.perf PNP template: show memory usage per process and not
      summed up. This is needed in situations where one process forks itself
      in irregular intervals and rates but you are interested just in the
      memory usage of the main process.

    Multisite:
    * FIX: finally fixed long-wanted "NagStaMon create hundreds
      of Apache processes" problem!
    * FIX: query crashed when sorting after a join columns without
      an explicit title.
    * FIX: filter for WATO file/folder was not always working.
    * Added filter for hard services states to search and service
      problems view
    * FIX: dashboard problem views now ignore notification period,
      just as tactical overview and normal problem views do
    * FIX: Loading dashboard plugins in dashboard module
 

1.1.12:
    Checks & Agents:
    * dell_powerconnect_*: final fixed, added PNP-templates
    * ps.perf: better error handling in PNP template

    Multisite:
    * Dashboard: fix font size of service statistics table
    * Dashboard: insert links to views into statistics
    * Dashboard: add links to PNP when using PNP graphs
    
1.1.12b2:
    Core, Setup, etc.:
    * FIX: fix crash with umlauts in host aliases
    * FIX: remove duplicate alias from Nagios config

    Checks & Agents:
    * services: better handling of invalid patterns
    * FIX: multipath: fix for another UUID format
    * AIX agent: fix implementation of thread count
    * blade_bays: detect more than 16 bays
    * statgrab_*: added missing inventory functions
    * FIX: fix smart.temp WARN/CRIT levels were off by one degree

    Multisite:
    * Remove Check_MK logo from default dashboard
    * Let dashboard use 10 more pixels right and bottom
    * FIX: do not show WATO icon if no WATO permission
    * Sidebar sitestatus: Sorting sites by sitealias
    * FIX: removed redundant calls of view_linktitle()

    WATO:
    * FIX: fix update of file/folder title after title property change

    Livestatus:
    * FIX: fix crash on imcomplete log lines (i.e. as
      as result of a full disk)
    * FIX: Livestatus-API: fix COMMAND via persistent connections
	

1.1.12b1:
    Core, Setup, etc.:
    * FIX: fix cmk -D on cluster hosts
    * Made profile output file configurable (Variable: g_profile_path)

    Checks & Agents:
    * FIX: j4p_performance: fix inventory functions 
    * FIX: mk_oracle: fix race condition in cache file handling (agent data
      was missing sections in certain situations)
    * mrpe: make check cluster-aware and work as clustered_service
    * cups_queues: Run agent part only on directly on CUPS servers,
      not on clients
    * FIX: mbg_lantime_state: Fixed output UOM to really be miliseconds
    * FIX: ntp: Handling large times in "poll" column correctly
    * New check dmi_sysinfo to gather basic hardware information
    * New check bintec_info to gather the software version and serial number
    of bintec routers

    Multisite:
    * FIX: fix rescheduling of host check
    * FIX: fix exception when using status_host while local site is offline
    * FIX: Fixed not updating pnp graphs on dashboard in some browsers (like chrome)
    * FIX: fix URL-too-long in permissions page
    * FIX: fix permission computation
    * FIX: fixed sorting of service perfdata columns
    * FIX: fixed sorting of multiple joined columns in some cases
    * FIX: fixed some localisation strings
    * Cleanup permissions page optically, add comments for views and snapins
    * Added some missing i18n strings in general HTML functions
    * Added display_option "w" to disable limit messages and livestatus errors in views
    * Service Perfdata Sorters are sorting correctly now
    * Added "Administration" snapin to default sidebar
    * Tactical Overview: make link clickable even if count is zero
    * Minor cleanup in default dashboard
    * Dashboard: new dashlet attribute title_url lets you make a title into a link
    * Dashboard: make numbers match "Tactical Overview" snapin

    Livestatus:
    * Write messages after initialization into an own livestatus.log

    WATO:
    * FIX: "bulk move to" at the top of wato hostlists works again
    * FIX: IE<9: Fixed problem with checkbox events when editing a host
    * FIX: "move to" dropdown in IE9 works again

1.1.11i4:
    Core, Setup, etc.:
    * FIX: use hostgroups instead of host_groups in Nagios configuration.
      This fixes a problem with Shinken
    * --scan-parents: detected parent hosts are now tagged with 'ping', so
      that no agent will be contacted on those hosts

    Checks & Agents:
    * Added 4 new checks dell_powerconnect_* by Chris Bowlby
    * ipmi_sensors: correctly handle further positive status texts
      (thanks to Sebastian Talmon)
    * FIX: nfsmounts handles zero-sized volumes correctly
    * AIX agent now outputs the user and performance data in <<<ps>>>

    Multisite:
    * FIX: WATO filtered status GUIs did not update the title after changing
      the title of the file/folder in WATO
    * FIX: Removed new python syntax which is incompatible with old python versions
    * FIX: Made bulk inventory work in IE
    * FIX: Fixed js errors in IE when having not enough space on dashboard 
    * FIX: fix error when using non-Ascii characters in view title
    * FIX: fix error on comment page caused by missing sorter
    * FIX: endless javascript when fetching pnp graphs on host/service detail pages
    * FIX: Not showing the action form in "try" mode of the view editor
    * FIX: Preventing up-then-over effect while loading the dashboard in firefox
    * Added missing i18n strings in command form and list of views
    * Views are not reloaded completely anymore. The data tables are reloaded
      on their own.
    * Open tabs in views do not prevent reloading the displayed data anymore
    * Added display_option "L" to enable/disable column title sortings
    * Sorting by joined columns is now possible
    * Added missing sorters for "service nth service perfdata" painters
    * Implemented row selection in views to select only a subset of shown data
      for actions
    * Sort titles in views can be enabled by clicking on the whole cells now
    * Submitting the view editor via ENTER key saves the view now instead of try mode
    * Host comments have red backgrounded rows when host is down
    * Implemented hook api to draw custom link buttons in views

    WATO:
    * Changed row selection in WATO to new row selection mechanism
    * Bulk action buttons are shown at the top of hostlists too when the lists
      have more than 10 list items
    * New function for backup and restore of the configuration

    Livestatus:
    * FIX: fix compile error in TableLog.cc by including stddef.h
    * FIX: tables comments and downtimes now honor AuthUser
    * Table log honors AuthUser for entries that belong to hosts
      (not for external commands, though. Sorry...)
    * FIX: fix Stats: sum/min/max/avg for columns of type time

1.1.11i3:
    Core, Setup, etc.:
    * FIX: allow host names to have spaces
    * --snmpwalk: fix missing space in case of HEX strings
    * cmk --restore: be aware of counters and cache being symbolic links
    * do_rrd_update: direct RRD updates have completely been removed.
      Please use rrdcached in case of performance problems.
    * install_nagios.sh has finally been removed (was not maintained anyway).
      Please use OMD instead.
    * Inventory functions now only take the single argument 'info'. The old
      style FUNC(checkname, info) is still supported but deprecated.
    * Show datasource program on cmk -D
    * Remove .f12 compile helper files from agents directory
    * Output missing sections in case of "WARNING - Only __ output of __..."
    * Remove obsolete code of snmp_info_single
    * Remove 'Agent version (unknown)' for SNMP-only hosts
    * Options --version, --help, --man, --list-checks and --packager now
      work even with errors in the configuration files
    * Minor layout fix in check man-pages

    Checks & Agents:
    * FIX: hr_mem: take into account cache and buffers
    * FIX: printer_pages: workaround for trailing-zero bug in HP Jetdirect
    * mk_logwatch: allow to set limits in processing time and number of
      new log messages per log file
    * Windows Agent: Now supports direct execution of powershell scripts
    * local: PNP template now supports multiple performance values
    * lnx_if: make lnx_if the default interface check for Linux
    * printer_supply: support non-Ascii characters in items like
      "Resttonerbehälter". You need to define snmp_character_encodings in main.mk
    * mem.win: new dedicated memory check for Windows (see Migration notes)
    * hr_mem: added Perf-O-Meter
    * Renamed all temperature checks to "Temperature %s". Please
      read the migration notes!
    * df and friends: enabled trend performance data per default. Please
      carefully read the migration notes!
    * diskstat: make summary mode the default behavious (one check per host)

    MK Livestatus:
    * WaitObject: allow to separate host name and service with a semicolon.
      That makes host names containing spaces possible.
    * Better error messages in case of unimplemented operators

    Multisite:
    * FIX: reschedule now works for host names containing spaces
    * FIX: correctly sort log views in case of multi site setups
    * FIX: avoid seven broken images in case of missing PNP graphs
    * FIX: Fixed javascript errors when opening dashboard in IE below 9
    * FIX: Views: Handling deprecated value "perpage" for option
      column_headers correctly
    * FIX: Fixed javascript error when saving edited views without sidebar
    * FIX: Showing up PNP hover menus above perfometers
    * Host/Service Icon column is now modularized and can be extended using
      the multisite_icons list.
    * New sorters for time and line number of logfile entries
    * Bookmarks snapin: save relative URLs whenever possible
    * Man-Pages of Check_MK checks shown in Multisite honor OMD's local hierarchy
    * nicer output of substates, translate (!) and (!!) into HTML code
    * new command for clearing modified attributes (red cross, green checkmark)
    * Perf-O-Meters: strip away arguments from check_command (e.g.
      "check-foo!17!31" -> "check-foo").
    * Added several missing i18n strings in view editor
    * Views can now be sorted by the users by clicking on the table headers.
      The user sort options are not persisted.
    * Perf-O-Meters are now aware if there really is a PNP graph

    WATO:
    * Show error message in case of empty inventory due to agent error
    * Commited audit log entries are now pages based on days
    * Added download link to download the WATO audit log in CSV format

1.1.11i2:
    Core, Setup, etc.:
    * FIX: sort output of cmk --list-hosts alphabetically
    * FIX: automatically remove leading and trailing space from service names
      (this fixes a problem with printer_pages and an empty item)
    * Great speed up of cmk -N/-C/-U/-R, especially when number of hosts is
      large.
    * new main.mk option delay_precompile: if True, check_mk will skip Python 
      precompilation during cmk -C or cmk -R, but will do this the first 
      time the host is checked.  This speeds up restarts. Default is False.
      Nagios user needs write access in precompiled directory!
    * new config variable agent_ports, allowing to specify the agent's
      TCP port (default is 6556) on a per-host basis.
    * new config variable snmp_ports, allowing to specify the UDP port
      to used with SNMP, on a per-host basis.
    * new config variable dyndns_hosts. Hosts listed in this configuration
      list (compatible to bulkwalk_hosts) use their hostname as IP address.
    
    Checks & Agents:
    * FIX: AIX agent: output name of template in case of MRPE
    * FIX: cisco_temp: skip non-present sensors at inventory
    * FIX: apc_symmetra: fix remaining runtime calculation (by factor 100)
    * FIX: Added PNP-template for winperf_phydisk
    * FIX: if64: fix UNKNOWN in case of non-unique ifAlias
    * FIX: lnx_if/if/if64: ignore percentual traffic levels on NICs without
           speed information.
    * FIX: cisco_temp_perf: add critical level to performance data
    * FIX: windows agent: hopefully fix case with quotes in directory name
    * FIX: printer_supply: fixed logic of Perf-O-Meter (mixed up crit with ok)
    * FIX: Solaris agent: reset localization to C, fixes problems with statgrab
    * FIX: blade_*: fix SNMP scan function for newer firmwares (thanks to Carlos Peón)
    * snmp_uptime, snmp_info: added scan functions. These checks will now
      always be added. Please use ingored_checktypes to disable, if non needed.
    * brocade_port: check for Brocade FC ports has been rewritten with
      lots of new features.
    * AIX agent now simulates <<<netctr>>> output (by Jörg Linge)
    * mbg_lantime_state: Handling refclock offsets correctly now; Changed
      default thresholds to 5/10 refclock offset
    * brocade_port: parameter for phystate, opstate and admstate can now
      also be lists of allowed states.
    * lnx_if: treat interfaces without information from ethtool as
      softwareLoopback interface. The will not be found by inventory now.
    * vbox_guest: new check for checking guest additions of Linux virtual box hosts
    * if/if64: Fixed bug in operstate detection when using old tuple based params
    * if/if64: Fixed bug in operstate detection when using tuple of valid operstates
    * mk_oracle: Added caching of results to prevent problems with long
    running SQL queries. Cache is controlled by CACHE_MAXAGE var which is preset to
    120 seconds 
    * mk_oracle: EXCLUDE_<sid>=ALL or EXCLUDE_<sid>=oracle_sessions can be
    used to exclude specific checks now
    * mk_oracle: Added optional configuration file to configure the new options
    * j4p_performance agent plugin: Supports basic/digest auth now
    * New checks j4p_performance.threads and j4p_performance.uptime which
      track the number of threads and the uptime of a JMX process
    * j4p_performance can fetch app and servlet specific status data. Fetching
      the running state, number of sessions and number of requests now. Can be
      extended via agent configuration (j4p.cfg).
    * Added some preflight checks to --scan-parents code
    * New checks netapp_cluster, netapp_vfiler for checking NetAPP filer 
      running as cluster or running vfilers.
    * megaraid_pdisks: Better handling of MegaCli output (Thanks to Bastian Kuhn)
    * Windows: agent now also sends start type (auto/demand/disabled/boot/system)
    * Windows: inventory_services now allowes regexes, depends and state/start type
      and also allows host tags.

    Multisite:
    * FIX: make non-Ascii characters in services names work again
    * FIX: Avoid exceptions in sidebar on Nagios restart
    * FIX: printer_supply perfometer: Using white font for black toners
    * FIX: ipmi: Skipping items with invalid data (0.000 val, "unspecified" unit) in summary mode
    * FIX: ipmi: Improved output formating in summary mode
    * FIX: BI - fixed wrong variable in running_on aggregation function
    * FIX: "view_name" variable missing error message when opening view.py
      while using the "BI Aggregation Groups" and "Hosts" snapins in sidebar
    * FIX: Fixed styling of form input elements in IE + styling improvements
    * FIX: Fixed initial folding state on page loading on pages with multiple foldings opened
    * Introduced basic infrastructure for multilanguage support in Multisite
    * Make 'Views' snapin foldable
    * Replace old main view by dashboard
    * Sidebar: Snapins can register for a triggered reload after a nagios
      restart has been detected. Check interval is 30 seconds for now.
    * Quicksearch snapin: Reloads host lists after a detected nagios restart.
    * New config directory multisite.d/ - similar to conf.d/
    * great speed up of HTML rendering
    * support for Python profiling (set profile = True in multisite.mk, profile
      will be in var/check_mk/web)
    * WATO: Added new hook "active-changes" which calls the registered hosts
      with a dict of "dirty" hosts
    * Added column painter for host contacts
    * Added column painters for contact groups, added those to detail views
    * Added filters for host and service contact groups
    * Detail views of host/service now show contacts
    * Fix playing of sounds: All problem views now have play_sounds activated,
      all other deactivated.
    * Rescheduling of Check_MK: introduce a short sleep of 0.7 sec. This increases
      the chance of the passive services being updated before the repaint.
    * Added missing i18n strings in filter section of view editor
    * Added filter and painter for the contact_name in log table
    * Added several views to display the notification logs of Nagios

    WATO:
    * Configration files can now be administered via the WEB UI
      (config_files in multisite.mk is obsolete)
    * Snapin is tree-based and foldable
    * Bulk operation on host lists (inventory, tags changed, etc)
    * Easy search operation in host lists
    * Dialog for global host search
    * Services dialog now tries to use cached data. On SNMP hosts
      no scan will be done until new button "Full Scan" is pressed.

    BI:
    * FIX: Fixed displaying of host states (after i18n introduction)h
    * FiX: Fixed filter for aggregation group
    * FIX: Fixed assumption button for services with non-Ascii-characters

    MK Livestatus:
    * FIX: fix compile problem on Debian unstable (Thanks to Sven Velt)
    * Column aggregation (Stats) now also works for perf_data
    * New configuration variable data_encoding and full UTF-8 support.
    * New column contact_groups in table hosts and services (thanks to
      Matthew Kent)
    * New headers Negate:, StatsNegate: and WaitConditionNegate:

1.1.11i1:
    Core, Setup, etc.:
    * FIX: Avoid duplicate SNMP scan of checktypes containing a period
    * FIX: honor ignored_checktypes also on SNMP scan
    * FIX: cmk -II also refreshes cluster checks, if all nodes are specified
    * FIX: avoid floating points with 'e' in performance data
    * FIX: cmk -D: drop obsolete (and always empty) Notification:
    * FIX: better handling of broken checks returning empty services
    * FIX: fix computation of weight when averaging
    * FIX: fix detection of missing OIDs (led to empty lines) 
    * SNMP scan functions can now call oid(".1.3.6.1.4.1.9.9.13.1.3.1.3.*")
      That will return the *first* OID beginning with .1.3.6.1.4.1.9.9.13.1.3.1.3
    * New config option: Set check_submission = "file" in order to write
      check result files instead of using Nagios command pipe (safes
      CPU ressources)
    * Agent simulation mode (for internal use and check development)
    * Call snmpgetnext with the option -Cf (fixes some client errors)
    * Call snmp(bulk)walk always with the option -Cc (fixes problems in some
      cases where OIDs are missing)
    * Allow merging of dictionary based check parameters
    * --debug now implies -v
    * new option --profile: creates execution profile of check_mk itself
    * sped up use of stored snmp walks
    * find configuration file in subdirectories of conf.d also
    * check_mk_templates.cfg: make check-mk-ping take arguments

    Multisite:
    * FIX: Display limit-exceeded message also in multi site setups
    * FIX: Tactical Overview: fix unhandled host problems view
    * FIX: customlinks snapin: Suppressing exception when no links configured
    * FIX: webservice: suppress livestatus errors in multi-site setups
    * FIX: install missing example icons in web/htdocs/images/icons
    * FIX: Nagios-Snapin: avoid duplicate slash in URL
    * FIX: custom_style_sheet now also honored by sidebar
    * FIX: ignore case when sorting groups in ...groups snapin
    * FIX: Fixed handling of embedded graphs to support the changes made to
    * FIX: avoid duplicate import of plugins in OMD local installation
    the PNP webservice
    * FIX: Added host_is_active and host_flapping columns for NagStaMon views
    * Added snmp_uptime, uptime and printer_supply perfometers
    * Allow for displaying service data in host tables
    * View editor foldable states are now permament per user
    * New config variable filter_columns (default is 2)

    BI:
    * Added new component BI to Multisite.

    WATO:
    * FIX: fix crash when saving services after migration from old version
    * Allow moving hosts from one to another config file

    Checks & Agents:
    * FIX: hr_mem: ignore devices that report zero memory
    * FIX: cisco_power: fix syntax error in man page (broke also Multisite)
    * FIX: local: fixed search for custom templates PNP template
    * FIX: if/if64: always generate unique items (in case ifAlias is used)
    * FIX: ipmi: fix ugly ouput in case of warning and error
    * FIX: vms_df: fix, was completely broken due to conversion to df.include
    * FIX: blade_bays: add missing SNMP OIDs (check was always UNKNOWN)
    * FIX: df: fix layout problems in PNP template
    * FIX: df: fix trend computation (thanks to Sebastian Talmon)
    * FIX: df: fix status in case of critical trend and warning used
    * FIX: df: fix display of trend warn/crit in PNP-graph
    * FIX: cmctc: fix inventory in case of incomplete entries
    * FIX: cmctc: add scan function
    * FIX: ucd_cpu_load and ucd_cpu_util: make scan function find Rittal
    * FIX: ucd_cpu_util: fix check in case of missing hi, si and st
    * FIX: mk_logwatch: improve implementation in order to save RAM
    * FIX: mk_oracle: Updated tablespace query to use 'used blocks' instead of 'user blocks'
    * FIX: mk_oracle: Fixed computation for TEMP table spaces
    * FIX: bluecoat_sensors: Using scale parameter provided by the host for reported values
    * FIX: fjdarye60_devencs, fjdarye60_disks.summary: added snmp scan functions
    * FIX: decru_*: added snmp scan functions
    * FIX: heartbeat_rscstatus handles empty agent output correctly
    * FIX: hp_procurve_cpu: fix synatx error in man page
    * FIX: hp_procurve_memory: fix syntax error in man page
    * FIX: fc_brocade_port_detailed: fix PNP template in MULTIPLE mode
    * FIX: ad_replication.bat only generates output on domain controllers now.
           This is useful to prevent checks on non DC hosts (Thanks to Alex Greenwood)
    * FIX: cisco_temp_perf: handle sensors without names correctly
    * printer_supply: Changed order of tests. When a printer reports -3 this
      is used before the check if maxlevel is -2.
    * printer_supply: Skipping inventory of supplies which have current value
    and maxlevel both set to -2.
    * cisco_locif: The check has been removed. Please switch to if/if64
      has not the index 1
    * cisco_temp/cisco_temp_perf: scan function handles sensors not beginning
      with index 1
    * df: split PNP graphs for growth/trend into two graphs
    * omd_status: new check for checking status of OMD sites
    * printer_alerts: Added new check for monitoring alert states reported by
      printers using the PRINTER-MIB
    * diskstat: rewritten check: now show different devices, r+w in one check
    * canon_pages: Added new check for monitoring processed pages on canon
    printer/multi-function devices
    * strem1_sensors: added check to monitor sensors attached to Sensatorinc EM1 devices
    * windows_update: Added check to monitor windows update states on windows
      clients. The check monitors the number of pending updates and checks if
      a reboot is needed after updates have been installed.
    * lnx_if: new check for Linux NICs compatible with if/if64 replacing 
      netif.* and netctr.
    * if/if64: also output performance data if operstate not as expected
    * if/if64: scan function now also detects devices where the first port
    * if/if64: also show perf-o-meter if speed is unknown
    * f5_bigip_pool: status of F5 BIP/ip load balancing pools
    * f5_bigip_vserver: status of F5 BIP/ip virtual servers
    * ipmi: new configuration variable ipmi_ignored_sensors (see man page)
    * hp_procurve_cpu: rename services description to CPU utilization
    * ipmi: Linux agent now (asynchronously) caches output of ipmitool for 20 minutes
    * windows: agent has new output format for performance counters
    * winperf_process.util: new version of winperf.cpuusage supporting new agent
    * winperf_system.diskio: new version of winperf.diskstat supporting new agent
    * winperf_msx_queues: new check for MS Exchange message queues
    * winperf_phydisk: new check compatible with Linux diskstat (Disk IO per device!)
    * smart.temp/smart.stats: added new check for monitoring health of HDDs
      using S.M.A.R.T
    * mcdata_fcport: new check for ports of MCData FC Switches
    * hp_procurve_cpu: add PNP template
    * hp_procurve_cpu: rename load to utilization, rename service to CPU utilizition
    * df,df_netapp,df_netapp32,hr_fs,vms_df: convert to mergeable dictionaries
    * mbg_lantime_state,mbg_lantime_refclock: added new checks to monitor 
      Meinberg LANTIME GPS clocks

    Livestatus:
    * Updated Perl API to version 0.74 (thanks to Sven Nierlein)

1.1.10:
    Core, Setup, etc.:
    * --flush now also deletes all autochecks 
    
    Checks & Agents:
    * FIX: hr_cpu: fix inventory on 1-CPU systems (thanks to Ulrich Kiermayr)


1.1.10b2:
    Core, Setup, etc.:
    * FIX: setup.sh on OMD: fix paths for cache and counters
    * FIX: check_mk -D did bail out if host had no ip address
    * cleanup: all OIDs in checks now begin with ".1.3.6", not "1.3.6"

    WATO:
    * FIX: Fixed bug that lost autochecks when using WATO and cmk -II together

    Checks & Agents:
    * Added check man pages for systemtime, multipath, snmp_info, sylo,
      ad_replication, fsc_fans, fsc_temp, fsc_subsystems
    * Added SNMP uptime check which behaves identical to the agent uptime check


1.1.10b1:
    Core, Setup, etc.:
    * FIX: do not assume 127.0.0.1 as IP address for usewalk_hosts if
      they are not SNMP hosts.
    * FIX: precompile: make sure check includes are added before actual
      checks
    * FIX: setup.sh: do not prepend current directory to url_prefix
    * FIX: output agent version also for mixed (tcp|snmp) hosts
    * RPM: use BuildArch: noarch in spec file rather than as a command
      line option (thanks to Ulrich Kiermayr)
    * setup.sh: Allow to install Check_MK into existing OMD site (>= 0.46).
      This is still experimental!

    Checks & Agents:
    * FIX: Windows agent: fix output of event ID of log messages
    * FIX: if/if64: output speed correctly (1.50MB/s instead of 1MB/s)
    * FIX: drbd now handles output of older version without an ep field
    * FIX: repaired df_netapp32
    * FIX: Added SNMP scan function of df_netapp and df_netapp32
    * FIX: repaired apc_symmetra (was broken due to new option -Ot 
      for SNMP)
    * FIX: df, hr_fs and other filesystem checks: fix bug if using
      magic number. levels_low is now honored.
    * FIX: scan function avoids hr_cpu and ucd_cpu_utilization
      at the same time
    * FIX: HP-UX agent: fixed output of df for long mount points
      (thanks to Claas Rockmann-Buchterkirche)
    * FIX: df_netapp/32: fixed output of used percentage (was always
      0% due to integer division)
    * FIX: fixed manual of df (magic_norm -> magic_normsize)
    * FIX: removed filesystem_trend_perfdata. It didn't work. Use
      now df-parameter "trend_perfdata" (see new man page of df)
    * FIX: cisco_temp_perf: fix return state in case of WARNING (was 0 = OK)
    * FIX: repair PNP template for df when using trends
    * FIX: cisco_qos: fix WATO exception (was due to print command in check)
    * FIX: check_mk check: fixed template for execution time
    * FIX: blade_health, fc_brocade_port_detailed removed debug outputs
    * FIX: netapp_volumes: The check handled 64-bit aggregates correctly
    * FIX: netapp_volumes: Fixed snmp scan function
    * FIX: blade_*: Fixed snmp scan function
    * FIX: nfsmount: fix exception in check in case of 'hanging'
    * systemtime: new simple check for time synchronization on Windows
      (needs agent update)
    * Added Perf-O-Meter for non-df filesystem checks (e.g. netapp)
    * hp_proliant_*: improve scan function (now just looks for "proliant")

    Multisite:
    * FIX: fix json/python Webservice

1.1.9i9:
    Core, Setup, etc.:
    * FIX: check_mk_templates.cfg: add missing check_period for hosts
      (needed for Shinken)
    * FIX: read *.include files before checks. Fixes df_netapp not finding
      its check function
    * FIX: inventory checks on SNMP+TCP hosts ignored new TCP checks
    * local.mk: This file is read after final.mk and *not* backup up
      or restored
    * read all files in conf.d/*.mk in alphabetical order now.
    * use snmp commands always with -Ot: output time stamps as UNIX epoch
      (thanks to Ulrich Kiermayr)

    Checks & Agents:
    * ucd_cpu_load: new check for CPU load via UCD SNMP agent
    * ucd_cpu_util: new check for CPU utilization via UCD SNMP agent
    * steelhead_status: new check for overall health of Riverbed Steelhead appliance
    * steelhead_connections: new check for Riverbed Steelhead connections
    * df, df_netapp, df_netapp32, hr_fs, vms_df: all filesystem checks now support
      trends. Please look at check manpage of df for details.
    * FIX: heartbeat_nodes: Fixed error handling when node is active but at least one link is dead
    * 3ware_units: Handling INITIALIZING state as warning now
    * FIX: 3ware_units: Better handling of outputs from different tw_cli versions now
    * FIX: local: PNP template for local now looks in all template directories for
      specific templates (thanks to Patrick Schaaf)

    Multisite:
    * FIX: fix "too many values to unpack" when editing views in single layout
      mode (such as host or service detail)
    * FIX: fix PNP icon in cases where host and service icons are displayed in 
      same view (found by Wolfgang Barth)
    * FIX: Fixed view column editor forgetting pending changes to other form
           fields
    * FIX: Customlinks snapin persists folding states again
    * FIX: PNP timerange painter option field takes selected value as default now
    * FIX: Fixed perfometer styling in single dataset layouts
    * FIX: Tooltips work in group headers now
    * FIX: Catching exceptions caused by unset bandwidth in interface perfometer

    WATO:
    * FIX: fix problem with vanishing services on Windows. Affected were services
      containing colons (such as fs_C:/).

    Livestatus:
    * FIX: fix most compiler warnings (thanks to patch by Sami Kerola)
    * FIX: fix memory leak. The leak caused increasing check latency in some
      situations
    
1.1.9i8:
    Multisite:
    * New "web service" for retrieving data from views as JSON or 
      Python objects. This allows to connect with NagStaMon 
      (requires patch in NagStaMon). Simply add &output_format=json
      or &output_format=python to your view URL.
    * Added two builtin views for NagStaMon.
    * Acknowledgement of problem now has checkboxes for sticky,
      send notification and persisten comment
    * Downtimes: allow to specify fixed/flexible downtime
    * new display_options d/D for switching on/off the tab "Display"
    * Improved builtin views for downtimes
    * Bugfix: Servicegroups can be searched with the quicksearch snapin using
      the 'sg:' prefix again

    WATO:
    * Fixed problem appearing at restart on older Python version (RH)

1.1.9i7:
    Core, Setup, etc.:
    * Fix crash on Python 2.4 (e.g. RedHat) with fake_file
    * Fixed clustering of SNMP hosts
    * Fix status output of Check_MK check in mixed cluster setups

    Checks & Agents:
    * PNP templates for if/if64: fix bugs: outgoing packets had been
      same as incoming, errors and discards were swapped (thanks to 
      Paul Freeman)
    * Linux Agent: Added suport for vdx and xvdx volumes (KVM+Virtio, XEN+xvda)

    Multisite:
    * Fix encoding problem when host/service groups contain non-ascii
      characters.

    WATO:
    * Fix too-long-URL problem in cases of many services on one host


1.1.9i6:
    INCOMPATIBLE CHANGES:
    * Removed out-dated checks blade_misc, ironport_misc and snia_sml. Replaced
      with dummy checks begin always UNKNOWN.

    Core, Setup, etc.:
    * cmk -D: show ip address of host 
    * Fix SNMP inventory find snmp misc checks inspite of negative scan function
    * Fix output of MB and GB values (fraction part was zero)

    Checks & Agents:
    * megaraid_ldisks: remove debug output
    * fc_brocade_port: hide on SNMP scan, prefer fc_brocade_port_detailed
    * fc_brocade_port_detailed: improve scan function, find more devices
    * New agent for HP-UX
    * hpux_cpu: new check for monitoring CPU load average on HP-UX
    * hpux_if: New check for monitoring NICs on HP-UX (compatible to if/if64)
    * hpux_multipath: New check for monitoring Multipathing on HP-UX
    * hpux_lvm: New check for monitoring LVM mirror state on HP-UX
    * hpux_serviceguard: new check for monitoring HP-UX Serviceguard
    * drbd: Fixed var typo which prevented inventory of drbd general check
      (Thanks to Andreas Behler)
    * mk_oracle: new agent plugin for monitoring ORACLE (currently only
      on Linux and HP-UX, but easily portable to other Unices)
    * oracle_sessions: new check for monitoring the current number of active
      database sessions.
    * oracle_logswitches: new check for monitoring the number of logswitches
      of an ORACLE instances in the last 60 minutes.
    * oracle_tablespaces: new check for monitoring size, state and autoextension
      of ORACLE tablespaces.
    * h3c_lanswitch_cpu: new check for monitoring CPU usage of H3C/HP/3COM switches
    * h3c_lanswitch_sensors: new check for monitoring hardware sensors of H3C/HP/3COM switches
    * superstack3_sensors: new check for monitoring hardware sensors of 3COM Superstack 3 switches

    Multisite:
    * Fixed aligns/widths of snapin contents and several small styling issues
    * Fixed links and border-styling of host matrix snapin
    * Removed jQuery hover menu and replaced it with own code

1.1.9i5:
    Multisite:
    * custom notes: new macros $URL_PREFIX$ and $SITE$, making 
      multi site setups easier
    * new intelligent logwatch icon, using url_prefix in multi site
      setups


1.1.9i4:
    Core, Setup, etc.:
    * added missing 'register 0' to host template
    * setup: fix creation of symlink cmk if already existing

    Multisite:
    * New reschedule icon now also works for non-local sites.
    * painter options are now persisted on a per-user-base
    * new optional column for displaying host and service comments
      (not used in shipped views but available in view editor)

    Livestatus:
    * Check for buffer overflows (replace strcat with strncat, etc.)
    * Reduce number of log messages (reclassify to debug)

    Checks & Agents:
    * apc_symmetra: handle empty SNMP variables and treat as 0.


1.1.9i3:
    INCOMPATIBLE CHANGES:
    * You need a current version of Livestatus for Multisite to work!
    * Multisite: removed (undocumented) view parameters show_buttons and show_controls.
      Please use display_options instead.
    * Finally removed deprecated filesystem_levels. Please use check_parameters instead.
    * Livestatus: The StatsGroupBy: header is still working but now deprecated.
      Please simply use Columns: instead. If your query contains at least one Stats:-
      header than Columns: has the meaning of the old StatsGroupBy: header

    Core, Setup, etc.:
    * Create alias 'cmk' for check_mk in bin/ (easier typing)
    * Create alias 'mkp' for check_mk -P in bin/ (easier typing) 

    Multisite:
    * Each column can now have a tooltip showing another painter (e.g.
      show the IP address of a host when hovering over its name)
    * Finally show host/services icons from the nagios value "icon_image".
      Put your icon files in /usr/share/check_mk/web/htdocs/images/icons.
      OMD users put the icons into ~/local/share/check_mk/web/htdocs/images/icons.
    * New automatic PNP-link icons: These icons automatically appear, if
      the new livestatus is configured correctly (see below). 
    * new view property "hidebutton": allow to hide context button to a view.
    * Defaults views 'Services: OK', 'Services: WARN, etc. do now not create
      context buttons (cleans up button bar).
    * new HTML parameter display_options, which allows to switch off several
      parts of the output (e.g. the HTML header, external links, etc).
    * View hoststatus: show PNP graph of host (usually ping stats)
    * new tab "Display": here the user can choose time stamp
      display format and PNP graph ranges
    * new column "host_tags", showing the Check_MK host tags of a host
    * new datasource "alert_stats" for computing alert statistics
    * new view "Alert Statistics" showing alert statistics for all hosts
      and services
    * Sidebar: Fixed snapin movement to the bottom of the snapin list in Opera
    * Sidebar: Fixed scroll position saving in Opera
    * Fixed reloading button animation in Chrome/IE (Changed request to async mode)
    * Sidebar: Removed scrollbars of in older IE versions and IE8 with compat mode
    * Sidebar: Fixed scrolling problem in IE8 with compat mode (or maybe older IE versions)
      which broke the snapin titles and also the tactical overview table
    * Sidebar: Fixed bulletlist positioning
    * Sidebar: The sidebar quicksearch snapin is case insensitive again
    * Fixed header displaying on views when the edit button is not shown to the user
    * View pages are not refreshed when at least one form (Filter, Commands,
      Display Options) is open
    * Catching javascript errors when pages from other domain are opened in content frame
    * Columns in view editor can now be added/removed/moved easily

    Checks & Agents:
    * Fixed problem with OnlyFrom: in Linux agent (df didn't work properly)
    * cups_queues: fixed plugin error due to invalid import of datetime,
      converted other checks from 'from datetime import...' to 'import datetime'.
    * printer_supply: handle the case where the current value is missing
    * megaraid_ldisks: Fixed item detection to be compatible with different versions of megaraid
    * Linux Agent: Added new 3ware agent code to support multiple controllers
      (Re-inventory of 3ware checks needed due to changed check item names)

    Livestatus:
    * new column pnpgraph_present in table host and service. In order for this
      column to work you need to specify the base directory of the PNP graphs
      with the module option pnp_path=, e.g. pnp_path=/omd/sites/wato/var/pnp4nagios/perfdata
    * Allow more than one column for StatsGroupBy:
    * Do not use function is_contact_member_of_contactgroup anymore (get compatible
      with Nagios CVS)
    * Livestatus: log timeperiod transitions (active <-> inactive) into Nagios
      log file. This will enable us to create availability reports more simple
      in future.

    Multisite:
    * allow include('somefile.mk') in multisite.mk: Include other files.
      Paths not beginning with '/' are interpreted relative to the directory
      of multisite.mk

    Livestatus:
    * new columns services_with_info: similar to services_with_state but with
      the plugin output appended as additional tuple element. This tuple may
      grow in future so do not depend on its length!

1.1.9i2:
    Checks & Agents:
    * ibm_imm_health: fix inventory function
    * if/if64: fix average line in PNP-template, fix display of speed for 20MBit
      lines (e.g. Frame Relay)

    Multisite:
    * WATO: Fixed omd mode/site detection and help for /etc/sudoers
    * WATO: Use and show common log for pending changes 
    * Sidebar Quicksearch: Now really disabling browser built-in completion
      dropdown selections
    
1.1.9i1:
    INCOMPATIBLE CHANGES:
    * TCP / SNMP: hosts using TCP and SNMP now must use the tags 'tcp'
      and 'snmp'. Hosts with the tag 'ping' will not inventorize any
      service. New configuration variable tcp_hosts.
    * Inventory: The call syntax for inventory has been simplified. Just
      call check_mk -I HOSTNAME now. Omit the "tcp" or "snmp". If you
      want to do inventory just for certain check types, type "check_mk --checks=snmp_info,if -I hostnames..."
      instead
    * perfdata_format now defaults to "pnp". Previous default was "standard".
      You might have to change that in main.mk if you are not using PNP (only
      relevant for MRPE checks)
    * inventory_check_severity defaults to 1 now (WARNING)
    * aggregation_output_format now defaults to "multiline"
    * Removed non_bulkwalk_hosts. You can use bulkwalk_hosts with NEGATE
      instead (see docu)
    * snmp_communites is now initialized with [], not with {}. It cannot
      be a dict any longer.
    * bulkwalk_hosts is now initizlized with []. You can do += here just
      as with all other rule variables.
    * Configuration check (-X) is now always done. It is now impossible to
      call any Check_MK action with an invalid configuration. This saves
      you against mistyped variables.
    * Check kernel: converted performance data from counters to rates. This
      fixes RRD problems (spikes) on reboots and also allows better access 
      to the peformance data for the Perf-O-Meters.  Also changed service 
      descriptions. You need to reinventurize the kernel checks. Your old
      RRDs will not be deleted, new ones will be created.
    * Multisite: parameters nagios_url, nagios_cgi_url and pnp_url are now
      obsolete. Instead the new parameter url_prefix is used (which must
      end with a /).

    Core, Setup, etc.:
    * Improve error handling: if hosts are monitored with SNMP *and* TCP,
      then after an error with one of those two agents checks from the
      other haven't been executed. This is fixed now. Inventory check
      is still not complete in that error condition.
    * Packages (MKP): Allow to create and install packages within OMD!
      Files are installed below ~/local/share/check_mk. No root permissions
      are neccessary
    * Inventory: Better error handling on invalid inventory result of checks
    * setup.sh: fix problem with missing package_info (only appears if setup
      is called from another directory)
    * ALL_SERVICES: Instead of [ "" ] you can now write ALL_SERVICES
    * debug_log: also output Check_MK version, check item and check parameters
    * Make sure, host has no duplicate service - this is possible e.g. by
      monitoring via agent and snmp in parallel. duplicate services will
      make Nagios reject the configuration.
    * --snmpwalk: do not translate anymore, use numbers. All checks work
      with numbers now anyway.
    * check_mk -I snmp will now try all checktypes not having an snmp scan
      function. That way all possible checks should be inventorized.
    * new variable ignored_checks: Similar to ignored_checktypes, but allows
      per-host configuration
    * allow check implementations to use common include files. See if/if64
      for an example
    * Better handling for removed checks: Removed exceptions in check_mk calls
      when some configured checks have been removed/renamed

    Checks & Agents:
    * Renamed check functions of imm_health check from test_imm to imm_health
      to have valid function and check names. Please remove remove from
      inventory and re-inventory those checks.
    * fc_brocade_port_detailed: allow to specify port state combinations not 
      to be critical
    * megaraid_pdisks: Using the real enclosure number as check item now
    * if/if64: allow to configure averaging of traffic over time (e.g. 15 min) 
      and apply traffic levels and averaged values. Also allow to specify relative
      traffic levels. Allow new parameter configuration via dictionary. Also
      allow to monitor unused ports and/or to ignore link status.
    * if/if64: Added expected interface speed to warning output
    * if/if64: Allow to ignore speed setting (set target speed to None)
    * wut_webtherm: handle more variants of WuT Webtherms (thanks to Lefty)
    * cisco_fan: Does not inventorize 'notPresent' sensors anymore. Improved output
    * cisco_power: Not using power source as threshold anymore. Improved output
    * cisco_fan: Does not inventorize 'notPresent' sensors anymore. Improved output
    * cisco_power: Not using power source as threshold anymore. Improved output
    * cisco_power: Excluding 'notPresent' devices from inventory now
    * cisco_temp_perf: Do not crash if device does not send current temperature
    * tcp_conn_stats: new check for monitoring number of current TCP connections
    * blade_*: Added snmp scan functions for better automatic inventory
    * blade_bays: Also inventorizes standby blades and has a little more
                  verbose output.
    * blade_blowers: Can handle responses without rpm values now. Improved output
    * blade_health: More detailed output on problems
    * blade_blades: Added new check for checking the health-, present- and
                    power-state of IBM Bladecenter blades
    * win_dhcp_pools: Several cleanups in check
    * Windows agent: allow restriction to ip addresses with only_hosts (like xinetd)
    * heartbeat_rscstatus: Catching empty output from agent correctly
    * tcp_conn_stats: Fixed inventory function when no conn stats can be inventoried
    * heartbeat_nodes: fix Linux agent for hostname with upper case letters (thanks to
            Thorsten Robers)
    * heartbeat_rscstatus: Catching empty output from agent correctly
    * heartbeat_rscstatus: Allowing a list as expected state to expect multiple OK states
    * win_dhcp_pools agent plugin: Filtering additional error message on
      systems without dhcp server
    * j4p_performance: Added experimental agent plugin fetching data via 
      jmx4perl agent (does not need jmx4perl on Nagios)
    * j4p_performance.mem: added new experimental check for memory usage via JMX.
    * if/if64: added Perf-O-Meter for Multisite
    * sylo: fix performance data: on first execution (counter wrap) the check did
      output only one value instead of three. That lead to an invalid RRD.
    * Cleaned up several checks to meet the variable naming conventions
    * drbd: Handling unconfigured drbd devices correctly. These devices are
      ignored during nventory
    * printer_supply: In case of OKI c5900 devices the name of the supply units ins not
      unique. The color of the supply unit is reported in a dedicated OID and added to the
      check item name to have a unique name now.
    * printer_supply: Added simple pnp template to have better graph formating for the check results
    * check_mk.only_from: new check for monitoring the IP address access restriction of the
      agent. The current Linux and Windows agents provide this information.
    * snmp_info check: Recoded not to use snmp_info_single anymore
    * Linux Agent: Fixed <<<cpu>>> output on SPARC machines with openSUSE
    * df_netapp/df_netapp32: Made check inventory resistant against empty size values
    * df_netapp32: Added better detection for possible 32bit counter wrap
    * fc_brocade_port_detailed: Made check handle phystate "noSystemControlAccessToSlot" (10)
      The check also handles unknown states better now
    * printer_supply: Added new parameter "printer_supply_some_remaining_status" to
      configure the reported state on small remaining capacity.
    * Windows agent: .vbs scripts in agents plugins/ directory are executed
      automatically with "cscript.exe /Nologo" to prevent wrong file handlers
    * aironet_clients: Only counting clients which don't have empty values for strength
    * statgrab_disk: Fixed byte calculation in plugin output
    * statgrab_disk: Added inventory function
    * 3ware_disks: Ignoring devices in state NOT-PRESENT during inventory

    Multisite:
    * The custom open/close states of custom links are now stored for each
      user
    * Setting doctype in sidebar frame now
    * Fixed invalid sidebar css height/width definition
    * Fixed repositioning the sidebar scroll state after refreshing the page
    * Fixed mousewheel scrolling in opera/chrome
    * Fixed resize bug on refresh in chrome
    * New view for all services of a site
    * Sidebar snapin site_status: make link target configurable
    * Multisite view "Recently changed services": sort newest first
    * Added options show_header and show_controls to remove the page headers
      from views
    * Cool: new button for an immediate reschedule of a host or service
      check: the view is redisplayed exactly at the point of time when
      Nagios has finished the check. This makes use of MK Livestatus'
      unique waiting feature.

   Livestatus:
    * Added no_more_notifications and check_flapping_recovery_notification
      fields to host table and no_more_notifications field to service table.
      Thanks to Matthew Kent

1.1.8:
    Core, Setup, etc.:
    * setup.sh: turn off Python debugging
    * Cleaned up documentation directory
    * cluster host: use real IP address for host check if cluster has
      one (e.g. service IP address)

    Checks & Agents:
    * Added missing PNP template for check_mk-hr_cpu
    * hr_fs: inventory now ignores filesystem with size 0,
      check does not longer crash on filesystems with size 0
    * logwatch: Fixed typo in 'too many unacknowledged logs' error message
    * ps: fix bug: inventory with fixed user name now correctly puts
      that user name into the resulting check - not None.
    * ps: inventory with GRAB_USER: service description may contain
      %u. That will be replaced with the user name and thus makes the
      service description unique.
    * win_dhcp_pools: better handle invalid agent output
    * hp_proliant_psu: Fixed multiple PSU detection on one system (Thanks to Andreas Döhler)
    * megaraid_pdisks: Fixed coding error
    * cisco_fan: fixed check bug in case of critical state
    * nfsmounts: fix output (free and used was swapped), make output identical to df

    Livestatus:
    * Prohibit { and } in regular expressions. This avoids a segmentation
      fault caused by regcomp in glibc for certain (very unusual) regular
      expressions.
    * Table status: new columns external_command_buffer_slots,
      external_command_buffer_usage and external_command_buffer_max
      (this was implemented according to an idea and special request of
       Heinz Fiebig. Please sue him if this breaks anything for you. I was
       against it, but he thinks that it is absolutely neccessary to have
       this in version 1.1.8...)
    * Table status: new columns external_commands and external_commands_rate
      (also due to Mr. Fiebig - he would have quit our workshop otherwise...)
    * Table downtimes/comments: new column is_service

    Multisite:
    * Snapin Performance: show external command per second and usage and
      size of external command buffer
    * Downtimes view: Group by hosts and services - just like comments
    * Fix links for items containing + (e.g. service descriptionen including
      spaces)
    * Allow non-ASCII character in downtimes and comments
    * Added nagvis_base_url to multisite.mk example configuration
    * Filter for host/service groups: use name instead of alias if 
      user has no permissions for groups

1.1.8b3:
    Core, Setup, etc.:
    * Added some Livestatus LQL examples to documentation
    * Removed cleanup_autochecks.py. Please use check_mk -u now.
    * RRA configuration for PNP: install in separate directory and do not
      use per default, since they use an undocumented feature of PNP.

    Checks & Agents:
    * postfix_mailq: Changed limit last 6 lines which includes all needed
		information
    * hp_proliant_temp/hp_proliant_fans: Fixed wrong variable name
    * hp_procurve_mem: Fixed wrong mem usage calculation
    * ad_replication: Works no with domain controller hostnames like DC02,DC02
    * aironet_client: fix crash on empty variable from SNMP output
    * 3ware_disks, 3ware_units: hopefully repaired those checks
    * added rudimentary agent for HP-UX (found in docs/)

    Multisite:
    * added Perf-O-Meter to "Problems of Host" view
    * added Perf-O-Meter to "All Services" view
    * fix bug with cleaning up persistent connections
    * Multisite now only fetches the available PNP Graphs of hosts/services
    * Quicksearch: limit number of items in dropdown to 80
      (configurable via quicksearch_dropdown_limit)
    * Views of hosts: make counts of OK/WARN/CRIT klickable, new views
      for services of host in a certain state
    * Multisite: sort context buttons in views alphabetically
    * Sidebar drag scrolling: Trying to compensate lost mouse events when
	leaving the sidebar frame while dragging

    Livestatus:
    * check for event_broker_options on start
    * Fix memory leakage caused by Filter: headers using regular expressions
    * Fix two memory leaks in logfile parser

1.1.8b2:
    Core, Setup, etc.:
    * Inventory: skip SNMP-only hosts on non-SNMP checktypes (avoids timeouts)
    * Improve error output for invalid checks
    
    Checks & Agents:
    * fix bug: run local and plugins also when spaces are in path name
      (such as C:\Program Files\Check_MK\plugins
    * mem.vmalloc: Do not create a check for 64 bit architectures, where
      vmalloc is always plenty
    * postfix_mailq: limit output to 1000 lines
    * multipath: handle output of SLES 11 SP1 better
    * if/if64: output operstatus in check output
    * if/if64: inventory now detects type 117 (gigabitEthernet) for 3COM
    * sylo: better handling of counter wraps.

    Multisite:
    * cleanup implementation of how user settings are written to disk
    * fix broken links in 'Edit view -> Try out' situation
    * new macros $HOSTNAME_LOWER$, $HOSTNAME_UPPER$ and $HOSTNAME_TITLE$ for
      custom notes

1.1.8b1:
    Core, Setup, etc.:
    * SNMPv3: allow privProtocol and privPassword to be specified (thanks
      to Josef Hack)
    * install_nagios.sh: fix problem with broken filenames produced by wget
    * install_nagios.sh: updated software to newest versions
    * install_nagios.sh: fix Apache configuration problem
    * install_nagios.sh: fix configuration vor PNP4Nagios 0.6.6
    * config generation: fix host check of cluster hosts
    * config generation: add missing contact groups for summary hosts
    * RPM package of agent: do not overwrite xinetd.d/check_mk, but install
      new version with .rpmnew, if admin has changed his one
    * legacy_checks: fix missing perfdata, template references where in wrong
      direction (thanks Daniel Nauck for his precise investigation)

    Checks & Agents:
    * New check imm_health by Michael Nieporte
    * rsa_health: fix bug: detection of WARNING state didn't work (was UNKNOWN
            instead)
    * check_mk_agent.solaris: statgrab now excludes filesystems. This avoids hanging
      in case of an NFS problem. Thanks to Divan Santana.
    * multipath: Handle new output of multipath -l (found on SLES11 SP1)
    * ntp: fix typo in variable ntp_inventory_mode (fixes inventory problem)
    * if64: improve output formatting of link speed
    * cisco_power: inventory function now ignores non-redundant power supplies
    * zpool_status: new check from Darin Perusich for Solaris zpools

    Multisite:
    * fix several UTF-8 problems: allow non-ascii characters in host names
      (must be UTF 8 encoded!)
    * improve compatibility with Python 2.3
    * Allow loading custom style sheet overriding Check_MK styles by setting
      custom_style_sheet in multisite.mk
    * Host icons show link to detail host, on summary hosts.
    * Fix sidebar problem: Master Control did not display data correctly
    * status_host: honor states even if sites hosting status hosts is disabled
      (so dead-detection works even if local site is disabled)
    * new config variable start_url: set url for welcome page
    * Snapin Quicksearch: if no host is matching, automatically search for
      services
    * Remove links to legacy Nagios GUI (can be added by user if needed)
    * Sidebar Quicksearch: fix several annoyances
    * Views with services of one host: add title with host name and status

    Livestatus:
    * fix memory leak: lost ~4K on memory on each StatsAnd: or StatsOr:
      header (found by Sven Nierlein)
    * fix invalid json output for empty responses (found by Sven Nierlein)
    * fix Stats: avg ___ for 0 matching elements. Output was '-nan' and is
      now '0.0'
    * fix output of floating point numbers: always use exponent and make
      sure a decimal point is contained (this makes JSON/Python detect
      the correct type)

1.1.7i5:
    Core, Setup, etc.:
    * SNMP: do not load any MIB files (speeds up snmpwalk a lot!)
    * legacy_checks: new config variable allowing creating classical
      non-Check_MK checks while using host tags and config options
    * check_mk_objects.cfg: beautify output, use tabs instead of spaces
    * check_mk -II: delete only specified checktypes, allow to reinventorize
      all hosts
    * New option -O, --reload: Does the same as -R, but reloads Nagios
      instead of restarting it.
    * SNMP: Fixed string detection in --snmpwalk calls
    * SNMP: --snmpwalk does walk the enterprises tree correctly now
    * SNMP: Fixed missing OID detection in SNMP check processing. There was a problem
      when the first column had OID gaps in the middle. This affected e.g. the cisco_locif check.
    * install_nagios.sh: correctly detect Ubuntu 10.04.1
    * Config output: make order of service deterministic
    * fix problem with missing default hostgroup

    Multisite:
    * Sidebar: Improved the quicksearch snapin. It can search for services, 
      servicegroups and hostgroups now. Simply add a prefix "s:", "sg:" or "hg:"
      to search for other objects than hosts.
    * View editor: fix bug which made it impossible to add more than 10 columns
    * Service details: for Check_MK checks show description from check manual in
      service details
    * Notes: new column 'Custom notes' which allows customizable notes
      on a per host / per service base (see online docu for details)
    * Configuration: new variable show_livestatus_errors which can be set
      to False in order to hide error about unreachable sites
    * hiding views: new configuration variables hidden_views and visible_views
    * View "Service problems": hide problems of down or unreachable hosts. This
      makes the view consistant with "Tactical Overview"

    Checks & Agents:
    * Two new checks: akcp_sensor_humidity and akcp_sensor_temp (Thanks to Michael Nieporte)
    * PNP-template for kernel: show average of displayed range
    * ntp and ntp.time: Inventory now per default just creates checks for ntp.time (summary check).
      This is controlled by the new variable ntp_inventory_mode (see check manuals).
    * 3ware: Three new checks by Radoslav Bak: 3ware_disks, 3ware_units, 3ware_info
    * nvidia: agent now only queries GPUCoreTemp and GPUErrors. This avoids
      a vmalloc leakage of 32kB per call (bug in NVIDIA driver)
    * Make all SNMP based checks independent of standard MIB files
    * ad_replication: Fixed syntax errors and unhandled date output when
      not replicated yet
    * ifoperstatus: Allowing multiple target states as a list now
    * cisco_qos: Added new check to monitor traffic in QoS classes on Cisco routers
    * cisco_power: Added scan function
    * if64/if/cisco_qos: Traffic is displayed in variable byte scales B/s,KB/s,MB/s,GB/s
      depending on traffic amount.
    * if64: really using ifDescr with option if_inventory_uses_description = True
    * if64: Added option if_inventory_uses_alias to using ifAlias for the item names
    * if64/if: Fixed bug displaying the out traffic (Perfdata was ok)
    * if64/if: Added WARN/CRIT thresholds for the bandwidth usage to be given as rates
    * if64/if: Improved PNP-Templates
    * if64/if: The ifoperstatus check in if64/if can now check for multiple target states
    * if64/if: Removing all null bytes during hex string parsing (These signs Confuse nagios pipe)
    * Fixed hr_mem and hr_fs checks to work with new SNMP format
    * ups_*: Inventory works now on Riello UPS systems
    * ups_power: Working arround wrong implemented RFC in some Riello UPS systems (Fixing negative power
      consumption values)
    * FreeBSD Agent: Added sections: df mount mem netctr ipmitool (Thanks to Florian Heigl)
    * AIX: exclude NFS and CIFS from df (thanks to Jörg Linge)
    * cisco_locif: Using the interface index as item when no interface name or description are set

    Livestatus:
    * table columns: fix type of num_service_* etc.: was list, is now int (thanks to Gerhard Laußer)
    * table hosts: repair semantics of hard_state (thanks to Michael Kraus). Transition was one
      cycle to late in certain situations.

1.1.7i4:
    Core, Setup, etc.:
    * Fixed automatic creation of host contactgroups
    * templates: make PNP links work without rewrite

    Multisite:
    * Make page handler modular: this allows for custom pages embedded into
      the Multisite frame work and thus using Multisite for other tasks as
      well.
    * status_host: new state "waiting", if status host is still pending
    * make PNP links work without rewrite
    * Fix visibility problem: in multisite setups all users could see
      all objects.

1.1.7i3:
    Core, Setup, etc.:
    * Fix extra_nagios_conf: did not work in 1.1.7i2
    * Service Check_MK now displays overall processing time including
      agent communication and adds this as performance data
    * Fix bug: define_contactgroups was always assumed True. That led to duplicate
      definitions in case of manual definitions in Nagios 

    Checks & Agents:
    * New Check: hp_proliant_da_phydrv for monitoring the state of physical disks
      in HP Proliant Servers
    * New Check: hp_proliant_mem for monitoring the state of memory modules in
      HP Proliant Servers
    * New Check: hp_proliant_psu for monitoring the state of power supplies in
      HP Proliant Servers
    * PNP-templates: fix several templates not working with MULTIPLE rrds
    * new check mem.vmalloc for monitoring vmalloc address space in Linux kernel.
    * Linux agent: add timeout of 2 secs to ntpq 
    * wmic_process: make check OK if no matching process is found

    Livestatus:
    * Remove obsolete parameter 'accept_timeout'
    * Allow disabling idle_timeout and query_timeout by setting them to 0.

    Multisite:
    * logwatch page: wrap long log lines

1.1.7i2:
    Incompatible Changes:
    * Remove config option define_timeperiods and option --timeperiods.
      Check_MK does not longer define timeperiod definitions. Please
      define them manually in Nagios.
    * host_notification_period has been removed. Use host_extra_conf["notification_period"]
      instead. Same holds for service_notification_periods, summary_host_notification_periods
      and summary_service_notification_periods.
    * Removed modes -H and -S for creating config data. This now does
      the new option -N. Please set generate_hostconf = False if you
      want only services to be defined.

    Core, Setup, etc.:
    * New config option usewalk_hosts, triggers --usewalk during
      normal checking for selected hosts.
    * new option --scan-parents for automatically finding and 
      configuring parent hosts (see online docu for details)
    * inventory check: put detailed list of unchecked items into long
      plugin output (to be seen in status details)
    * New configuration variable check_parameters, that allows to
      override default parameters set by inventory, without defining 
      manual checks!

    Checks & Agents:
    * drbd: changed check parameters (please re-inventorize!)
    * New check ad_replication: Checks active directory replications
      of domain controllers by using repadm
    * New check postifx_mailq: Checks mailqueue lengths of postifx mailserves
    * New check hp_procurve_cpu: Checks the CPU load on HP Procurve switches
    * New check hp_procurve_mem: Checks the memory usage on HP Procurve switches
    * New check hp_procurve_sensors: Checks the health of PSUs, FANs and
      Temperature on HP Procurve switches
    * New check heartbeat_crm: Monitors the general state of heartbeat clusters
      using the CRM
    * New check heartbeat_crm_resources: Monitors the state of resources and nodes
      in heartbeat clusters using the CRM
    * *nix agents: output AgentOS: in header
    * New agent for FreeBSD: It is based on the linux agent. Most of the sections
      could not be ported easily so the FreeBSD agent provides information for less
      checks than the linux agent.
    * heartbeat_crm and heartbeat_crm.resources: Change handling of check parameters.
      Please reinvenurize and read the updated man page of those checks
    * New check hp_proliant_cpu: Check the physical state of CPUs in HP Proliant servers
    * New check hp_proliant_temp: Check the temperature sensors of HP Proliant servers
    * New check hp_proliant_fans: Check the FAN sensors of HP Proliant servers

    Multisite:
    * fix chown problem (when nagios user own files to be written
      by the web server)
    * Sidebar: Fixed snapin movement problem using older firefox
      than 3.5.
    * Sidebar: Fixed IE8 and Chrome snapin movement problems
    * Sidebar: Fixed IE problem where sidebar is too small
    * Multisite: improve performance in multi site environments by sending
      queries to sites in parallel
    * Multisite: improve performance in high latency situations by
      allowing persistent Livestatus connections (set "persist" : True 
      in sites, use current Livestatus version)

    Livestatus:
    * Fix problems with in_*_period. Introduce global
      timeperiod cache. This also improves performance
    * Table timeperiods: new column 'in' which is 0/1 if/not the
      timeperiod is currently active
    * New module option idle_timeout. It sets the time in ms
      Livestatus waits for the next query. Default is 300000 ms (5 min).
    * New module option query_timeout. It limits the time between
      two lines of a query (in ms). Default is 10000 ms (10 sec).

1.1.7i1: Core, Setup, etc.:
    * New option -u for reordering autochecks in per-host-files
      (please refer to updated documentation about inventory for
       details)
    * Fix exception if check_mk is called without arguments. Show
      usage in that case.
    * install_nagios.sh: Updated to NagVis 1.5 and fixed download URL
    * New options --snmpwalk and --usewalk help implemeting checks
      for SNMP hardware which is not present
    * SNMP: Automatically detect missing entries. That fixes if64
      on some CISCO switches.
    * SNMP: Fix hex string detection (hopefully)
    * Do chown only if running as root (avoid error messages)
    * SNMP: SNMPv3 support: use 4-tuple of security level, auth protocol,
      security name and password instead of a string in snmp_communities
      for V3 hosts.
    * SNMP: Fixed hexstring detection on empty strings
    * New option -II: Is like -I, but removes all previous autochecks
      from inventorized hosts
    * install_nagios.sh: Fix detection of PNP4Nagios URL and URL of
      NagVis
    * Packager: make sanity check prohibiting creating of package files
      in Check MK's directories
    * install_nagios.sh: Support Ubuntu 10.04 (Thanks to Ben)
      
    Checks & Agents:
    * New check ntp.time: Similar to 'ntp' but only honors the system peer
      (that NTP peer where ntpq -p prints a *).
    * wmic_process: new check for ressource consumption of windows processes
    * Windows agent supports now plugins/ and local/ checks
    * [FIX] ps.perf now correctly detects extended performance data output
      even if number of matching processes is 0
    * renamed check cisco_3640_temp to cisco_temp, renamed cisco_temp
      to cisco_temp_perf, fixed snmp detection of those checks
    * New check hr_cpu - checking the CPU utilization via SNMP
    * New check hr_fs - checking filesystem usage via SNMP
    * New check hr_mem - checking memory usage via SNMP
    * ps: inventory now can configured on a per host / tag base
    * Linux: new check nvidia.temp for monitoring temperature of NVIDIA graphics card
    * Linux: avoid free-ipmi hanging forever on hardware that does not support IPMI
    * SNMP: Instead of an artificial index column, which some checks use, now
      the last component of the OID is used as index. That means that inventory
      will find new services and old services will become UNKNOWN. Please remove
      the outdated checks.
    * if: handle exception on missing OIDs
    * New checks hp_blade* - Checking health of HP BladeSystem Enclosures via SNMP
    * New check drbd - Checking health of drbd nodes
    * New SNMP based checks for printers (page counter, supply), contributed
      by Peter Lauk (many thanks!)
    * New check cups_queues: Checking the state of cups printer queues
    * New check heartbeat_nodes: Checking the node state and state of the links
      of heartbeat nodes
    * New check heartbeat_rscstatus: Checks the local resource status of
      a heartbeat node
    * New check win_dhcp_pools: Checks the usage of Windows DHCP Server lease pools
    * New check netapp_volumes: Checks on/offline-condition and states of netapp volumes 

    Multisite:
    * New view showing all PNP graphs of services with the same description
    * Two new filters for host: notifications_enabled and acknowledged
    * Files created by the webserver (*.mk) are now created with the group
      configured as common group of Nagios and webserver. Group gets write
      permissions on files and directories.
    * New context view: all services of a host group
    * Fix problems with Umlauts (non-Ascii-characters) in performance data
    * New context view: all services of a host group
    * Sidebar snapins can now fetch URLs for the snapin content instead of
      building the snapin contents on their own.
    * Added new nagvis_maps snapin which displays all NagVis maps available
      to the user. Works with NagVis 1.5 and newer.

1.1.6:
    Core, Setup, etc.:
    * Service aggregation: new config option aggregation_output_format.
      Settings this to "multiline" will produce Nagios multiline output
      with one line for each individual check.

    Multisite:
    * New painter for long service plugin output (Currently not used
      by any builtin view)

    Checks & Agents:
    * Linux agent: remove broken check for /dev/ipmi0

1.1.6rc3:
    Core, Setup, etc.:
    * New option --donate for donating live host data to the community.
      Please refer to the online documentation for details.
    * Tactical Overview: Fixed refresh timeout typo
      (Was 16 mins instead of 10 secs)

    Livestatus:
    * Assume strings are UTF-8 encoded in Nagios. Convert from latin-1 only
      on invalid UTF-8 sequences (thanks to Alexander Yegorov)

    Multisite:
    * Correctly display non-ascii characters (fixes exception with 'ascii codec')
      (Please also update Livestatus to 1.1.6rc3)

1.1.6rc2:
    Multisite:
    * Fix bug in Master control: other sites vanished after klicking buttons.
      This was due to connection error detection in livestatus.py (Bug found
      by Benjamin Odenthal)
    * Add theme and baseurl to links to PNP (using features of new PNP4Nagios
      0.6.4)

    Core, Setup, etc.:
    * snmp: hopefully fix HEX/string detection now

    Checks & Agents:
    * md: fix inventory bug on resync=PENDING (Thanks to Darin Perusich)

1.1.6rc1:
    Multisite:
    * Repair Perf-O-Meters on webkit based browsers (e.g. Chrome, Safari)
    * Repair layout on IE7/IE8. Even on IE6 something is working (definitely
      not transparent PNGs though). Thanks to Lars.
    * Display host state correct if host is pending (painter "host with state")
    * Logfile: new filter for plugin output
    * Improve dialog flow when cloning views (button [EDIT] in views snapin)
    * Quicksearch: do not open search list if text did not change (e.g. Shift up),
      close at click into field or snapin.

    Core, Setup, etc.:
    * Included three patched from Jeff Dairiki dealing with compile flags
      and .gitignore removed from tarballs
    * Fix problem with clustered_services_of[]: services of one cluster
      appeared also on others
    * Packager: handle broken files in package dir
    * snmp handling: better error handling in cases where multiple tables
      are merged (e.g. fc_brocade_port_detailed)
    * snmp: new handling of unprintable strings: hex dumps are converted
      into binary strings now. That way all strings can be displayed and
      no information is lost - nevertheless.
      
    Checks & Agents:
    * Solaris agent: fixed rare df problems on Solaris 10, fix problem with test -f
      (thanks to Ulf Hoffmann)
    * Converted all PNP templates to format of 0.6.X. Dropped compatibility
      with 0.4.X.
    * Do not use ipmi-sensors if /dev/ipmi0 is missing. ipmi-sensors tries
      to fiddle around with /dev/mem in that case and miserably fails
      in some cases (infinite loop)
    * fjdary60_run: use new binary encoding of hex strings
    * if64: better error handling for cases where clients do not send all information
    * apc_symmetra: handle status 'smart boost' as OK, not CRITICAL

    Livestatus:
    * Delay starting of threads (and handling of socket) until Nagios has
      started its event loop. This prevents showing services as PENDING 
      a short time during program start.

1.1.6b3:
    Multisite:
    * Quicksearch: hide complete host list if field is emptied via Backspace or Del.
      Also allow handle case where substring match is unique.

1.1.6b2:
    Core, Setup, etc.:
    * Packager: fix unpackaged files (sounds, etc)

    Multisite:
    * Complete new design (by Tobias Roeckl, Kopf & Herz)
    * New filters for last service check and last service state change
    * New views "Recently changed services" and "Unchecked services"
    * New page for adding sidebar snapins
    * Drag & Drop for sidebar snapins (thanks to Lars)
    * Grab & Move for sidebar scrolling (thanks to Lars)
    * Filter out summary hosts in most views.
    * Set browser refresh to 30 secs for most views
    * View host status: added a lot of missing information
    * View service status: also added information here
    * Make sure, enough columns can be selected in view editor
    * Allow user to change num columns and refresh directly in view
    * Get back to where you came after editing views
    * New sidebar snapin "Host Matrix"
    * New feature "status_host" for remote sites: Determine connection
      state to remote side by considering a certain host state. This
      avoids livestatus time outs to dead sites.
    * Sidebar snapin site status: fix reload problem
    * New Perf-O-Meters displaying service performance data
    * New snapin "Custom Links" where you easily configure your own
      links via multisite.mk (see example in new default config file)
    * Fixed problem when using only one site and that is not local

    Livestatus:
    * new statistics columns: log_messages and log_messages_rate
    * make statistics average algorithm more sluggish

1.1.5i3:
     Core, Setup, etc.:
     * New Check_MK packager (check_mk -P)

1.1.5i2:
     Core, Setup, etc.:
     * install_nagios.sh: add missing package php5-iconv for SLES11

     Checks & Agents:
     * if64: new SNMP check for network interfaces. Like if, but uses 64 bit
       counters of modern switches. You might need to configure bulkwalk_hosts.
     * Linux agent: option -d enabled debug output
     * Linux agent: fix ipmi-sensors cache corruption detection
     * New check for temperature on Cisco devices (cisco_3640_temp)
     * recompiled waitmax with dietlibc (fixed incompatibility issues
       on older systems)

     Multisite:
     * Filters for groups are negateable.

1.1.5i1:
     Checks & Agents:
     * uptime: new check for system uptime (Linux)
     * if: new SNMP check for network interfaces with very detailed traffic,
       packet and error statistics - PNP graphs included

     Multisite:
     * direct integration of PNP graphs into Multisite views
     * Host state filter: renamed HTML variables (collision with service state). You
       might need to update custom views using a filter on host states.
     * Tactical overview: exclude services of down hosts from problems, also exclude
       summary hosts
     * View host problems/service problems: exclude summary hosts, exclude services
       of down hosts
     * Simplified implementation of sidebar: sidebar is not any longer embeddeable.
     * Sidebar search: Added host site to be able to see the context links on
       the result page
     * Sidebar search: Hitting enter now closes the hint dropdown in all cases

1.1.5i0:
      Core, Setup, etc.:
      * Ship check-specific rra.cfg's for PNP4Nagios (save much IO and disk space)
      * Allow sections in agent output to apear multiple times
      * cleanup_autochecks.py: new option -f for directly activating new config
      * setup.sh: better detection for PNP4Nagios 0.6
      * snmpwalk: use option -Oa, inhibit strings to be output as hex if an umlaut
        is contained.

      Checks & Agents:
      * local: allow more than once performance value, separated by pipe (|)
      * ps.perf: also send memory and CPU usage (currently on Linux and Solaris)
      * Linux: new check for filesystems mount options
      * Linux: new very detailed check for NTP synchronization
      * ifoperstatus: inventory honors device type, per default only Ethernet ports
        will be monitored now
      * kernel: now inventory is supported and finds pgmajfault, processes (per/s)
        and context switches
      * ipmi_sensors: Suppress performance data for fans (save much IO/space)
      * dual_lan_check: fix problem which using MRPE
      * apc_symmetra: PNP template now uses MIN for capacity (instead of AVERAGE)
      * fc_brocade_port_detailed: PNP template now uses MAX instead of AVERAGE
      * kernel: fix text in PNP template
      * ipmi_sensors: fix timeout in agent (lead to missing items)
      * multipath: allow alias as item instead of uuid
      * caching agent: use /var/cache/check_mk as cache directory (instead of /etc/check_mk)
      * ifoperstatus: is now independent of MIB

      Multisite:
      * New column host painter with link to old Nagios services
      * Multisite: new configuration parameter default_user_role
      
      Livestatus:
      * Add missing LDFLAGS for compiling (useful for -g)

1.1.4:
      Summary:
      * A plentitude of problem fixes (including MRPE exit code bug)
      * Many improvements in new Multisite GUI
      * Stability and performance improvements in Livestatus

      Core, Setup, etc.:
      * Check_MK is looking for main.mk not longer in the current and home
        directory
      * install_nagios.sh: fix link to Check_MK in sidebar
      * install_nagios.sh: switch PNP to version 0.6.3
      * install_nagios.sh: better Apache-Config for Multisite setup
      * do not search main.mk in ~ and . anymore (brought only trouble) 
      * clusters: new variable 'clustered_services_of', allowing for overlapping
         clusters (as proposed by Jörg Linge)
      * install_nagios.sh: install snmp package (needed for snmp based checks)
      * Fix ower/group of tarballs: set them to root/root
      * Remove dependency from debian agent package    
      * Fixed problem with inventory when using clustered_services
      * tcp_connect_timeout: Applies now only for connect(), not for
        time of data transmission once a connection is established
      * setup.sh now also works for Icinga
      * New config parameter debug_log: set this to a filename in main.mk and you
        will get a debug log in case if 'invalid output from plugin...'
      * ping-only-hosts: When ping only hosts are summarized, remove Check_MK and
        add single PING to summary host.
      * Service aggregation: fix state relationship: CRIT now worse than UNKNOWN 
      * Make extra_service_conf work also for autogenerated PING on ping-only-hosts
        (groups, contactgroups still missing)

      Checks & Agents:
      * mrpe in Linux agent: Fix bug introduced in 1.1.3: Exit status of plugins was
        not honored anymore (due to newline handling)
      * mrpe: allow for sending check_command to PNP4Nagios (see MRPE docu)
      * Logwatch GUI: fix problem on Python 2.4 (thanks to Lars)
      * multipath: Check is now less restrictive when parsing header lines with
        the following format: "<alias> (<id>)"
      * fsc_ipmi_mem_status: New check for monitoring memory status (e.g. ECC)
         on FSC TX-120 (and maybe other) systems.
      * ipmi_sensors in Linux agent: Fixed compatibility problem with new ipmi
        output. Using "--legacy-output" parameter with newer freeipmi versions now.
      * mrpe: fix output in Solaris agent (did never work)
      * IBM blade center: new checks for chassis blowers, mediatray and overall health
      * New caching agent (wrapper) for linux, supporting efficient fully redundant
        monitoring (please read notes in agents/check_mk_caching_agent)
      * Added new smbios_sel check for monitoring the System Event Log of SMBIOS.
      * fjdarye60_rluns: added missing case for OK state
      * Linux agent: The xinetd does not log each request anymore. Only
        failures are logged by xinetd now. This can be changed in the xinetd
	configuration files.
      * Check df: handle mountpoints containing spaces correctly 
        (need new inventorization if you have mountpoints with spaces)
      * Check md on Linux: handle spare disks correctly
      * Check md on Linux: fix case where (auto-read-only) separated by space
      * Check md on Linux: exclude RAID 0 devices from inventory (were reported as critical)
      * Check ipmi: new config variable ipmi_ignore_nr
      * Linux agent: df now also excludes NFSv4
      * Wrote man-page for ipmi check
      * Check mrpe: correctly display multiline output in Nagios GUI
      * New check rsa_health for monitoring IBM Remote Supervisor Adapter (RSA)
      * snmp scan: suppress error messages of snmpget
      * New check: cpsecure_sessions for number of sessions on Content Security Gateway
      * Logwatch GUI: move acknowledge button to top, use Multisite layout,
         fix several layout problem, remove list of hosts
      * Check logwatch: limit maximum size of stored log messages (configurable
        be logwatch_max_filesize)
      * AIX agent: fix output of MRPE (state and description was swapped)
      * Linux agent: fixed computation of number of processors on S390
      * check netctr: add missing perfdata (was only sent on OK case)
      * Check sylo: New check for monitoring the sylo state
      
      Livestatus:
      * Table hosts: New column 'services' listing all services of that host
      * Column servicegroups:members: 'AuthUser' is now honored
      * New columns: hosts:services_with_state and servicegroups:members_with_state
      * New column: hostgroup:members_with_state
      * Columns hostgroup:members and hostgroup:members_with_state honor AuthUser
      * New rudimentary API for C++
      * Updates API for Python
      * Make stack size of threads configurable
      * Set stack size of threads per default o 64 KB instead of 8 MB
      * New header Localtime: for compensating time offsets of remote sites
      * New performance counter for fork rate
      * New columns for hosts: last_time_{up,down,unreachable}
      * New columns for services: last_time_{ok,warning,critical,unknown}
      * Columns with counts honor now AuthUser
      * New columns for hosts/services: modified_attributes{,_list}
      * new columns comments_with_info and downtimes_with_info
      * Table log: switch output to reverse chronological order!
      * Fix segfault on filter on comments:host_services
      * Fix missing -lsocket on Solaris
      * Add missing SUN_LEN (fixed compile problem on Solaris)
      * Separators: remote sanitiy check allowing separators to be equal
      * New output format "python": declares strings as UTF-8 correctly
      * Fix segault if module loaded without arguments

      Multisite:
      * Improved many builtin views
      * new builtin views for host- and service groups
      * Number of columns now configurable for each layout (1..50)
      * New layout "tiled"
      * New painters for lists of hosts and services in one column
      * Automatically compensate timezone offsets of remote sites
      * New datasources for downtimes and comments
      * New experimental datasource for log
      * Introduce limitation, this safes you from too large output
      * reimplement host- and service icons more intelligent
      * Output error messages from dead site in Multisite mode
      * Increase wait time for master control buttons from 4s to 10s
      * Views get (per-view) configurable browser automatic reload interval
      * Playing of alarm sounds (configurable per view)
      * Sidebar: fix bookmark deletion problem in bookmark snapin
      * Fixed problem with sticky debug
      * Improve pending services view
      * New column with icon with link to Nagios GUI
      * New icon showing items out of their notification period.
      * Multisite: fix bug in removing all downtimes
      * View "Hostgroups": fix color and table heading
      * New sidebar snapin "Problem hosts"
      * Tactical overview: honor downtimes
      * Removed filter 'limit'. Not longer needed and made problems
        with new auto-limitation.
      * Display umlauts from Nagios comments correctly (assuming Latin-1),
         inhibit entering of umlauts in new comments (fixes exception)
      * Switched sidebar from synchronous to asynchronous requests
      * Reduced complete reloads of the sidebar caused by user actions
      * Fix reload problem in frameset: Browser reload now only reloads
        content frames, not frameset.


1.1.3:

      Core, Setup, etc.:
      * Makefile: make sure all files are world readable
      * Clusters: make real host checks for clusters (using check_icmp with multiple IP addresses)
      * check_mk_templates: remove action_url from cluster and summary hosts (they have no performance data)
      * check_mk_template.cfg: fix typo in notes_url
      * Negation in binary conf lists via NEGATE (clustered_services, ingored_services,
	bulkwalk_hosts, etc).
      * Better handling of wrapping performance counters
      * datasource_programs: allow <HOST> (formerly only <IP>)
      * new config variable: extra_nagios_conf: string simply added to Nagios
        object configuration (for example for define command, etc.)
      * New option --flush: delete runtime data of some or all hosts
      * Abort installation if livestatus does not compile.
      * PNP4Nagios Templates: Fixed bug in template file detection for local checks
      * nagios_install.sh: Added support for Ubuntu 9.10
      * SNMP: handle multiline output of snmpwalk (e.g. Hexdumps)
      * SNMP: handle ugly error output of snmpwalk
      * SNMP: allow snmp_info to fetch multiple tables
      * check_mk -D: sort hostlist before output
      * check_mk -D: fix output: don't show aggregated services for non-aggregated hosts
      * check_mk_templates.cfg: fix syntax error, set notification_options to n

      Checks & Agents:
      * logwatch: fix authorization problem on web pages when acknowledging
      * multipath: Added unhandled multipath output format (UUID with 49 signs)
      * check_mk-df.php: Fix locale setting (error of locale DE on PNP 0.6.2)
      * Make check_mk_agent.linux executable
      * MRPE: Fix problems with quotes in commands
      * multipath: Fixed bug in output parser
      * cpu: fixed bug: apply level on 15min, not on 1min avg
      * New check fc_brocade_port_detailed
      * netctrl: improved handling of wrapped counters
      * winperf: Better handling of wrapping counters
      * aironet_client: New check for number of clients and signal
        quality of CISCO Aironet access points
      * aironet_errors: New check for monitoring CRC errors on
        CISCO Aironet access points
      * logwatch: When Agent does not send a log anymore and no local logwatch
                  file present the state will be UNKNOWN now (Was OK before).
      * fjdarye60_sum: New check for summary status of Fidary-E60 devices
      * fjdarye60_disks: New check for status of physical disks
      * fjdarye60_devencs: New check for status of device enclosures
      * fjdarye60_cadaps: New check for status of channel adapters
      * fjdarye60_cmods: New check for status of channel modules
      * fjdarye60_cmods_flash: New check for status of channel modules flash
      * fjdarye60_cmods_mem: New check for status of channel modules memory
      * fjdarye60_conencs: New check for status of controller enclosures
      * fjdarye60_expanders: New check for status of expanders
      * fjdarye60_inletthmls: New check for status of inlet thermal sensors
      * fjdarye60_thmls: New check for status of thermal sensors
      * fjdarye60_psus: New check for status of PSUs
      * fjdarye60_syscaps: New check for status of System Capacitor Units
      * fjdarye60_rluns: New check for RLUNs
      * lparstat_aix: New check by Joerg Linge
      * mrpe: Handles multiline output correctly (only works on Linux,
	      Agents for AIX, Solaris still need fix).
      * df: limit warning and critical levels to 50/60% when using a magic number
      * fc_brocade_port_detailed: allow setting levels on in/out traffic, detect
         baudrate of inter switch links (ISL). Display warn/crit/baudrate in
	 PNP-template

      MK Livestatus:
      * fix operators !~ and !~~, they didn't work (ever)
      * New headers for waiting (please refer to online documentation)
      * Abort on errors even if header is not fixed16
      * Changed response codes to better match HTTP
      * json output: handle tab and other control characters correctly
      * Fix columns host:worst_service_state and host:worst_service_hard_state
      * New tables servicesbygroup, servicesbyhostgroup and hostsbygroup
      * Allow to select columns with table prefix, e.g. host_name instead of name
        in table hosts. This does not affect the columns headers output by
	ColumnHeaders, though.
      * Fix invalid json output of group list column in tables hosts and services
      * Fix minor compile problem.
      * Fix hangup on AuthUser: at certain columns
      * Fix some compile problems on Solaris

      Multisite:
      * Replaced Multiadmin with Multisite.


1.1.2:
      Summary:
      * Lots of new checks
      * MK Livestatus gives transparent access to log files (nagios.log, archive/*.log)
      * Many bug fixes

      MK Livestatus:
      * Added new table "log", which gives you transparent access to the Nagios log files!
      * Added some new columns about Nagios status data to stable 'status'
      * Added new table "comments"
      * Added logic for count of pending service and hosts
      * Added several new columns in table 'status' 
      * Added new columns flap_detection and obsess_over_services in table services
      * Fixed bug for double columns: filter truncated double to int
      * Added new column status:program_version, showing the Nagios version
      * Added new column num_services_pending in table hosts
      * Fixed several compile problems on AIX
      * Fixed bug: queries could be garbled after interrupted connection
      * Fixed segfault on downtimes:contacts
      * New feature: sum, min, max, avg and std of columns in new syntax of Stats:

      Checks & Agents:
      * Check ps: this check now supports inventory in a very flexible way. This simplifies monitoring a great number of slightly different processes such as with ORACLE or SAP.
      * Check 'md': Consider status active(auto-read-only) as OK
      * Linux Agent: fix bug in vmware_state
      * New Checks for APC Symmetra USV
      * Linux Agent: made <<<meminfo>>> work on RedHat 3.
      * New check ps.perf: Does the same as ps, but without inventory, but with performance data
      * Check kernel: fixed missing performance data
      * Check kernel: make CPU utilization work on Linux 2.4
      * Solaris agent: don't use egrep, removed some bashisms, output filesystem type zfs or ufs
      * Linux agent: fixed problem with nfsmount on SuSE 9.3/10.0
      * Check 'ps': fix incompability with old agent if process is in brackets
      * Linux agent: 'ps' now no longer supresses kernel processes
      * Linux agent: make CPU count work correctly on PPC-Linux
      * Five new checks for monitoring DECRU SANs
      * Some new PNP templates for existing checks that still used the default templates
      * AIX Agent: fix filesystem output
      * Check logwatch: Fix problem occuring at empty log lines
      * New script install_nagios.sh that does the same as install_nagios_on_lenny.sh, but also works on RedHat/CentOS 5.3.
      * New check using the output of ipmi-sensors from freeipmi (Linux)
      * New check for LSI MegaRAID disks and arrays using MegaCli (based on the driver megaraid_sas) (Linux)
      * Added section <<<cpu>>> to AIX and Solaris agents
      * New Check for W&T web thermograph (webthermometer)
      * New Check for output power of APC Symmetra USP
      * New Check for temperature sensors of APC Symmetra WEB/SNMP Management Card.
      * apc_symmetra: add remaining runtime to output
      * New check for UPS'es using the generic UPS-MIB (such as GE SitePro USP)
      * Fix bug in PNP-template for Linux NICs (bytes and megabytes had been mixed up).
      * Windows agent: fix bug in output of performance counters (where sometimes with , instead of .)
      * Windows agent: outputs version if called with 'version'
      
      Core, Setup, etc.:
      * New SNMP scan feature: -I snmp scans all SNMP checks (currently only very few checks support this, though)
      * make non-bulkwalk a default. Please edit bulkwalk_hosts or non_bulkwalk_hosts to change that
      * Improve setup autodetection on RedHat/CentOS.  Also fix problem with Apache config for Mutliadmin: On RedHat Check_MK's Apache conf file must be loaded after mod_python and was thus renamed to zzz_check_mk.conf.
      * Fix problem in Agent-RPM: mark xinetd-configfile with %config -> avoid data loss on update
      * Support PNP4Nagios 0.6.2
      * New setup script "install_nagios.sh" for installing Nagios and everything else on SLES11
      * New option define_contactgroups: will automatically create contactgroup definitions for Nagios

1.1.0:
      * Fixed problems in Windows agent (could lead
        to crash of agent in case of unusal Eventlog
	messages)
      * Fixed problem sind 1.0.39: recompile waitmax for
        32 Bit (also running on 64)
      * Fixed bug in cluster checks: No cache files
        had been used. This can lead to missing logfile
	messages.
      * Check kernel: allow to set levels (e.g. on 
	pgmajfaults)
      * Check ps now allows to check for processes owned
        by a specific user (need update of Linux agent)
      * New configuration option aggregate_check_mk: If
        set to True, the summary hosts will show the
	status auf check_mk (default: False)
      * Check winperf.cpuusage now supports levels
        for warning and critical. Default levels are
	at 101 / 101
      * New check df_netapp32 which must be used
        for Netapps that do not support 64 bit 
	counters. Does the same as df_netapp
      * Symlink PNP templates: df_netapp32 and
        df_netapp use same template as df
      * Fix bug: ifoperstatus does not produce performance
        data but said so.
      * Fix bug in Multiadmin: Sorting according to
        service states did not work
      * Fix two bugs in df_netapp: use 64 bit counters
        (32 counter wrap at 2TB filesystems) and exclude
       	snapshot filesystems with size 0 from inventory.
      * Rudimentary support for monitoring ESX: monitor
        virtual filesystems with 'vdf' (using normal df
	check of check_mk) and monitor state of machines 
	with vcbVmName -s any (new check vmware_state).
      * Fixed bug in MRPE: check failed on empty performance
        data (e.g. from check_snmp: there is emptyness
        after the pipe symbol sometimes)
      * MK Livestatus is now multithreaded an can
        handle up to 10 parallel connections (might
        be configurable in a future version).
      * mk_logwatch -d now processes the complete logfile
        if logwatch.state is missing or not including the
	file (this is easier for testing)
      * Added missing float columns to Livestatus.
      * Livestatus: new header StatsGroupBy:
      * First version with "Check_MK Livestatus Module"!
        setup.sh will compile, install and activate
	Livestatus per default now. If you do not want
	this, please disable it by entering <tt>no</tt>,
	when asked by setup.
      * New Option --paths shows all installation, config
        and data paths of Check_mk and Nagios
      * New configuration variable define_hostgroups and
        define service_groups allow you to automatically
        create host- and service groups - even with aliases.
      * Multiadmin has new filter for 'active checks enabled'.
      * Multiadmin filter for check_command is now a drop down list.
      * Dummy commands output error message when passive services
        are actively checked (by accident)
      * New configuration option service_descriptions allows to
        define customized service descriptions for each check type
      * New configuration options extra_host_conf, extra_summary_host_conf
        and extra_service_conf allow to define arbitrary Nagios options
	in host and service defitions (notes, icon_image, custom variables,
        etc)
      * Fix bug: honor only_hosts also at option -C


1.0.39:
      * New configuration variable only_hosts allows
	you to limit check_mk to a subset of your
	hosts (for testing)
      * New configuration parameter mem_extended_perfdata
	sends more performance data on Linux (see 
	check manual for details)
      * many improvements of Multiadmin web pages: optionally 
	filter out services which are (not) currently in downtime
	(host or service itself), optionally (not) filter out summary
	hosts, show host status (down hosts), new action
	for removing all scheduled downtimes of a service.
	Search results will be refreshed every 90 seconds.
	Choose between two different sorting orders.
	Multadmin now also supports user authentication
      * New configuration option define_timeperiods, which
	allows to create Nagios timeperiod definitions.
	This also enables the Multiadmin tools to filter
	out services which are currently not in their
	notification interval.
      * NIC check for Linux (netctr.combined) now supports
	checking of error rates
      * fc_brocade_port: New possibility of monitoring
	CRC errors and C3 discards
      * Fixed bug: snmp_info_single was missing
        in precompiled host checks
	
1.0.38:
      * New: check_mk's multiadmin tool (Python based
	web page). It allows mass administration of
	services (enable/disable checks/notifications, 
	acknowledgements, downtimes). It does not need
	Nagios service- or host groups but works with
	a freeform search.
      * Remove duplicate <?php from the four new 
	PNP templates of 1.0.37.
      * Linux Agent: Kill hanging NFS with signal 9
	(signal 15 does not always help)
      * Some improvements in autodetection. Also make
	debug mode: ./autodetect.py: This helps to
	find problems in autodetection.
      * New configuration variables generate_hostconf and
	generate_dummy_commands, which allows to suppress
	generation of host definitions for Nagios, or 
	dummy commands, resp.
      * Now also SNMP based checks use cache files.
      * New major options --backup and --restore for
	intelligent backup and restore of configuration
	and runtime data
      * New variable simulation_mode allows you to dry
	run your Nagios with data from another installation.
      * Fixed inventory of Linux cpu.loads and cpu.threads
      * Fixed several examples in checks manpages
      * Fixed problems in install_nagios_on_lenny.sh
      * ./setup.sh now understands option --yes: This
        will not output anything except error messages
	and assumes 'yes' to all questions
      * Fix missing 'default.php' in templates for
	local
	
1.0.37:
      * IMPORTANT: Semantics of check "cpu.loads" has changed.
	Levels are now regarded as *per CPU*. That means, that
	if your warning level is at 4.0 on a 2 CPU machine, then 
	a level of 8.0 is applied.
      * On check_mk -v now also ouputs version of check_mk
      * logfile_patterns can now contain host specific entries.
	Please refer to updated online documentation for details.
      * Handling wrapping of performance counters. 32 and 64 bit
	counters should be autodetected and handled correctly.
	Counters wrapping over twice within one check cycle
	cannot be handled, though.
      * Fixed bug in diskstat: Throughput was computed twice
	too high, since /proc/diskstats counts in sectors (512 Bytes)
	not in KB
      * The new configuration variables bulkwalk_hosts and
	non_bulkwalk_hosts, that allow 	to specify, which hosts 
	support snmpbulkwalk (which is
	faster than snmpwalk) and which not. In previos versions,
	always bulk walk was used, but some devices do not support
	that.
      * New configuration variable non_aggregated_hosts allows
	to exclude hosts generally from service aggregation.
      * New SNMP based check for Rittal CMC TC 
	(ComputerMultiControl-TopConcept) Temperature sensors 
      * Fixed several problems in autodetection of setup
      * Fixed inventory check: exit code was always 0
	for newer Python versions.
      * Fixed optical problem in check manual pages with
	newer version of less.
      * New template check_mk-local.php that tries to
	find and include service name specific templates.
	If none is found, default.php will be used.
      * New PNP templates check_mk-kernel.php for major page
	faults, context switches and process creation
      * New PNP template for cpu.threads (Number of threads)
      * Check nfsmounts now detects stale NFS handles and
	triggers a warning state in that case

1.0.36:
      * New feature of Linux/UNIX Agent: "MRPE" allows
	you to call Nagios plugins by the agent. Please
	refer to online documentation for details.
      * Fix bug in logwatch.php: Logfiles names containing spaces
	now work.
      * Setup.sh now automatically creates cfg_dir if
	none found in nagios.cfg (which is the case for the
	default configuration of a self compiled Nagios)
      * Fix computation of CPU usage for VMS.
      * snmp_hosts now allows config-list syntax. If you do
	not define snmp_hosts at all, all hosts with tag
	'snmp' are considered to be SNMP hosts. That is 
	the new preferred way to do it. Please refer
	to the new online documentation.
      * snmp_communities now also allows config-list syntax
	and is compatible to datasource_programs. This allows
	to define different SNMP communities by making use
	of host tags.
      * Check ifoperstatus: Monitoring of unused ports is
	now controlled via ifoperstatus_monitor_unused.
      * Fix problem in Windows-Agent with cluster filesystems:
	temporarily non-present cluster-filesystems are ignored by
	the agent now.
      * Linux agent now supports /dev/cciss/d0d0... in section
	<<<diskstat>>>
      * host configuration for Nagios creates now a variable
	'name host_$HOSTNAME' for each host. This allows
	you to add custom Nagios settings to specific hosts
	in a quite general way.
      * hosts' parents can now be specified with the
	variable 'parents'. Please look at online documentation
	for details.
      * Summary hosts now automatically get their real host as a
	parent. This also holds for summary cluster hosts.
      * New option -X, --config-check that checks your configuration
	for invalid variables. You still can use your own temporary
	variables if you prefix them with an underscore.
	IMPORTANT: Please check your configuration files with
	this option. The check may become an implicit standard in
	future versions.
      * Fixed problem with inventory check on older Python 
	versions.
      * Updated install_nagios_on_lenny.sh to Nagios version
	3.2.0 and fixed several bugs.

1.0.35:
      * New option -R/--restart that does -S, -H and -C and
	also restarts Nagios, but before that does a Nagios
	config check. If that fails, everything is rolled
	back and Nagios keeps running with the old configuration.
      * PNP template for PING which combines RTA and LOSS into
	one graph.
      * Host check interval set to 1 in default templates.
      * New check for hanging NFS mounts (currently only
	on Linux)
      * Changed check_mk_templates.cfg for PING-only hosts:
	No performance data is processed for the PING-Check
	since the PING data is already processed via the
	host check (avoid duplicate RRDs)
      * Fix broken notes_url for logwatch: Value from setup.sh
	was ignored and always default value taken.
      * Renamed config variable mknagios_port to agent_port
	(please updated main.mk if you use that variable)
      * Renamed config variable mknagios_min_version to
	agent_min_version (update main.mk if used)
      * Renamed config variable mknagios_autochecksdir to 
	autochecksdir (update main.mk if used)
      * configuration directory for Linux/UNIX agents is
	now configurable (default is /etc/check_mk)
      * Add missing configuration variable to precompiled
	checks (fix problem when using clusters)
      * Improved multipath-check: Inventory now determines
	current number of paths. And check output is more
	verbose.
      * Mark config files as config files in RPM. RPM used
	to overwrite main.mk on update!
	
1.0.34:
      * Ship agents for AIX and SunOS/Solaris (beta versions).
      * setup script now autodetects paths and settings of your
	running Nagios
      * Debian package of check_mk itself is now natively build
	with paths matching the prepackaged Nagios on Debian 5.0
      * checks/df: Fix output of check: percentage shown in output
	did include reserved space for root where check logic did
	not. Also fix logic: account reserved space as used - not
	as avail.
      * checks/df: Exclude filesystems with size 0 from inventory.
      * Fix bug with host tags in clusters -> precompile did not
	work.
      * New feature "Inventory Check": Check for new services. Setting
	inventory_check_interval=120 in main.mk will check for new services
	every 2 hours on each host. Refer to online documentation
	for more details.
      * Fixed bug: When agent sends invalid information or check
	has bug, check_mk now handles this gracefully
      * Fixed bug in checks/diskstat and in Linux agent. Also
	IDE disks are found. The inventory does now work correctly
	if now disks are found.
      * Determine common group of Apache and Nagios at setup.
	Auto set new variable www_group which replaces logwatch_groupid.
	Fix bug: logwatch directories are now created with correct
	ownership when check_mk is called manually as root.
      * Default templates: notifications options for hosts and
	services now include also recovery, flapping and warning
	events.
      * Windows agent: changed computation of RAM and SWAP usage
	(now we assume that "totalPageFile" includes RAM *and*
	SWAP).
      * Fix problem with Nagios configuration files: remove
	characters Nagios considers as illegal from service
	descriptions.
      * Processing of performance data (check_icmp) for host
        checks and PING-only-services now set to 1 in default
	templates check_mk_templates.cfg.
      * New SNMP checks for querying FSC ServerView Agent: fsc_fans,
	fsc_temp and fsc_subsystems. Successfully tested with agents
	running	on Windows and Linux.
      * RPM packaged agent tested to be working on VMWare ESX 4.0 
	(simply install RPM package with rpm -i ... and open port 
	in firewall with "esxcfg-firewall -o 6556,tcp,in,check_mk")
      * Improve handling of cache files: inventory now uses cache
	files only if they are current and if the hosts are not
	explicitely specified.
	
1.0.33:
      * Made check_mk run on Python 2.3.4 (as used in CentOS 4.7
	und RedHat 4.7). 
      * New option -M that prints out manual pages of checks.
	Only a few check types are documented yet, but more will
	be following.
      * Package the empty directory /usr/lib/check_mk_agent/plugins
	and ../local into the RPM and DEB package of the agent
      * New feature: service_dependencies. check_mk lets you comfortably
	create Nagios servicedependency definitions for you and also
	supports them by executing the checks in an optimal order.
      * logwatch.php: New button for hiding the context messages.
	This is a global setting for all logfiles and its state is
	stored in a cookie.
	
1.0.32:
      * IMPORTANT: Configuration variable datasource_programs is now
        analogous to that of host_groups. That means: the order of
        program and hostlist must be swapped!
      * New option --fake-dns, useful for tests with non-existing
	hosts.
      * Massive speed improvement for -S, -H and -C
      * Fixed bug in inventory of clusters: Clustered services where
	silently dropped (since introduction of host tags). Fixed now.
      * Fixed minor bug in inventory: Suppress DNS lookup when using
	--no-tcp
      * Fixed bug in cluster handling: Missing function strip_tags()
	in check_mk_base.py was eliminated.
      * Changed semantics of host_groups, summary_host_groups,
	host_contactgroups, and summary_host_groups for clusters. 
	Now the cluster names will be relevant, not
	the names of the nodes. This allows the cluster hosts to
	have different host/contactgroups than the nodes. And it is more
	consistent with other parts of the configuration.
      * Fixed bug: datasource_programs on cluster nodes did not work
	when precompiling

1.0.31:
      * New option -D, --dump that dumps all configuration information
	about one, several or all hosts
	New config variables 'ignored_checktypes' and 'ignored_services',
        which allow to include certain checktypes in general or
        some services from some hosts from inventory
      * Config variable 'clustered_services' now has the same semantics
	as ignored_checktypes and allows to make it host dependent.
      * Allow magic tags PHYSICAL_HOSTS, CLUSTER_HOSTS and ALL_HOSTS at
	all places, where lists of hosts are expected (except checks).
	This fixes various problems that arise when using all_hosts at
	those places:
	  * all_hosts might by changed by another file in conf.d
	  * all_hosts does not contain the cluster hosts
      * Config file 'final.mk' is read after all other config files -
	if it exists. You can put debug code there that prints the
	contents of your variables.
      * Use colored output only, if stdout is a tty. If you have
	problems with colors, then you can pipe the output
	through cat or less
      * Fixed bug with host tags: didn't strip off tags when
	processing configuration lists (occurs when using
	custom host lists)
      * mk_logwatch is now aware of inodes of logfiles. This
	is important for fast rotating files: If the inode
	of a logfile changes between two checks mk_logwatch
	assumes that the complete content is new, even if
	the new file is longer than the old one.
      * check_mk makes sure that you do not have duplicate
	hosts in all_hosts or clusters.

1.0.30:
      * Windows agent now automatically monitors all existing
	event logs, not only "System" and "Application".

1.0.29:
      * Improved default Nagios configuration file:
	added some missing templates, enter correct URLs
	asked at setup time.
      * IMPORANT: If you do not use the new default 
	Nagios configuration file you need to rename
	the template for aggregated services (summary
	services) to check_mk_summarizes (old name
	was 'check_mk_passive-summary'). Aggregated
	services are *always* passive and do *never*
	have performance data.
      * Hopefully fixed CPU usage output on multi-CPU
	machines
      * Fixed Problem in Windows Agent: Eventlog monitoring
	does now also work, if first record has not number 1
	(relevant for larger/older eventlogs)
      * Fixed bug in administration.html: Filename for Nagios
	must be named check_mk.cfg and *not* main.mk. Nagios
	does not read files without the suffix .cfg. 
      * magic factor for df, that allows to automatgically 
        adapt levels for very big or very small filesystems.
      * new concept of host tags simplyfies configuration.
      * IMPORTANT: at all places in the configuration where
	lists of hosts are used those are not any longer
	interpreted as regular expressions. Hostnames
	must match exactly. Therefore the list [ "" ] does
	not any longer represent the list of all hosts.
	It is a bug now. Please write all_hosts instead
	of [ "" ]. The semantics for service expressions
	has not changed.
      * Fixed problem with logwatch.php: Begin with
	<?php, not with <?. This makes some older webservers
	happy.
      * Fixed problem in check ipmi: Handle corrupt output
	from agent
      * Cleaned up code, improved inline documentation
      * Fixed problem with vms_df: default_filesystem_levels,
	filesystem_levels and df magic number now are used
	for df, vms_df and df_netapp together. Works now also
	when precompiled.
	
1.0.28:
      * IMPORTANT: the config file has been renamed from
	check_mk.cfg to main.mk. This has been suggested
	by several of my customers in order to avoid 
	confusion with Nagios configuration files. In addition,
	all check_mk's configuration file have to end in
	'.mk'. This also holds for the autochecks. The 
	setup.sh script will automatically rename all relevant
	files. Users of RPM or DEB installations have to remove
	the files themselves - sorry.
      * Windows agent supports eventlogs. Current all Warning
        and Error messages from 'System' and 'Application' are
        being sent to check_mk. Events can be filtered on the
	Nagios host.
      * Fixed bug: direct RRD update didn't work. Should now.
      * Fixed permission problems when run as root.
      * Agent is expected to send its version in <<<check_mk>>>
	now (not any longer in <<<mknagios>>>
      * Fixed bug in Windows agent. Performance counters now output
	correct values
      * Change checks/winperf: Changed 'ops/sec' into MB/s.
	That measures read and write disk throughput
	(now warn/crit levels possible yet)
      * new SNMP check 'ifoperstatus' for checking link
        of network interfaces via SNMP standard MIB
      * translated setup script into english
      * fixed bug with missing directories in setup script
      * made setup script's output nicer, show version information
      * NEW: mk_logwatch - a new plugin for the linux/UNIX agent
	for watching logfiles
      * Better error handling with Nagios pipe
      * Better handling of global error: make check_mk return
	CRIT, when no data can retrieved at all.
      * Added missing template 'check_mk_pingonly' in sample
	Nagios config file (is needed for hosts without checks)
	
1.0.27:
      * Ship source code of windows agent
      * fix several typos
      * fix bug: option --list-hosts did not work
      * fix bug: precompile "-C" did not work because
	of missing extension .py
      * new option -U,--update: It combines -S, -H and
	-U and writes the Nagios configuration into a
	file (not to stdout).
      * ship templates for PNP4Nagios matching most check_mk-checks.
	Standard installation path is /usr/share/check_mk/pnp-templates
	
1.0.26:
      -	Changed License to GNU GPL Version 2
      * modules check_mk_admin and check_mk_base are both shipped
	uncompiled.
      * source code of windows agent togehter with Makefile shipped
	with normal distribution
      * checks/md now handles rare case where output of /proc/mdstat
	shows three lines per array

1.0.25:
      * setup skript remembers paths

1.0.24:
      * fixed bug with precompile: Version of Agent was always 0

1.0.23:
      * fixed bug: check_config_variables was missing in precompiled
	files
      * new logwatch agent in Python plus new logwatch-check that
	handles both the output from the old and the new agent

1.0.22:
      * Default timeout for TCP transfer increased from 3.0 to 60.0
      * Windows agent supports '<<<mem>>>' that is compatible with Linux
      * Windows agents performance counters output fixed
      * Windows agent can now be cross-compiled with mingw on Linux
      * New checktype winperf.cpuusage that retrieves the percentage
	of CPU usage from windows (still has to be tested on Multi-CPU
	machine)
      * Fixed bug: logwatch_dir and logwatch_groupid got lost when
	precompiling. 
      * arithmetic for CPU usage on VMS multi-CPU machines changed

1.0.21:
      * fixed bug in checks/df: filesystem levels did not work
	with precompiled checks

1.0.20:
      * new administration guide in doc/
      * fixed bug: option -v now works independent of order
      * fixed bug: in statgrab_net: variable was missing (affected -C)
      * fixed bug: added missing variables, imported re (affected -C)
      * check ipmi: new option ipmi_summarize: create only one check for all sensors
      * new pnp-template for ipmi summarized ambient temperature
 
1.0.19:
      * Monitoring of Windows Services
      * Fixed bug with check-specific default parameters
      * Monitoring of VMS (agent not included yet)
      * Retrieving of data via an external programm (e.g. SSH/RSH)
      * setup.sh does not overwrite check_mk.cfg but installs
	the new default file as check_mk.cfg-1.0.19
      * Put hosts into default hostgroup if none is configured<|MERGE_RESOLUTION|>--- conflicted
+++ resolved
@@ -93,11 +93,8 @@
     * 0556 esx_vsphere_counters.diskio: now also shows disk latency
     * 0583 stulz_pump: now monitors the pumps rpm in precent of maximum and gathers performance data
     * 0560 check_mk_agent.solaris: report statgrab_mem section if solaris_mem section is missing...
-<<<<<<< HEAD
     * 0586 rmon_stats: new snmp check to gather network traffic statistics on RMON enabled network interfaces
-=======
     * 0702 Rule for checking agents for wanted version...
->>>>>>> 4fc078d2
     * 0103 FIX: services: Fixed bug with service inventory defined in main.mk...
     * 0299 FIX: borcade_mlx_fan: Prettified output, handling "other" state now
     * 0300 FIX: cisco_fru_power: Trying not to inventorize not plugged in FRUs...
