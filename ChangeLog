1.1.13i1:
    WATO:
    * Major internal code cleanup
    * Hosts can now be created directly in folders. The concept of host lists
      has been dropped (see migration notes!)
    * Configuration of global configuration variables of Check_MK via WATO
    * Added missing API function update_host_attributes() to change the
      attributes of a host
    * Added API function num_hosts_in_folder() to count the number of hosts
      below the given folder

    Multisite:
    * FIX: Fixed encoding problem when opening dashboard


1.1.12b2:
    Core, Setup, etc.:
    * FIX: fix crash with umlauts in host aliases
    * FIX: remove duplicate alias from Nagios config

    Checks & Agents:
    * services: better handling of invalid patterns
    * FIX: multipath: fix for another UUID format
    * AIX agent: fix implementation of thread count
    * blade_bays: detect more than 16 bays
    * statgrab_*: added missing inventory functions
    * FIX: fix smart.temp WARN/CRIT levels were off by one degree

    Multisite:
    * Remove Check_MK logo from default dashboard
    * Let dashboard use 10 more pixels right and bottom
    * FIX: do not show WATO icon if no WATO permission
    * Sidebar sitestatus: Sorting sites by sitealias
    * FIX: removed redundant calls of view_linktitle()

    WATO:
    * FIX: fix update of file/folder title after title property change

    Livestatus:
    * FIX: fix crash on imcomplete log lines (i.e. as
      as result of a full disk)
<<<<<<< HEAD


=======
    * FIX: Livestatus-API: fix COMMAND via persistent connections
	
>>>>>>> 07752718
1.1.12b1:
    Core, Setup, etc.:
    * FIX: fix cmk -D on cluster hosts
    * Made profile output file configurable (Variable: g_profile_path)

    Checks & Agents:
    * FIX: j4p_performance: fix inventory functions 
    * FIX: mk_oracle: fix race condition in cache file handling (agent data
      was missing sections in certain situations)
    * mrpe: make check cluster-aware and work as clustered_service
    * cups_queues: Run agent part only on directly on CUPS servers,
      not on clients
    * FIX: mbg_lantime_state: Fixed output UOM to really be miliseconds
    * FIX: ntp: Handling large times in "poll" column correctly
    * New check dmi_sysinfo to gather basic hardware information
    * New check bintec_info to gather the software version and serial number
    of bintec routers

    Multisite:
    * FIX: fix rescheduling of host check
    * FIX: fix exception when using status_host while local site is offline
    * FIX: Fixed not updating pnp graphs on dashboard in some browsers (like chrome)
    * FIX: fix URL-too-long in permissions page
    * FIX: fix permission computation
    * FIX: fixed sorting of service perfdata columns
    * FIX: fixed sorting of multiple joined columns in some cases
    * FIX: fixed some localisation strings
    * Cleanup permissions page optically, add comments for views and snapins
    * Added some missing i18n strings in general HTML functions
    * Added display_option "w" to disable limit messages and livestatus errors in views
    * Service Perfdata Sorters are sorting correctly now
    * Added "Administration" snapin to default sidebar
    * Tactical Overview: make link clickable even if count is zero
    * Minor cleanup in default dashboard
    * Dashboard: new dashlet attribute title_url lets you make a title into a link
    * Dashboard: make numbers match "Tactical Overview" snapin

    Livestatus:
    * Write messages after initialization into an own livestatus.log

    WATO:
    * FIX: "bulk move to" at the top of wato hostlists works again
    * FIX: IE<9: Fixed problem with checkbox events when editing a host
    * FIX: "move to" dropdown in IE9 works again

1.1.11i4:
    Core, Setup, etc.:
    * FIX: use hostgroups instead of host_groups in Nagios configuration.
      This fixes a problem with Shinken
    * --scan-parents: detected parent hosts are now tagged with 'ping', so
      that no agent will be contacted on those hosts

    Checks & Agents:
    * Added 4 new checks dell_powerconnect_* by Chris Bowlby
    * ipmi_sensors: correctly handle further positive status texts
      (thanks to Sebastian Talmon)
    * FIX: nfsmounts handles zero-sized volumes correctly
    * AIX agent now outputs the user and performance data in <<<ps>>>

    Multisite:
    * FIX: WATO filtered status GUIs did not update the title after changing
      the title of the file/folder in WATO
    * FIX: Removed new python syntax which is incompatible with old python versions
    * FIX: Made bulk inventory work in IE
    * FIX: Fixed js errors in IE when having not enough space on dashboard 
    * FIX: fix error when using non-Ascii characters in view title
    * FIX: fix error on comment page caused by missing sorter
    * FIX: endless javascript when fetching pnp graphs on host/service detail pages
    * FIX: Not showing the action form in "try" mode of the view editor
    * FIX: Preventing up-then-over effect while loading the dashboard in firefox
    * Added missing i18n strings in command form and list of views
    * Views are not reloaded completely anymore. The data tables are reloaded
      on their own.
    * Open tabs in views do not prevent reloading the displayed data anymore
    * Added display_option "L" to enable/disable column title sortings
    * Sorting by joined columns is now possible
    * Added missing sorters for "service nth service perfdata" painters
    * Implemented row selection in views to select only a subset of shown data
      for actions
    * Sort titles in views can be enabled by clicking on the whole cells now
    * Submitting the view editor via ENTER key saves the view now instead of try mode
    * Host comments have red backgrounded rows when host is down
    * Implemented hook api to draw custom link buttons in views

    WATO:
    * Changed row selection in WATO to new row selection mechanism
    * Bulk action buttons are shown at the top of hostlists too when the lists
      have more than 10 list items
    * New function for backup and restore of the configuration

    Livestatus:
    * FIX: fix compile error in TableLog.cc by including stddef.h
    * FIX: tables comments and downtimes now honor AuthUser
    * Table log honors AuthUser for entries that belong to hosts
      (not for external commands, though. Sorry...)
    * FIX: fix Stats: sum/min/max/avg for columns of type time

1.1.11i3:
    Core, Setup, etc.:
    * FIX: allow host names to have spaces
    * --snmpwalk: fix missing space in case of HEX strings
    * cmk --restore: be aware of counters and cache being symbolic links
    * do_rrd_update: direct RRD updates have completely been removed.
      Please use rrdcached in case of performance problems.
    * install_nagios.sh has finally been removed (was not maintained anyway).
      Please use OMD instead.
    * Inventory functions now only take the single argument 'info'. The old
      style FUNC(checkname, info) is still supported but deprecated.
    * Show datasource program on cmk -D
    * Remove .f12 compile helper files from agents directory
    * Output missing sections in case of "WARNING - Only __ output of __..."
    * Remove obsolete code of snmp_info_single
    * Remove 'Agent version (unknown)' for SNMP-only hosts
    * Options --version, --help, --man, --list-checks and --packager now
      work even with errors in the configuration files
    * Minor layout fix in check man-pages

    Checks & Agents:
    * FIX: hr_mem: take into account cache and buffers
    * FIX: printer_pages: workaround for trailing-zero bug in HP Jetdirect
    * mk_logwatch: allow to set limits in processing time and number of
      new log messages per log file
    * Windows Agent: Now supports direct execution of powershell scripts
    * local: PNP template now supports multiple performance values
    * lnx_if: make lnx_if the default interface check for Linux
    * printer_supply: support non-Ascii characters in items like
      "Resttonerbehälter". You need to define snmp_character_encodings in main.mk
    * mem.win: new dedicated memory check for Windows (see Migration notes)
    * hr_mem: added Perf-O-Meter
    * Renamed all temperature checks to "Temperature %s". Please
      read the migration notes!
    * df and friends: enabled trend performance data per default. Please
      carefully read the migration notes!
    * diskstat: make summary mode the default behavious (one check per host)

    MK Livestatus:
    * WaitObject: allow to separate host name and service with a semicolon.
      That makes host names containing spaces possible.
    * Better error messages in case of unimplemented operators

    Multisite:
    * FIX: reschedule now works for host names containing spaces
    * FIX: correctly sort log views in case of multi site setups
    * FIX: avoid seven broken images in case of missing PNP graphs
    * FIX: Fixed javascript errors when opening dashboard in IE below 9
    * FIX: Views: Handling deprecated value "perpage" for option
      column_headers correctly
    * FIX: Fixed javascript error when saving edited views without sidebar
    * FIX: Showing up PNP hover menus above perfometers
    * Host/Service Icon column is now modularized and can be extended using
      the multisite_icons list.
    * New sorters for time and line number of logfile entries
    * Bookmarks snapin: save relative URLs whenever possible
    * Man-Pages of Check_MK checks shown in Multisite honor OMD's local hierarchy
    * nicer output of substates, translate (!) and (!!) into HTML code
    * new command for clearing modified attributes (red cross, green checkmark)
    * Perf-O-Meters: strip away arguments from check_command (e.g.
      "check-foo!17!31" -> "check-foo").
    * Added several missing i18n strings in view editor
    * Views can now be sorted by the users by clicking on the table headers.
      The user sort options are not persisted.
    * Perf-O-Meters are now aware if there really is a PNP graph

    WATO:
    * Show error message in case of empty inventory due to agent error
    * Commited audit log entries are now pages based on days
    * Added download link to download the WATO audit log in CSV format

1.1.11i2:
    Core, Setup, etc.:
    * FIX: sort output of cmk --list-hosts alphabetically
    * FIX: automatically remove leading and trailing space from service names
      (this fixes a problem with printer_pages and an empty item)
    * Great speed up of cmk -N/-C/-U/-R, especially when number of hosts is
      large.
    * new main.mk option delay_precompile: if True, check_mk will skip Python 
      precompilation during cmk -C or cmk -R, but will do this the first 
      time the host is checked.  This speeds up restarts. Default is False.
      Nagios user needs write access in precompiled directory!
    * new config variable agent_ports, allowing to specify the agent's
      TCP port (default is 6556) on a per-host basis.
    * new config variable snmp_ports, allowing to specify the UDP port
      to used with SNMP, on a per-host basis.
    * new config variable dyndns_hosts. Hosts listed in this configuration
      list (compatible to bulkwalk_hosts) use their hostname as IP address.
    
    Checks & Agents:
    * FIX: AIX agent: output name of template in case of MRPE
    * FIX: cisco_temp: skip non-present sensors at inventory
    * FIX: apc_symmetra: fix remaining runtime calculation (by factor 100)
    * FIX: Added PNP-template for winperf_phydisk
    * FIX: if64: fix UNKNOWN in case of non-unique ifAlias
    * FIX: lnx_if/if/if64: ignore percentual traffic levels on NICs without
           speed information.
    * FIX: cisco_temp_perf: add critical level to performance data
    * FIX: windows agent: hopefully fix case with quotes in directory name
    * FIX: printer_supply: fixed logic of Perf-O-Meter (mixed up crit with ok)
    * FIX: Solaris agent: reset localization to C, fixes problems with statgrab
    * FIX: blade_*: fix SNMP scan function for newer firmwares (thanks to Carlos Peón)
    * snmp_uptime, snmp_info: added scan functions. These checks will now
      always be added. Please use ingored_checktypes to disable, if non needed.
    * brocade_port: check for Brocade FC ports has been rewritten with
      lots of new features.
    * AIX agent now simulates <<<netctr>>> output (by Jörg Linge)
    * mbg_lantime_state: Handling refclock offsets correctly now; Changed
      default thresholds to 5/10 refclock offset
    * brocade_port: parameter for phystate, opstate and admstate can now
      also be lists of allowed states.
    * lnx_if: treat interfaces without information from ethtool as
      softwareLoopback interface. The will not be found by inventory now.
    * vbox_guest: new check for checking guest additions of Linux virtual box hosts
    * if/if64: Fixed bug in operstate detection when using old tuple based params
    * if/if64: Fixed bug in operstate detection when using tuple of valid operstates
    * mk_oracle: Added caching of results to prevent problems with long
    running SQL queries. Cache is controlled by CACHE_MAXAGE var which is preset to
    120 seconds 
    * mk_oracle: EXCLUDE_<sid>=ALL or EXCLUDE_<sid>=oracle_sessions can be
    used to exclude specific checks now
    * mk_oracle: Added optional configuration file to configure the new options
    * j4p_performance agent plugin: Supports basic/digest auth now
    * New checks j4p_performance.threads and j4p_performance.uptime which
      track the number of threads and the uptime of a JMX process
    * j4p_performance can fetch app and servlet specific status data. Fetching
      the running state, number of sessions and number of requests now. Can be
      extended via agent configuration (j4p.cfg).
    * Added some preflight checks to --scan-parents code
    * New checks netapp_cluster, netapp_vfiler for checking NetAPP filer 
      running as cluster or running vfilers.
    * megaraid_pdisks: Better handling of MegaCli output (Thanks to Bastian Kuhn)
    * Windows: agent now also sends start type (auto/demand/disabled/boot/system)
    * Windows: inventory_services now allowes regexes, depends and state/start type
      and also allows host tags.

    Multisite:
    * FIX: make non-Ascii characters in services names work again
    * FIX: Avoid exceptions in sidebar on Nagios restart
    * FIX: printer_supply perfometer: Using white font for black toners
    * FIX: ipmi: Skipping items with invalid data (0.000 val, "unspecified" unit) in summary mode
    * FIX: ipmi: Improved output formating in summary mode
    * FIX: BI - fixed wrong variable in running_on aggregation function
    * FIX: "view_name" variable missing error message when opening view.py
      while using the "BI Aggregation Groups" and "Hosts" snapins in sidebar
    * FIX: Fixed styling of form input elements in IE + styling improvements
    * FIX: Fixed initial folding state on page loading on pages with multiple foldings opened
    * Introduced basic infrastructure for multilanguage support in Multisite
    * Make 'Views' snapin foldable
    * Replace old main view by dashboard
    * Sidebar: Snapins can register for a triggered reload after a nagios
      restart has been detected. Check interval is 30 seconds for now.
    * Quicksearch snapin: Reloads host lists after a detected nagios restart.
    * New config directory multisite.d/ - similar to conf.d/
    * great speed up of HTML rendering
    * support for Python profiling (set profile = True in multisite.mk, profile
      will be in var/check_mk/web)
    * WATO: Added new hook "active-changes" which calls the registered hosts
      with a dict of "dirty" hosts
    * Added column painter for host contacts
    * Added column painters for contact groups, added those to detail views
    * Added filters for host and service contact groups
    * Detail views of host/service now show contacts
    * Fix playing of sounds: All problem views now have play_sounds activated,
      all other deactivated.
    * Rescheduling of Check_MK: introduce a short sleep of 0.7 sec. This increases
      the chance of the passive services being updated before the repaint.
    * Added missing i18n strings in filter section of view editor
    * Added filter and painter for the contact_name in log table
    * Added several views to display the notification logs of Nagios

    WATO:
    * Configration files can now be administered via the WEB UI
      (config_files in multisite.mk is obsolete)
    * Snapin is tree-based and foldable
    * Bulk operation on host lists (inventory, tags changed, etc)
    * Easy search operation in host lists
    * Dialog for global host search
    * Services dialog now tries to use cached data. On SNMP hosts
      no scan will be done until new button "Full Scan" is pressed.

    BI:
    * FIX: Fixed displaying of host states (after i18n introduction)h
    * FiX: Fixed filter for aggregation group
    * FIX: Fixed assumption button for services with non-Ascii-characters

    MK Livestatus:
    * FIX: fix compile problem on Debian unstable (Thanks to Sven Velt)
    * Column aggregation (Stats) now also works for perf_data
    * New configuration variable data_encoding and full UTF-8 support.
    * New column contact_groups in table hosts and services (thanks to
      Matthew Kent)
    * New headers Negate:, StatsNegate: and WaitConditionNegate:

1.1.11i1:
    Core, Setup, etc.:
    * FIX: Avoid duplicate SNMP scan of checktypes containing a period
    * FIX: honor ignored_checktypes also on SNMP scan
    * FIX: cmk -II also refreshes cluster checks, if all nodes are specified
    * FIX: avoid floating points with 'e' in performance data
    * FIX: cmk -D: drop obsolete (and always empty) Notification:
    * FIX: better handling of broken checks returning empty services
    * FIX: fix computation of weight when averaging
    * FIX: fix detection of missing OIDs (led to empty lines) 
    * SNMP scan functions can now call oid(".1.3.6.1.4.1.9.9.13.1.3.1.3.*")
      That will return the *first* OID beginning with .1.3.6.1.4.1.9.9.13.1.3.1.3
    * New config option: Set check_submission = "file" in order to write
      check result files instead of using Nagios command pipe (safes
      CPU ressources)
    * Agent simulation mode (for internal use and check development)
    * Call snmpgetnext with the option -Cf (fixes some client errors)
    * Call snmp(bulk)walk always with the option -Cc (fixes problems in some
      cases where OIDs are missing)
    * Allow merging of dictionary based check parameters
    * --debug now implies -v
    * new option --debug: creates execution profile of check_mk itself
    * sped up use of stored snmp walks
    * find configuration file in subdirectories of conf.d also
    * check_mk_templates.cfg: make check-mk-ping take arguments

    Multisite:
    * FIX: Display limit-exceeded message also in multi site setups
    * FIX: Tactical Overview: fix unhandled host problems view
    * FIX: customlinks snapin: Suppressing exception when no links configured
    * FIX: webservice: suppress livestatus errors in multi-site setups
    * FIX: install missing example icons in web/htdocs/images/icons
    * FIX: Nagios-Snapin: avoid duplicate slash in URL
    * FIX: custom_style_sheet now also honored by sidebar
    * FIX: ignore case when sorting groups in ...groups snapin
    * FIX: Fixed handling of embedded graphs to support the changes made to
    * FIX: avoid duplicate import of plugins in OMD local installation
    the PNP webservice
    * FIX: Added host_is_active and host_flapping columns for NagStaMon views
    * Added snmp_uptime, uptime and printer_supply perfometers
    * Allow for displaying service data in host tables
    * View editor foldable states are now permament per user
    * New config variable filter_columns (default is 2)

    BI:
    * Added new component BI to Multisite.

    WATO:
    * FIX: fix crash when saving services after migration from old version
    * Allow moving hosts from one to another config file

    Checks & Agents:
    * FIX: hr_mem: ignore devices that report zero memory
    * FIX: cisco_power: fix syntax error in man page (broke also Multisite)
    * FIX: local: fixed search for custom templates PNP template
    * FIX: if/if64: always generate unique items (in case ifAlias is used)
    * FIX: ipmi: fix ugly ouput in case of warning and error
    * FIX: vms_df: fix, was completely broken due to conversion to df.include
    * FIX: blade_bays: add missing SNMP OIDs (check was always UNKNOWN)
    * FIX: df: fix layout problems in PNP template
    * FIX: df: fix trend computation (thanks to Sebastian Talmon)
    * FIX: df: fix status in case of critical trend and warning used
    * FIX: df: fix display of trend warn/crit in PNP-graph
    * FIX: cmctc: fix inventory in case of incomplete entries
    * FIX: cmctc: add scan function
    * FIX: ucd_cpu_load and ucd_cpu_util: make scan function find Rittal
    * FIX: ucd_cpu_util: fix check in case of missing hi, si and st
    * FIX: mk_logwatch: improve implementation in order to save RAM
    * FIX: mk_oracle: Updated tablespace query to use 'used blocks' instead of 'user blocks'
    * FIX: mk_oracle: Fixed computation for TEMP table spaces
    * FIX: bluecoat_sensors: Using scale parameter provided by the host for reported values
    * FIX: fjdarye60_devencs, fjdarye60_disks.summary: added snmp scan functions
    * FIX: decru_*: added snmp scan functions
    * FIX: heartbeat_rscstatus handles empty agent output correctly
    * FIX: hp_procurve_cpu: fix synatx error in man page
    * FIX: hp_procurve_memory: fix syntax error in man page
    * FIX: fc_brocade_port_detailed: fix PNP template in MULTIPLE mode
    * FIX: ad_replication.bat only generates output on domain controllers now.
           This is useful to prevent checks on non DC hosts (Thanks to Alex Greenwood)
    * FIX: cisco_temp_perf: handle sensors without names correctly
    * printer_supply: Changed order of tests. When a printer reports -3 this
      is used before the check if maxlevel is -2.
    * printer_supply: Skipping inventory of supplies which have current value
    and maxlevel both set to -2.
    * cisco_locif: The check has been removed. Please switch to if/if64
      has not the index 1
    * cisco_temp/cisco_temp_perf: scan function handles sensors not beginning
      with index 1
    * df: split PNP graphs for growth/trend into two graphs
    * omd_status: new check for checking status of OMD sites
    * printer_alerts: Added new check for monitoring alert states reported by
      printers using the PRINTER-MIB
    * diskstat: rewritten check: now show different devices, r+w in one check
    * canon_pages: Added new check for monitoring processed pages on canon
    printer/multi-function devices
    * strem1_sensors: added check to monitor sensors attached to Sensatorinc EM1 devices
    * windows_update: Added check to monitor windows update states on windows
      clients. The check monitors the number of pending updates and checks if
      a reboot is needed after updates have been installed.
    * lnx_if: new check for Linux NICs compatible with if/if64 replacing 
      netif.* and netctr.
    * if/if64: also output performance data if operstate not as expected
    * if/if64: scan function now also detects devices where the first port
    * if/if64: also show perf-o-meter if speed is unknown
    * f5_bigip_pool: status of F5 BIP/ip load balancing pools
    * f5_bigip_vserver: status of F5 BIP/ip virtual servers
    * ipmi: new configuration variable ipmi_ignored_sensors (see man page)
    * hp_procurve_cpu: rename services description to CPU utilization
    * ipmi: Linux agent now (asynchronously) caches output of ipmitool for 20 minutes
    * windows: agent has new output format for performance counters
    * winperf_process.util: new version of winperf.cpuusage supporting new agent
    * winperf_system.diskio: new version of winperf.diskstat supporting new agent
    * winperf_msx_queues: new check for MS Exchange message queues
    * winperf_phydisk: new check compatible with Linux diskstat (Disk IO per device!)
    * smart.temp/smart.stats: added new check for monitoring health of HDDs
      using S.M.A.R.T
    * mcdata_fcport: new check for ports of MCData FC Switches
    * hp_procurve_cpu: add PNP template
    * hp_procurve_cpu: rename load to utilization, rename service to CPU utilizition
    * df,df_netapp,df_netapp32,hr_fs,vms_df: convert to mergeable dictionaries
    * mbg_lantime_state,mbg_lantime_refclock: added new checks to monitor 
      Meinberg LANTIME GPS clocks

    Livestatus:
    * Updated Perl API to version 0.74 (thanks to Sven Nierlein)

1.1.10:
    Core, Setup, etc.:
    * --flush now also deletes all autochecks 
    
    Checks & Agents:
    * FIX: hr_cpu: fix inventory on 1-CPU systems (thanks to Ulrich Kiermayr)


1.1.10b2:
    Core, Setup, etc.:
    * FIX: setup.sh on OMD: fix paths for cache and counters
    * FIX: check_mk -D did bail out if host had no ip address
    * cleanup: all OIDs in checks now begin with ".1.3.6", not "1.3.6"

    WATO:
    * FIX: Fixed bug that lost autochecks when using WATO and cmk -II together

    Checks & Agents:
    * Added check man pages for systemtime, multipath, snmp_info, sylo,
      ad_replication, fsc_fans, fsc_temp, fsc_subsystems
    * Added SNMP uptime check which behaves identical to the agent uptime check


1.1.10b1:
    Core, Setup, etc.:
    * FIX: do not assume 127.0.0.1 as IP address for usewalk_hosts if
      they are not SNMP hosts.
    * FIX: precompile: make sure check includes are added before actual
      checks
    * FIX: setup.sh: do not prepend current directory to url_prefix
    * FIX: output agent version also for mixed (tcp|snmp) hosts
    * RPM: use BuildArch: noarch in spec file rather than as a command
      line option (thanks to Ulrich Kiermayr)
    * setup.sh: Allow to install Check_MK into existing OMD site (>= 0.46).
      This is still experimental!

    Checks & Agents:
    * FIX: Windows agent: fix output of event ID of log messages
    * FIX: if/if64: output speed correctly (1.50MB/s instead of 1MB/s)
    * FIX: drbd now handles output of older version without an ep field
    * FIX: repaired df_netapp32
    * FIX: Added SNMP scan function of df_netapp and df_netapp32
    * FIX: repaired apc_symmetra (was broken due to new option -Ot 
      for SNMP)
    * FIX: df, hr_fs and other filesystem checks: fix bug if using
      magic number. levels_low is now honored.
    * FIX: scan function avoids hr_cpu and ucd_cpu_utilization
      at the same time
    * FIX: HP-UX agent: fixed output of df for long mount points
      (thanks to Claas Rockmann-Buchterkirche)
    * FIX: df_netapp/32: fixed output of used percentage (was always
      0% due to integer division)
    * FIX: fixed manual of df (magic_norm -> magic_normsize)
    * FIX: removed filesystem_trend_perfdata. It didn't work. Use
      now df-parameter "trend_perfdata" (see new man page of df)
    * FIX: cisco_temp_perf: fix return state in case of WARNING (was 0 = OK)
    * FIX: repair PNP template for df when using trends
    * FIX: cisco_qos: fix WATO exception (was due to print command in check)
    * FIX: check_mk check: fixed template for execution time
    * FIX: blade_health, fc_brocade_port_detailed removed debug outputs
    * FIX: netapp_volumes: The check handled 64-bit aggregates correctly
    * FIX: netapp_volumes: Fixed snmp scan function
    * FIX: blade_*: Fixed snmp scan function
    * FIX: nfsmount: fix exception in check in case of 'hanging'
    * systemtime: new simple check for time synchronization on Windows
      (needs agent update)
    * Added Perf-O-Meter for non-df filesystem checks (e.g. netapp)
    * hp_proliant_*: improve scan function (now just looks for "proliant")

    Multisite:
    * FIX: fix json/python Webservice

1.1.9i9:
    Core, Setup, etc.:
    * FIX: check_mk_templates.cfg: add missing check_period for hosts
      (needed for Shinken)
    * FIX: read *.include files before checks. Fixes df_netapp not finding
      its check function
    * FIX: inventory checks on SNMP+TCP hosts ignored new TCP checks
    * local.mk: This file is read after final.mk and *not* backup up
      or restored
    * read all files in conf.d/*.mk in alphabetical order now.
    * use snmp commands always with -Ot: output time stamps as UNIX epoch
      (thanks to Ulrich Kiermayr)

    Checks & Agents:
    * ucd_cpu_load: new check for CPU load via UCD SNMP agent
    * ucd_cpu_util: new check for CPU utilization via UCD SNMP agent
    * steelhead_status: new check for overall health of Riverbed Steelhead appliance
    * steelhead_connections: new check for Riverbed Steelhead connections
    * df, df_netapp, df_netapp32, hr_fs, vms_df: all filesystem checks now support
      trends. Please look at check manpage of df for details.
    * FIX: heartbeat_nodes: Fixed error handling when node is active but at least one link is dead
    * 3ware_units: Handling INITIALIZING state as warning now
    * FIX: 3ware_units: Better handling of outputs from different tw_cli versions now
    * FIX: local: PNP template for local now looks in all template directories for
      specific templates (thanks to Patrick Schaaf)

    Multisite:
    * FIX: fix "too many values to unpack" when editing views in single layout
      mode (such as host or service detail)
    * FIX: fix PNP icon in cases where host and service icons are displayed in 
      same view (found by Wolfgang Barth)
    * FIX: Fixed view column editor forgetting pending changes to other form
           fields
    * FIX: Customlinks snapin persists folding states again
    * FIX: PNP timerange painter option field takes selected value as default now
    * FIX: Fixed perfometer styling in single dataset layouts
    * FIX: Tooltips work in group headers now
    * FIX: Catching exceptions caused by unset bandwidth in interface perfometer

    WATO:
    * FIX: fix problem with vanishing services on Windows. Affected were services
      containing colons (such as fs_C:/).

    Livestatus:
    * FIX: fix most compiler warnings (thanks to patch by Sami Kerola)
    * FIX: fix memory leak. The leak caused increasing check latency in some
      situations
    
1.1.9i8:
    Multisite:
    * New "web service" for retrieving data from views as JSON or 
      Python objects. This allows to connect with NagStaMon 
      (requires patch in NagStaMon). Simply add &output_format=json
      or &output_format=python to your view URL.
    * Added two builtin views for NagStaMon.
    * Acknowledgement of problem now has checkboxes for sticky,
      send notification and persisten comment
    * Downtimes: allow to specify fixed/flexible downtime
    * new display_options d/D for switching on/off the tab "Display"
    * Improved builtin views for downtimes
    * Bugfix: Servicegroups can be searched with the quicksearch snapin using
      the 'sg:' prefix again

    WATO:
    * Fixed problem appearing at restart on older Python version (RH)

1.1.9i7:
    Core, Setup, etc.:
    * Fix crash on Python 2.4 (e.g. RedHat) with fake_file
    * Fixed clustering of SNMP hosts
    * Fix status output of Check_MK check in mixed cluster setups

    Checks & Agents:
    * PNP templates for if/if64: fix bugs: outgoing packets had been
      same as incoming, errors and discards were swapped (thanks to 
      Paul Freeman)
    * Linux Agent: Added suport for vdx and xvdx volumes (KVM+Virtio, XEN+xvda)

    Multisite:
    * Fix encoding problem when host/service groups contain non-ascii
      characters.

    WATO:
    * Fix too-long-URL problem in cases of many services on one host


1.1.9i6:
    INCOMPATIBLE CHANGES:
    * Removed out-dated checks blade_misc, ironport_misc and snia_sml. Replaced
      with dummy checks begin always UNKNOWN.

    Core, Setup, etc.:
    * cmk -D: show ip address of host 
    * Fix SNMP inventory find snmp misc checks inspite of negative scan function
    * Fix output of MB and GB values (fraction part was zero)

    Checks & Agents:
    * megaraid_ldisks: remove debug output
    * fc_brocade_port: hide on SNMP scan, prefer fc_brocade_port_detailed
    * fc_brocade_port_detailed: improve scan function, find more devices
    * New agent for HP-UX
    * hpux_cpu: new check for monitoring CPU load average on HP-UX
    * hpux_if: New check for monitoring NICs on HP-UX (compatible to if/if64)
    * hpux_multipath: New check for monitoring Multipathing on HP-UX
    * hpux_lvm: New check for monitoring LVM mirror state on HP-UX
    * hpux_serviceguard: new check for monitoring HP-UX Serviceguard
    * drbd: Fixed var typo which prevented inventory of drbd general check
      (Thanks to Andreas Behler)
    * mk_oracle: new agent plugin for monitoring ORACLE (currently only
      on Linux and HP-UX, but easily portable to other Unices)
    * oracle_sessions: new check for monitoring the current number of active
      database sessions.
    * oracle_logswitches: new check for monitoring the number of logswitches
      of an ORACLE instances in the last 60 minutes.
    * oracle_tablespaces: new check for monitoring size, state and autoextension
      of ORACLE tablespaces.
    * h3c_lanswitch_cpu: new check for monitoring CPU usage of H3C/HP/3COM switches
    * h3c_lanswitch_sensors: new check for monitoring hardware sensors of H3C/HP/3COM switches
    * superstack3_sensors: new check for monitoring hardware sensors of 3COM Superstack 3 switches

    Multisite:
    * Fixed aligns/widths of snapin contents and several small styling issues
    * Fixed links and border-styling of host matrix snapin
    * Removed jQuery hover menu and replaced it with own code

1.1.9i5:
    Multisite:
    * custom notes: new macros $URL_PREFIX$ and $SITE$, making 
      multi site setups easier
    * new intelligent logwatch icon, using url_prefix in multi site
      setups


1.1.9i4:
    Core, Setup, etc.:
    * added missing 'register 0' to host template
    * setup: fix creation of symlink cmk if already existing

    Multisite:
    * New reschedule icon now also works for non-local sites.
    * painter options are now persisted on a per-user-base
    * new optional column for displaying host and service comments
      (not used in shipped views but available in view editor)

    Livestatus:
    * Check for buffer overflows (replace strcat with strncat, etc.)
    * Reduce number of log messages (reclassify to debug)

    Checks & Agents:
    * apc_symmetra: handle empty SNMP variables and treat as 0.


1.1.9i3:
    INCOMPATIBLE CHANGES:
    * You need a current version of Livestatus for Multisite to work!
    * Multisite: removed (undocumented) view parameters show_buttons and show_controls.
      Please use display_options instead.
    * Finally removed deprecated filesystem_levels. Please use check_parameters instead.
    * Livestatus: The StatsGroupBy: header is still working but now deprecated.
      Please simply use Columns: instead. If your query contains at least one Stats:-
      header than Columns: has the meaning of the old StatsGroupBy: header

    Core, Setup, etc.:
    * Create alias 'cmk' for check_mk in bin/ (easier typing)
    * Create alias 'mkp' for check_mk -P in bin/ (easier typing) 

    Multisite:
    * Each column can now have a tooltip showing another painter (e.g.
      show the IP address of a host when hovering over its name)
    * Finally show host/services icons from the nagios value "icon_image".
      Put your icon files in /usr/share/check_mk/web/htdocs/images/icons.
      OMD users put the icons into ~/local/share/check_mk/web/htdocs/images/icons.
    * New automatic PNP-link icons: These icons automatically appear, if
      the new livestatus is configured correctly (see below). 
    * new view property "hidebutton": allow to hide context button to a view.
    * Defaults views 'Services: OK', 'Services: WARN, etc. do now not create
      context buttons (cleans up button bar).
    * new HTML parameter display_options, which allows to switch off several
      parts of the output (e.g. the HTML header, external links, etc).
    * View hoststatus: show PNP graph of host (usually ping stats)
    * new tab "Display": here the user can choose time stamp
      display format and PNP graph ranges
    * new column "host_tags", showing the Check_MK host tags of a host
    * new datasource "alert_stats" for computing alert statistics
    * new view "Alert Statistics" showing alert statistics for all hosts
      and services
    * Sidebar: Fixed snapin movement to the bottom of the snapin list in Opera
    * Sidebar: Fixed scroll position saving in Opera
    * Fixed reloading button animation in Chrome/IE (Changed request to async mode)
    * Sidebar: Removed scrollbars of in older IE versions and IE8 with compat mode
    * Sidebar: Fixed scrolling problem in IE8 with compat mode (or maybe older IE versions)
      which broke the snapin titles and also the tactical overview table
    * Sidebar: Fixed bulletlist positioning
    * Sidebar: The sidebar quicksearch snapin is case insensitive again
    * Fixed header displaying on views when the edit button is not shown to the user
    * View pages are not refreshed when at least one form (Filter, Commands,
      Display Options) is open
    * Catching javascript errors when pages from other domain are opened in content frame
    * Columns in view editor can now be added/removed/moved easily

    Checks & Agents:
    * Fixed problem with OnlyFrom: in Linux agent (df didn't work properly)
    * cups_queues: fixed plugin error due to invalid import of datetime,
      converted other checks from 'from datetime import...' to 'import datetime'.
    * printer_supply: handle the case where the current value is missing
    * megaraid_ldisks: Fixed item detection to be compatible with different versions of megaraid
    * Linux Agent: Added new 3ware agent code to support multiple controllers
      (Re-inventory of 3ware checks needed due to changed check item names)

    Livestatus:
    * new column pnpgraph_present in table host and service. In order for this
      column to work you need to specify the base directory of the PNP graphs
      with the module option pnp_path=, e.g. pnp_path=/omd/sites/wato/var/pnp4nagios/perfdata
    * Allow more than one column for StatsGroupBy:
    * Do not use function is_contact_member_of_contactgroup anymore (get compatible
      with Nagios CVS)
    * Livestatus: log timeperiod transitions (active <-> inactive) into Nagios
      log file. This will enable us to create availability reports more simple
      in future.

    Multisite:
    * allow include('somefile.mk') in multisite.mk: Include other files.
      Paths not beginning with '/' are interpreted relative to the directory
      of multisite.mk

    Livestatus:
    * new columns services_with_info: similar to services_with_state but with
      the plugin output appended as additional tuple element. This tuple may
      grow in future so do not depend on its length!

1.1.9i2:
    Checks & Agents:
    * ibm_imm_health: fix inventory function
    * if/if64: fix average line in PNP-template, fix display of speed for 20MBit
      lines (e.g. Frame Relay)

    Multisite:
    * WATO: Fixed omd mode/site detection and help for /etc/sudoers
    * WATO: Use and show common log for pending changes 
    * Sidebar Quicksearch: Now really disabling browser built-in completion
      dropdown selections
    
1.1.9i1:
    INCOMPATIBLE CHANGES:
    * TCP / SNMP: hosts using TCP and SNMP now must use the tags 'tcp'
      and 'snmp'. Hosts with the tag 'ping' will not inventorize any
      service. New configuration variable tcp_hosts.
    * Inventory: The call syntax for inventory has been simplified. Just
      call check_mk -I HOSTNAME now. Omit the "tcp" or "snmp". If you
      want to do inventory just for certain check types, type "check_mk --checks=snmp_info,if -I hostnames..."
      instead
    * perfdata_format now defaults to "pnp". Previous default was "standard".
      You might have to change that in main.mk if you are not using PNP (only
      relevant for MRPE checks)
    * inventory_check_severity defaults to 1 now (WARNING)
    * aggregation_output_format now defaults to "multiline"
    * Removed non_bulkwalk_hosts. You can use bulkwalk_hosts with NEGATE
      instead (see docu)
    * snmp_communites is now initialized with [], not with {}. It cannot
      be a dict any longer.
    * bulkwalk_hosts is now initizlized with []. You can do += here just
      as with all other rule variables.
    * Configuration check (-X) is now always done. It is now impossible to
      call any Check_MK action with an invalid configuration. This saves
      you against mistyped variables.
    * Check kernel: converted performance data from counters to rates. This
      fixes RRD problems (spikes) on reboots and also allows better access 
      to the peformance data for the Perf-O-Meters.  Also changed service 
      descriptions. You need to reinventurize the kernel checks. Your old
      RRDs will not be deleted, new ones will be created.
    * Multisite: parameters nagios_url, nagios_cgi_url and pnp_url are now
      obsolete. Instead the new parameter url_prefix is used (which must
      end with a /).

    Core, Setup, etc.:
    * Improve error handling: if hosts are monitored with SNMP *and* TCP,
      then after an error with one of those two agents checks from the
      other haven't been executed. This is fixed now. Inventory check
      is still not complete in that error condition.
    * Packages (MKP): Allow to create and install packages within OMD!
      Files are installed below ~/local/share/check_mk. No root permissions
      are neccessary
    * Inventory: Better error handling on invalid inventory result of checks
    * setup.sh: fix problem with missing package_info (only appears if setup
      is called from another directory)
    * ALL_SERVICES: Instead of [ "" ] you can now write ALL_SERVICES
    * debug_log: also output Check_MK version, check item and check parameters
    * Make sure, host has no duplicate service - this is possible e.g. by
      monitoring via agent and snmp in parallel. duplicate services will
      make Nagios reject the configuration.
    * --snmpwalk: do not translate anymore, use numbers. All checks work
      with numbers now anyway.
    * check_mk -I snmp will now try all checktypes not having an snmp scan
      function. That way all possible checks should be inventorized.
    * new variable ignored_checks: Similar to ignored_checktypes, but allows
      per-host configuration
    * allow check implementations to use common include files. See if/if64
      for an example
    * Better handling for removed checks: Removed exceptions in check_mk calls
      when some configured checks have been removed/renamed

    Checks & Agents:
    * Renamed check functions of imm_health check from test_imm to imm_health
      to have valid function and check names. Please remove remove from
      inventory and re-inventory those checks.
    * fc_brocade_port_detailed: allow to specify port state combinations not 
      to be critical
    * megaraid_pdisks: Using the real enclosure number as check item now
    * if/if64: allow to configure averaging of traffic over time (e.g. 15 min) 
      and apply traffic levels and averaged values. Also allow to specify relative
      traffic levels. Allow new parameter configuration via dictionary. Also
      allow to monitor unused ports and/or to ignore link status.
    * if/if64: Added expected interface speed to warning output
    * if/if64: Allow to ignore speed setting (set target speed to None)
    * wut_webtherm: handle more variants of WuT Webtherms (thanks to Lefty)
    * cisco_fan: Does not inventorize 'notPresent' sensors anymore. Improved output
    * cisco_power: Not using power source as threshold anymore. Improved output
    * cisco_fan: Does not inventorize 'notPresent' sensors anymore. Improved output
    * cisco_power: Not using power source as threshold anymore. Improved output
    * cisco_power: Excluding 'notPresent' devices from inventory now
    * cisco_temp_perf: Do not crash if device does not send current temperature
    * tcp_conn_stats: new check for monitoring number of current TCP connections
    * blade_*: Added snmp scan functions for better automatic inventory
    * blade_bays: Also inventorizes standby blades and has a little more
                  verbose output.
    * blade_blowers: Can handle responses without rpm values now. Improved output
    * blade_health: More detailed output on problems
    * blade_blades: Added new check for checking the health-, present- and
                    power-state of IBM Bladecenter blades
    * win_dhcp_pools: Several cleanups in check
    * Windows agent: allow restriction to ip addresses with only_hosts (like xinetd)
    * heartbeat_rscstatus: Catching empty output from agent correctly
    * tcp_conn_stats: Fixed inventory function when no conn stats can be inventoried
    * heartbeat_nodes: fix Linux agent for hostname with upper case letters (thanks to
            Thorsten Robers)
    * heartbeat_rscstatus: Catching empty output from agent correctly
    * heartbeat_rscstatus: Allowing a list as expected state to expect multiple OK states
    * win_dhcp_pools agent plugin: Filtering additional error message on
      systems without dhcp server
    * j4p_performance: Added experimental agent plugin fetching data via 
      jmx4perl agent (does not need jmx4perl on Nagios)
    * j4p_performance.mem: added new experimental check for memory usage via JMX.
    * if/if64: added Perf-O-Meter for Multisite
    * sylo: fix performance data: on first execution (counter wrap) the check did
      output only one value instead of three. That lead to an invalid RRD.
    * Cleaned up several checks to meet the variable naming conventions
    * drbd: Handling unconfigured drbd devices correctly. These devices are
      ignored during nventory
    * printer_supply: In case of OKI c5900 devices the name of the supply units ins not
      unique. The color of the supply unit is reported in a dedicated OID and added to the
      check item name to have a unique name now.
    * printer_supply: Added simple pnp template to have better graph formating for the check results
    * check_mk.only_from: new check for monitoring the IP address access restriction of the
      agent. The current Linux and Windows agents provide this information.
    * snmp_info check: Recoded not to use snmp_info_single anymore
    * Linux Agent: Fixed <<<cpu>>> output on SPARC machines with openSUSE
    * df_netapp/df_netapp32: Made check inventory resistant against empty size values
    * df_netapp32: Added better detection for possible 32bit counter wrap
    * fc_brocade_port_detailed: Made check handle phystate "noSystemControlAccessToSlot" (10)
      The check also handles unknown states better now
    * printer_supply: Added new parameter "printer_supply_some_remaining_status" to
      configure the reported state on small remaining capacity.
    * Windows agent: .vbs scripts in agents plugins/ directory are executed
      automatically with "cscript.exe /Nologo" to prevent wrong file handlers
    * aironet_clients: Only counting clients which don't have empty values for strength
    * statgrab_disk: Fixed byte calculation in plugin output
    * statgrab_disk: Added inventory function
    * 3ware_disks: Ignoring devices in state NOT-PRESENT during inventory

    Multisite:
    * The custom open/close states of custom links are now stored for each
      user
    * Setting doctype in sidebar frame now
    * Fixed invalid sidebar css height/width definition
    * Fixed repositioning the sidebar scroll state after refreshing the page
    * Fixed mousewheel scrolling in opera/chrome
    * Fixed resize bug on refresh in chrome
    * New view for all services of a site
    * Sidebar snapin site_status: make link target configurable
    * Multisite view "Recently changed services": sort newest first
    * Added options show_header and show_controls to remove the page headers
      from views
    * Cool: new button for an immediate reschedule of a host or service
      check: the view is redisplayed exactly at the point of time when
      Nagios has finished the check. This makes use of MK Livestatus'
      unique waiting feature.

   Livestatus:
    * Added no_more_notifications and check_flapping_recovery_notification
      fields to host table and no_more_notifications field to service table.
      Thanks to Matthew Kent

1.1.8:
    Core, Setup, etc.:
    * setup.sh: turn off Python debugging
    * Cleaned up documentation directory
    * cluster host: use real IP address for host check if cluster has
      one (e.g. service IP address)

    Checks & Agents:
    * Added missing PNP template for check_mk-hr_cpu
    * hr_fs: inventory now ignores filesystem with size 0,
      check does not longer crash on filesystems with size 0
    * logwatch: Fixed typo in 'too many unacknowledged logs' error message
    * ps: fix bug: inventory with fixed user name now correctly puts
      that user name into the resulting check - not None.
    * ps: inventory with GRAB_USER: service description may contain
      %u. That will be replaced with the user name and thus makes the
      service description unique.
    * win_dhcp_pools: better handle invalid agent output
    * hp_proliant_psu: Fixed multiple PSU detection on one system (Thanks to Andreas Döhler)
    * megaraid_pdisks: Fixed coding error
    * cisco_fan: fixed check bug in case of critical state
    * nfsmounts: fix output (free and used was swapped), make output identical to df

    Livestatus:
    * Prohibit { and } in regular expressions. This avoids a segmentation
      fault caused by regcomp in glibc for certain (very unusual) regular
      expressions.
    * Table status: new columns external_command_buffer_slots,
      external_command_buffer_usage and external_command_buffer_max
      (this was implemented according to an idea and special request of
       Heinz Fiebig. Please sue him if this breaks anything for you. I was
       against it, but he thinks that it is absolutely neccessary to have
       this in version 1.1.8...)
    * Table status: new columns external_commands and external_commands_rate
      (also due to Mr. Fiebig - he would have quit our workshop otherwise...)
    * Table downtimes/comments: new column is_service

    Multisite:
    * Snapin Performance: show external command per second and usage and
      size of external command buffer
    * Downtimes view: Group by hosts and services - just like comments
    * Fix links for items containing + (e.g. service descriptionen including
      spaces)
    * Allow non-ASCII character in downtimes and comments
    * Added nagvis_base_url to multisite.mk example configuration
    * Filter for host/service groups: use name instead of alias if 
      user has no permissions for groups

1.1.8b3:
    Core, Setup, etc.:
    * Added some Livestatus LQL examples to documentation
    * Removed cleanup_autochecks.py. Please use check_mk -u now.
    * RRA configuration for PNP: install in separate directory and do not
      use per default, since they use an undocumented feature of PNP.

    Checks & Agents:
    * postfix_mailq: Changed limit last 6 lines which includes all needed
		information
    * hp_proliant_temp/hp_proliant_fans: Fixed wrong variable name
    * hp_procurve_mem: Fixed wrong mem usage calculation
    * ad_replication: Works no with domain controller hostnames like DC02,DC02
    * aironet_client: fix crash on empty variable from SNMP output
    * 3ware_disks, 3ware_units: hopefully repaired those checks
    * added rudimentary agent for HP-UX (found in docs/)

    Multisite:
    * added Perf-O-Meter to "Problems of Host" view
    * added Perf-O-Meter to "All Services" view
    * fix bug with cleaning up persistent connections
    * Multisite now only fetches the available PNP Graphs of hosts/services
    * Quicksearch: limit number of items in dropdown to 80
      (configurable via quicksearch_dropdown_limit)
    * Views of hosts: make counts of OK/WARN/CRIT klickable, new views
      for services of host in a certain state
    * Multisite: sort context buttons in views alphabetically
    * Sidebar drag scrolling: Trying to compensate lost mouse events when
	leaving the sidebar frame while dragging

    Livestatus:
    * check for event_broker_options on start
    * Fix memory leakage caused by Filter: headers using regular expressions
    * Fix two memory leaks in logfile parser

1.1.8b2:
    Core, Setup, etc.:
    * Inventory: skip SNMP-only hosts on non-SNMP checktypes (avoids timeouts)
    * Improve error output for invalid checks
    
    Checks & Agents:
    * fix bug: run local and plugins also when spaces are in path name
      (such as C:\Program Files\Check_MK\plugins
    * mem.vmalloc: Do not create a check for 64 bit architectures, where
      vmalloc is always plenty
    * postfix_mailq: limit output to 1000 lines
    * multipath: handle output of SLES 11 SP1 better
    * if/if64: output operstatus in check output
    * if/if64: inventory now detects type 117 (gigabitEthernet) for 3COM
    * sylo: better handling of counter wraps.

    Multisite:
    * cleanup implementation of how user settings are written to disk
    * fix broken links in 'Edit view -> Try out' situation
    * new macros $HOSTNAME_LOWER$, $HOSTNAME_UPPER$ and $HOSTNAME_TITLE$ for
      custom notes

1.1.8b1:
    Core, Setup, etc.:
    * SNMPv3: allow privProtocol and privPassword to be specified (thanks
      to Josef Hack)
    * install_nagios.sh: fix problem with broken filenames produced by wget
    * install_nagios.sh: updated software to newest versions
    * install_nagios.sh: fix Apache configuration problem
    * install_nagios.sh: fix configuration vor PNP4Nagios 0.6.6
    * config generation: fix host check of cluster hosts
    * config generation: add missing contact groups for summary hosts
    * RPM package of agent: do not overwrite xinetd.d/check_mk, but install
      new version with .rpmnew, if admin has changed his one
    * legacy_checks: fix missing perfdata, template references where in wrong
      direction (thanks Daniel Nauck for his precise investigation)

    Checks & Agents:
    * New check imm_health by Michael Nieporte
    * rsa_health: fix bug: detection of WARNING state didn't work (was UNKNOWN
            instead)
    * check_mk_agent.solaris: statgrab now excludes filesystems. This avoids hanging
      in case of an NFS problem. Thanks to Divan Santana.
    * multipath: Handle new output of multipath -l (found on SLES11 SP1)
    * ntp: fix typo in variable ntp_inventory_mode (fixes inventory problem)
    * if64: improve output formatting of link speed
    * cisco_power: inventory function now ignores non-redundant power supplies
    * zpool_status: new check from Darin Perusich for Solaris zpools

    Multisite:
    * fix several UTF-8 problems: allow non-ascii characters in host names
      (must be UTF 8 encoded!)
    * improve compatibility with Python 2.3
    * Allow loading custom style sheet overriding Check_MK styles by setting
      custom_style_sheet in multisite.mk
    * Host icons show link to detail host, on summary hosts.
    * Fix sidebar problem: Master Control did not display data correctly
    * status_host: honor states even if sites hosting status hosts is disabled
      (so dead-detection works even if local site is disabled)
    * new config variable start_url: set url for welcome page
    * Snapin Quicksearch: if no host is matching, automatically search for
      services
    * Remove links to legacy Nagios GUI (can be added by user if needed)
    * Sidebar Quicksearch: fix several annoyances
    * Views with services of one host: add title with host name and status

    Livestatus:
    * fix memory leak: lost ~4K on memory on each StatsAnd: or StatsOr:
      header (found by Sven Nierlein)
    * fix invalid json output for empty responses (found by Sven Nierlein)
    * fix Stats: avg ___ for 0 matching elements. Output was '-nan' and is
      now '0.0'
    * fix output of floating point numbers: always use exponent and make
      sure a decimal point is contained (this makes JSON/Python detect
      the correct type)

1.1.7i5:
    Core, Setup, etc.:
    * SNMP: do not load any MIB files (speeds up snmpwalk a lot!)
    * legacy_checks: new config variable allowing creating classical
      non-Check_MK checks while using host tags and config options
    * check_mk_objects.cfg: beautify output, use tabs instead of spaces
    * check_mk -II: delete only specified checktypes, allow to reinventorize
      all hosts
    * New option -O, --reload: Does the same as -R, but reloads Nagios
      instead of restarting it.
    * SNMP: Fixed string detection in --snmpwalk calls
    * SNMP: --snmpwalk does walk the enterprises tree correctly now
    * SNMP: Fixed missing OID detection in SNMP check processing. There was a problem
      when the first column had OID gaps in the middle. This affected e.g. the cisco_locif check.
    * install_nagios.sh: correctly detect Ubuntu 10.04.1
    * Config output: make order of service deterministic
    * fix problem with missing default hostgroup

    Multisite:
    * Sidebar: Improved the quicksearch snapin. It can search for services, 
      servicegroups and hostgroups now. Simply add a prefix "s:", "sg:" or "hg:"
      to search for other objects than hosts.
    * View editor: fix bug which made it impossible to add more than 10 columns
    * Service details: for Check_MK checks show description from check manual in
      service details
    * Notes: new column 'Custom notes' which allows customizable notes
      on a per host / per service base (see online docu for details)
    * Configuration: new variable show_livestatus_errors which can be set
      to False in order to hide error about unreachable sites
    * hiding views: new configuration variables hidden_views and visible_views
    * View "Service problems": hide problems of down or unreachable hosts. This
      makes the view consistant with "Tactical Overview"

    Checks & Agents:
    * Two new checks: akcp_sensor_humidity and akcp_sensor_temp (Thanks to Michael Nieporte)
    * PNP-template for kernel: show average of displayed range
    * ntp and ntp.time: Inventory now per default just creates checks for ntp.time (summary check).
      This is controlled by the new variable ntp_inventory_mode (see check manuals).
    * 3ware: Three new checks by Radoslav Bak: 3ware_disks, 3ware_units, 3ware_info
    * nvidia: agent now only queries GPUCoreTemp and GPUErrors. This avoids
      a vmalloc leakage of 32kB per call (bug in NVIDIA driver)
    * Make all SNMP based checks independent of standard MIB files
    * ad_replication: Fixed syntax errors and unhandled date output when
      not replicated yet
    * ifoperstatus: Allowing multiple target states as a list now
    * cisco_qos: Added new check to monitor traffic in QoS classes on Cisco routers
    * cisco_power: Added scan function
    * if64/if/cisco_qos: Traffic is displayed in variable byte scales B/s,KB/s,MB/s,GB/s
      depending on traffic amount.
    * if64: really using ifDescr with option if_inventory_uses_description = True
    * if64: Added option if_inventory_uses_alias to using ifAlias for the item names
    * if64/if: Fixed bug displaying the out traffic (Perfdata was ok)
    * if64/if: Added WARN/CRIT thresholds for the bandwidth usage to be given as rates
    * if64/if: Improved PNP-Templates
    * if64/if: The ifoperstatus check in if64/if can now check for multiple target states
    * if64/if: Removing all null bytes during hex string parsing (These signs Confuse nagios pipe)
    * Fixed hr_mem and hr_fs checks to work with new SNMP format
    * ups_*: Inventory works now on Riello UPS systems
    * ups_power: Working arround wrong implemented RFC in some Riello UPS systems (Fixing negative power
      consumption values)
    * FreeBSD Agent: Added sections: df mount mem netctr ipmitool (Thanks to Florian Heigl)
    * AIX: exclude NFS and CIFS from df (thanks to Jörg Linge)
    * cisco_locif: Using the interface index as item when no interface name or description are set

    Livestatus:
    * table columns: fix type of num_service_* etc.: was list, is now int (thanks to Gerhard Laußer)
    * table hosts: repair semantics of hard_state (thanks to Michael Kraus). Transition was one
      cycle to late in certain situations.

1.1.7i4:
    Core, Setup, etc.:
    * Fixed automatic creation of host contactgroups
    * templates: make PNP links work without rewrite

    Multisite:
    * Make page handler modular: this allows for custom pages embedded into
      the Multisite frame work and thus using Multisite for other tasks as
      well.
    * status_host: new state "waiting", if status host is still pending
    * make PNP links work without rewrite
    * Fix visibility problem: in multisite setups all users could see
      all objects.

1.1.7i3:
    Core, Setup, etc.:
    * Fix extra_nagios_conf: did not work in 1.1.7i2
    * Service Check_MK now displays overall processing time including
      agent communication and adds this as performance data
    * Fix bug: define_contactgroups was always assumed True. That led to duplicate
      definitions in case of manual definitions in Nagios 

    Checks & Agents:
    * New Check: hp_proliant_da_phydrv for monitoring the state of physical disks
      in HP Proliant Servers
    * New Check: hp_proliant_mem for monitoring the state of memory modules in
      HP Proliant Servers
    * New Check: hp_proliant_psu for monitoring the state of power supplies in
      HP Proliant Servers
    * PNP-templates: fix several templates not working with MULTIPLE rrds
    * new check mem.vmalloc for monitoring vmalloc address space in Linux kernel.
    * Linux agent: add timeout of 2 secs to ntpq 
    * wmic_process: make check OK if no matching process is found

    Livestatus:
    * Remove obsolete parameter 'accept_timeout'
    * Allow disabling idle_timeout and query_timeout by setting them to 0.

    Multisite:
    * logwatch page: wrap long log lines

1.1.7i2:
    Incompatible Changes:
    * Remove config option define_timeperiods and option --timeperiods.
      Check_MK does not longer define timeperiod definitions. Please
      define them manually in Nagios.
    * host_notification_period has been removed. Use host_extra_conf["notification_period"]
      instead. Same holds for service_notification_periods, summary_host_notification_periods
      and summary_service_notification_periods.
    * Removed modes -H and -S for creating config data. This now does
      the new option -N. Please set generate_hostconf = False if you
      want only services to be defined.

    Core, Setup, etc.:
    * New config option usewalk_hosts, triggers --usewalk during
      normal checking for selected hosts.
    * new option --scan-parents for automatically finding and 
      configuring parent hosts (see online docu for details)
    * inventory check: put detailed list of unchecked items into long
      plugin output (to be seen in status details)
    * New configuration variable check_parameters, that allows to
      override default parameters set by inventory, without defining 
      manual checks!

    Checks & Agents:
    * drbd: changed check parameters (please re-inventorize!)
    * New check ad_replication: Checks active directory replications
      of domain controllers by using repadm
    * New check postifx_mailq: Checks mailqueue lengths of postifx mailserves
    * New check hp_procurve_cpu: Checks the CPU load on HP Procurve switches
    * New check hp_procurve_mem: Checks the memory usage on HP Procurve switches
    * New check hp_procurve_sensors: Checks the health of PSUs, FANs and
      Temperature on HP Procurve switches
    * New check heartbeat_crm: Monitors the general state of heartbeat clusters
      using the CRM
    * New check heartbeat_crm_resources: Monitors the state of resources and nodes
      in heartbeat clusters using the CRM
    * *nix agents: output AgentOS: in header
    * New agent for FreeBSD: It is based on the linux agent. Most of the sections
      could not be ported easily so the FreeBSD agent provides information for less
      checks than the linux agent.
    * heartbeat_crm and heartbeat_crm.resources: Change handling of check parameters.
      Please reinvenurize and read the updated man page of those checks
    * New check hp_proliant_cpu: Check the physical state of CPUs in HP Proliant servers
    * New check hp_proliant_temp: Check the temperature sensors of HP Proliant servers
    * New check hp_proliant_fans: Check the FAN sensors of HP Proliant servers

    Multisite:
    * fix chown problem (when nagios user own files to be written
      by the web server)
    * Sidebar: Fixed snapin movement problem using older firefox
      than 3.5.
    * Sidebar: Fixed IE8 and Chrome snapin movement problems
    * Sidebar: Fixed IE problem where sidebar is too small
    * Multisite: improve performance in multi site environments by sending
      queries to sites in parallel
    * Multisite: improve performance in high latency situations by
      allowing persistent Livestatus connections (set "persist" : True 
      in sites, use current Livestatus version)

    Livestatus:
    * Fix problems with in_*_period. Introduce global
      timeperiod cache. This also improves performance
    * Table timeperiods: new column 'in' which is 0/1 if/not the
      timeperiod is currently active
    * New module option idle_timeout. It sets the time in ms
      Livestatus waits for the next query. Default is 300000 ms (5 min).
    * New module option query_timeout. It limits the time between
      two lines of a query (in ms). Default is 10000 ms (10 sec).

1.1.7i1: Core, Setup, etc.:
    * New option -u for reordering autochecks in per-host-files
      (please refer to updated documentation about inventory for
       details)
    * Fix exception if check_mk is called without arguments. Show
      usage in that case.
    * install_nagios.sh: Updated to NagVis 1.5 and fixed download URL
    * New options --snmpwalk and --usewalk help implemeting checks
      for SNMP hardware which is not present
    * SNMP: Automatically detect missing entries. That fixes if64
      on some CISCO switches.
    * SNMP: Fix hex string detection (hopefully)
    * Do chown only if running as root (avoid error messages)
    * SNMP: SNMPv3 support: use 4-tuple of security level, auth protocol,
      security name and password instead of a string in snmp_communities
      for V3 hosts.
    * SNMP: Fixed hexstring detection on empty strings
    * New option -II: Is like -I, but removes all previous autochecks
      from inventorized hosts
    * install_nagios.sh: Fix detection of PNP4Nagios URL and URL of
      NagVis
    * Packager: make sanity check prohibiting creating of package files
      in Check MK's directories
    * install_nagios.sh: Support Ubuntu 10.04 (Thanks to Ben)
      
    Checks & Agents:
    * New check ntp.time: Similar to 'ntp' but only honors the system peer
      (that NTP peer where ntpq -p prints a *).
    * wmic_process: new check for ressource consumption of windows processes
    * Windows agent supports now plugins/ and local/ checks
    * [FIX] ps.perf now correctly detects extended performance data output
      even if number of matching processes is 0
    * renamed check cisco_3640_temp to cisco_temp, renamed cisco_temp
      to cisco_temp_perf, fixed snmp detection of those checks
    * New check hr_cpu - checking the CPU utilization via SNMP
    * New check hr_fs - checking filesystem usage via SNMP
    * New check hr_mem - checking memory usage via SNMP
    * ps: inventory now can configured on a per host / tag base
    * Linux: new check nvidia.temp for monitoring temperature of NVIDIA graphics card
    * Linux: avoid free-ipmi hanging forever on hardware that does not support IPMI
    * SNMP: Instead of an artificial index column, which some checks use, now
      the last component of the OID is used as index. That means that inventory
      will find new services and old services will become UNKNOWN. Please remove
      the outdated checks.
    * if: handle exception on missing OIDs
    * New checks hp_blade* - Checking health of HP BladeSystem Enclosures via SNMP
    * New check drbd - Checking health of drbd nodes
    * New SNMP based checks for printers (page counter, supply), contributed
      by Peter Lauk (many thanks!)
    * New check cups_queues: Checking the state of cups printer queues
    * New check heartbeat_nodes: Checking the node state and state of the links
      of heartbeat nodes
    * New check heartbeat_rscstatus: Checks the local resource status of
      a heartbeat node
    * New check win_dhcp_pools: Checks the usage of Windows DHCP Server lease pools
    * New check netapp_volumes: Checks on/offline-condition and states of netapp volumes 

    Multisite:
    * New view showing all PNP graphs of services with the same description
    * Two new filters for host: notifications_enabled and acknowledged
    * Files created by the webserver (*.mk) are now created with the group
      configured as common group of Nagios and webserver. Group gets write
      permissions on files and directories.
    * New context view: all services of a host group
    * Fix problems with Umlauts (non-Ascii-characters) in performance data
    * New context view: all services of a host group
    * Sidebar snapins can now fetch URLs for the snapin content instead of
      building the snapin contents on their own.
    * Added new nagvis_maps snapin which displays all NagVis maps available
      to the user. Works with NagVis 1.5 and newer.

1.1.6:
    Core, Setup, etc.:
    * Service aggregation: new config option aggregation_output_format.
      Settings this to "multiline" will produce Nagios multiline output
      with one line for each individual check.

    Multisite:
    * New painter for long service plugin output (Currently not used
      by any builtin view)

    Checks & Agents:
    * Linux agent: remove broken check for /dev/ipmi0

1.1.6rc3:
    Core, Setup, etc.:
    * New option --donate for donating live host data to the community.
      Please refer to the online documentation for details.
    * Tactical Overview: Fixed refresh timeout typo
      (Was 16 mins instead of 10 secs)

    Livestatus:
    * Assume strings are UTF-8 encoded in Nagios. Convert from latin-1 only
      on invalid UTF-8 sequences (thanks to Alexander Yegorov)

    Multisite:
    * Correctly display non-ascii characters (fixes exception with 'ascii codec')
      (Please also update Livestatus to 1.1.6rc3)

1.1.6rc2:
    Multisite:
    * Fix bug in Master control: other sites vanished after klicking buttons.
      This was due to connection error detection in livestatus.py (Bug found
      by Benjamin Odenthal)
    * Add theme and baseurl to links to PNP (using features of new PNP4Nagios
      0.6.4)

    Core, Setup, etc.:
    * snmp: hopefully fix HEX/string detection now

    Checks & Agents:
    * md: fix inventory bug on resync=PENDING (Thanks to Darin Perusich)

1.1.6rc1:
    Multisite:
    * Repair Perf-O-Meters on webkit based browsers (e.g. Chrome, Safari)
    * Repair layout on IE7/IE8. Even on IE6 something is working (definitely
      not transparent PNGs though). Thanks to Lars.
    * Display host state correct if host is pending (painter "host with state")
    * Logfile: new filter for plugin output
    * Improve dialog flow when cloning views (button [EDIT] in views snapin)
    * Quicksearch: do not open search list if text did not change (e.g. Shift up),
      close at click into field or snapin.

    Core, Setup, etc.:
    * Included three patched from Jeff Dairiki dealing with compile flags
      and .gitignore removed from tarballs
    * Fix problem with clustered_services_of[]: services of one cluster
      appeared also on others
    * Packager: handle broken files in package dir
    * snmp handling: better error handling in cases where multiple tables
      are merged (e.g. fc_brocade_port_detailed)
    * snmp: new handling of unprintable strings: hex dumps are converted
      into binary strings now. That way all strings can be displayed and
      no information is lost - nevertheless.
      
    Checks & Agents:
    * Solaris agent: fixed rare df problems on Solaris 10, fix problem with test -f
      (thanks to Ulf Hoffmann)
    * Converted all PNP templates to format of 0.6.X. Dropped compatibility
      with 0.4.X.
    * Do not use ipmi-sensors if /dev/ipmi0 is missing. ipmi-sensors tries
      to fiddle around with /dev/mem in that case and miserably fails
      in some cases (infinite loop)
    * fjdary60_run: use new binary encoding of hex strings
    * if64: better error handling for cases where clients do not send all information
    * apc_symmetra: handle status 'smart boost' as OK, not CRITICAL

    Livestatus:
    * Delay starting of threads (and handling of socket) until Nagios has
      started its event loop. This prevents showing services as PENDING 
      a short time during program start.

1.1.6b3:
    Multisite:
    * Quicksearch: hide complete host list if field is emptied via Backspace or Del.
      Also allow handle case where substring match is unique.

1.1.6b2:
    Core, Setup, etc.:
    * Packager: fix unpackaged files (sounds, etc)

    Multisite:
    * Complete new design (by Tobias Roeckl, Kopf & Herz)
    * New filters for last service check and last service state change
    * New views "Recently changed services" and "Unchecked services"
    * New page for adding sidebar snapins
    * Drag & Drop for sidebar snapins (thanks to Lars)
    * Grab & Move for sidebar scrolling (thanks to Lars)
    * Filter out summary hosts in most views.
    * Set browser refresh to 30 secs for most views
    * View host status: added a lot of missing information
    * View service status: also added information here
    * Make sure, enough columns can be selected in view editor
    * Allow user to change num columns and refresh directly in view
    * Get back to where you came after editing views
    * New sidebar snapin "Host Matrix"
    * New feature "status_host" for remote sites: Determine connection
      state to remote side by considering a certain host state. This
      avoids livestatus time outs to dead sites.
    * Sidebar snapin site status: fix reload problem
    * New Perf-O-Meters displaying service performance data
    * New snapin "Custom Links" where you easily configure your own
      links via multisite.mk (see example in new default config file)
    * Fixed problem when using only one site and that is not local

    Livestatus:
    * new statistics columns: log_messages and log_messages_rate
    * make statistics average algorithm more sluggish

1.1.5i3:
     Core, Setup, etc.:
     * New Check_MK packager (check_mk -P)

1.1.5i2:
     Core, Setup, etc.:
     * install_nagios.sh: add missing package php5-iconv for SLES11

     Checks & Agents:
     * if64: new SNMP check for network interfaces. Like if, but uses 64 bit
       counters of modern switches. You might need to configure bulkwalk_hosts.
     * Linux agent: option -d enabled debug output
     * Linux agent: fix ipmi-sensors cache corruption detection
     * New check for temperature on Cisco devices (cisco_3640_temp)
     * recompiled waitmax with dietlibc (fixed incompatibility issues
       on older systems)

     Multisite:
     * Filters for groups are negateable.

1.1.5i1:
     Checks & Agents:
     * uptime: new check for system uptime (Linux)
     * if: new SNMP check for network interfaces with very detailed traffic,
       packet and error statistics - PNP graphs included

     Multisite:
     * direct integration of PNP graphs into Multisite views
     * Host state filter: renamed HTML variables (collision with service state). You
       might need to update custom views using a filter on host states.
     * Tactical overview: exclude services of down hosts from problems, also exclude
       summary hosts
     * View host problems/service problems: exclude summary hosts, exclude services
       of down hosts
     * Simplified implementation of sidebar: sidebar is not any longer embeddeable.
     * Sidebar search: Added host site to be able to see the context links on
       the result page
     * Sidebar search: Hitting enter now closes the hint dropdown in all cases

1.1.5i0:
      Core, Setup, etc.:
      * Ship check-specific rra.cfg's for PNP4Nagios (save much IO and disk space)
      * Allow sections in agent output to apear multiple times
      * cleanup_autochecks.py: new option -f for directly activating new config
      * setup.sh: better detection for PNP4Nagios 0.6
      * snmpwalk: use option -Oa, inhibit strings to be output as hex if an umlaut
        is contained.

      Checks & Agents:
      * local: allow more than once performance value, separated by pipe (|)
      * ps.perf: also send memory and CPU usage (currently on Linux and Solaris)
      * Linux: new check for filesystems mount options
      * Linux: new very detailed check for NTP synchronization
      * ifoperstatus: inventory honors device type, per default only Ethernet ports
        will be monitored now
      * kernel: now inventory is supported and finds pgmajfault, processes (per/s)
        and context switches
      * ipmi_sensors: Suppress performance data for fans (save much IO/space)
      * dual_lan_check: fix problem which using MRPE
      * apc_symmetra: PNP template now uses MIN for capacity (instead of AVERAGE)
      * fc_brocade_port_detailed: PNP template now uses MAX instead of AVERAGE
      * kernel: fix text in PNP template
      * ipmi_sensors: fix timeout in agent (lead to missing items)
      * multipath: allow alias as item instead of uuid
      * caching agent: use /var/cache/check_mk as cache directory (instead of /etc/check_mk)
      * ifoperstatus: is now independent of MIB

      Multisite:
      * New column host painter with link to old Nagios services
      * Multisite: new configuration parameter default_user_role
      
      Livestatus:
      * Add missing LDFLAGS for compiling (useful for -g)

1.1.4:
      Summary:
      * A plentitude of problem fixes (including MRPE exit code bug)
      * Many improvements in new Multisite GUI
      * Stability and performance improvements in Livestatus

      Core, Setup, etc.:
      * Check_MK is looking for main.mk not longer in the current and home
        directory
      * install_nagios.sh: fix link to Check_MK in sidebar
      * install_nagios.sh: switch PNP to version 0.6.3
      * install_nagios.sh: better Apache-Config for Multisite setup
      * do not search main.mk in ~ and . anymore (brought only trouble) 
      * clusters: new variable 'clustered_services_of', allowing for overlapping
         clusters (as proposed by Jörg Linge)
      * install_nagios.sh: install snmp package (needed for snmp based checks)
      * Fix ower/group of tarballs: set them to root/root
      * Remove dependency from debian agent package    
      * Fixed problem with inventory when using clustered_services
      * tcp_connect_timeout: Applies now only for connect(), not for
        time of data transmission once a connection is established
      * setup.sh now also works for Icinga
      * New config parameter debug_log: set this to a filename in main.mk and you
        will get a debug log in case if 'invalid output from plugin...'
      * ping-only-hosts: When ping only hosts are summarized, remove Check_MK and
        add single PING to summary host.
      * Service aggregation: fix state relationship: CRIT now worse than UNKNOWN 
      * Make extra_service_conf work also for autogenerated PING on ping-only-hosts
        (groups, contactgroups still missing)

      Checks & Agents:
      * mrpe in Linux agent: Fix bug introduced in 1.1.3: Exit status of plugins was
        not honored anymore (due to newline handling)
      * mrpe: allow for sending check_command to PNP4Nagios (see MRPE docu)
      * Logwatch GUI: fix problem on Python 2.4 (thanks to Lars)
      * multipath: Check is now less restrictive when parsing header lines with
        the following format: "<alias> (<id>)"
      * fsc_ipmi_mem_status: New check for monitoring memory status (e.g. ECC)
         on FSC TX-120 (and maybe other) systems.
      * ipmi_sensors in Linux agent: Fixed compatibility problem with new ipmi
        output. Using "--legacy-output" parameter with newer freeipmi versions now.
      * mrpe: fix output in Solaris agent (did never work)
      * IBM blade center: new checks for chassis blowers, mediatray and overall health
      * New caching agent (wrapper) for linux, supporting efficient fully redundant
        monitoring (please read notes in agents/check_mk_caching_agent)
      * Added new smbios_sel check for monitoring the System Event Log of SMBIOS.
      * fjdarye60_rluns: added missing case for OK state
      * Linux agent: The xinetd does not log each request anymore. Only
        failures are logged by xinetd now. This can be changed in the xinetd
	configuration files.
      * Check df: handle mountpoints containing spaces correctly 
        (need new inventorization if you have mountpoints with spaces)
      * Check md on Linux: handle spare disks correctly
      * Check md on Linux: fix case where (auto-read-only) separated by space
      * Check md on Linux: exclude RAID 0 devices from inventory (were reported as critical)
      * Check ipmi: new config variable ipmi_ignore_nr
      * Linux agent: df now also excludes NFSv4
      * Wrote man-page for ipmi check
      * Check mrpe: correctly display multiline output in Nagios GUI
      * New check rsa_health for monitoring IBM Remote Supervisor Adapter (RSA)
      * snmp scan: suppress error messages of snmpget
      * New check: cpsecure_sessions for number of sessions on Content Security Gateway
      * Logwatch GUI: move acknowledge button to top, use Multisite layout,
         fix several layout problem, remove list of hosts
      * Check logwatch: limit maximum size of stored log messages (configurable
        be logwatch_max_filesize)
      * AIX agent: fix output of MRPE (state and description was swapped)
      * Linux agent: fixed computation of number of processors on S390
      * check netctr: add missing perfdata (was only sent on OK case)
      * Check sylo: New check for monitoring the sylo state
      
      Livestatus:
      * Table hosts: New column 'services' listing all services of that host
      * Column servicegroups:members: 'AuthUser' is now honored
      * New columns: hosts:services_with_state and servicegroups:members_with_state
      * New column: hostgroup:members_with_state
      * Columns hostgroup:members and hostgroup:members_with_state honor AuthUser
      * New rudimentary API for C++
      * Updates API for Python
      * Make stack size of threads configurable
      * Set stack size of threads per default o 64 KB instead of 8 MB
      * New header Localtime: for compensating time offsets of remote sites
      * New performance counter for fork rate
      * New columns for hosts: last_time_{up,down,unreachable}
      * New columns for services: last_time_{ok,warning,critical,unknown}
      * Columns with counts honor now AuthUser
      * New columns for hosts/services: modified_attributes{,_list}
      * new columns comments_with_info and downtimes_with_info
      * Table log: switch output to reverse chronological order!
      * Fix segfault on filter on comments:host_services
      * Fix missing -lsocket on Solaris
      * Add missing SUN_LEN (fixed compile problem on Solaris)
      * Separators: remote sanitiy check allowing separators to be equal
      * New output format "python": declares strings as UTF-8 correctly
      * Fix segault if module loaded without arguments

      Multisite:
      * Improved many builtin views
      * new builtin views for host- and service groups
      * Number of columns now configurable for each layout (1..50)
      * New layout "tiled"
      * New painters for lists of hosts and services in one column
      * Automatically compensate timezone offsets of remote sites
      * New datasources for downtimes and comments
      * New experimental datasource for log
      * Introduce limitation, this safes you from too large output
      * reimplement host- and service icons more intelligent
      * Output error messages from dead site in Multisite mode
      * Increase wait time for master control buttons from 4s to 10s
      * Views get (per-view) configurable browser automatic reload interval
      * Playing of alarm sounds (configurable per view)
      * Sidebar: fix bookmark deletion problem in bookmark snapin
      * Fixed problem with sticky debug
      * Improve pending services view
      * New column with icon with link to Nagios GUI
      * New icon showing items out of their notification period.
      * Multisite: fix bug in removing all downtimes
      * View "Hostgroups": fix color and table heading
      * New sidebar snapin "Problem hosts"
      * Tactical overview: honor downtimes
      * Removed filter 'limit'. Not longer needed and made problems
        with new auto-limitation.
      * Display umlauts from Nagios comments correctly (assuming Latin-1),
         inhibit entering of umlauts in new comments (fixes exception)
      * Switched sidebar from synchronous to asynchronous requests
      * Reduced complete reloads of the sidebar caused by user actions
      * Fix reload problem in frameset: Browser reload now only reloads
        content frames, not frameset.


1.1.3:

      Core, Setup, etc.:
      * Makefile: make sure all files are world readable
      * Clusters: make real host checks for clusters (using check_icmp with multiple IP addresses)
      * check_mk_templates: remove action_url from cluster and summary hosts (they have no performance data)
      * check_mk_template.cfg: fix typo in notes_url
      * Negation in binary conf lists via NEGATE (clustered_services, ingored_services,
	bulkwalk_hosts, etc).
      * Better handling of wrapping performance counters
      * datasource_programs: allow <HOST> (formerly only <IP>)
      * new config variable: extra_nagios_conf: string simply added to Nagios
        object configuration (for example for define command, etc.)
      * New option --flush: delete runtime data of some or all hosts
      * Abort installation if livestatus does not compile.
      * PNP4Nagios Templates: Fixed bug in template file detection for local checks
      * nagios_install.sh: Added support for Ubuntu 9.10
      * SNMP: handle multiline output of snmpwalk (e.g. Hexdumps)
      * SNMP: handle ugly error output of snmpwalk
      * SNMP: allow snmp_info to fetch multiple tables
      * check_mk -D: sort hostlist before output
      * check_mk -D: fix output: don't show aggregated services for non-aggregated hosts
      * check_mk_templates.cfg: fix syntax error, set notification_options to n

      Checks & Agents:
      * logwatch: fix authorization problem on web pages when acknowledging
      * multipath: Added unhandled multipath output format (UUID with 49 signs)
      * check_mk-df.php: Fix locale setting (error of locale DE on PNP 0.6.2)
      * Make check_mk_agent.linux executable
      * MRPE: Fix problems with quotes in commands
      * multipath: Fixed bug in output parser
      * cpu: fixed bug: apply level on 15min, not on 1min avg
      * New check fc_brocade_port_detailed
      * netctrl: improved handling of wrapped counters
      * winperf: Better handling of wrapping counters
      * aironet_client: New check for number of clients and signal
        quality of CISCO Aironet access points
      * aironet_errors: New check for monitoring CRC errors on
        CISCO Aironet access points
      * logwatch: When Agent does not send a log anymore and no local logwatch
                  file present the state will be UNKNOWN now (Was OK before).
      * fjdarye60_sum: New check for summary status of Fidary-E60 devices
      * fjdarye60_disks: New check for status of physical disks
      * fjdarye60_devencs: New check for status of device enclosures
      * fjdarye60_cadaps: New check for status of channel adapters
      * fjdarye60_cmods: New check for status of channel modules
      * fjdarye60_cmods_flash: New check for status of channel modules flash
      * fjdarye60_cmods_mem: New check for status of channel modules memory
      * fjdarye60_conencs: New check for status of controller enclosures
      * fjdarye60_expanders: New check for status of expanders
      * fjdarye60_inletthmls: New check for status of inlet thermal sensors
      * fjdarye60_thmls: New check for status of thermal sensors
      * fjdarye60_psus: New check for status of PSUs
      * fjdarye60_syscaps: New check for status of System Capacitor Units
      * fjdarye60_rluns: New check for RLUNs
      * lparstat_aix: New check by Joerg Linge
      * mrpe: Handles multiline output correctly (only works on Linux,
	      Agents for AIX, Solaris still need fix).
      * df: limit warning and critical levels to 50/60% when using a magic number
      * fc_brocade_port_detailed: allow setting levels on in/out traffic, detect
         baudrate of inter switch links (ISL). Display warn/crit/baudrate in
	 PNP-template

      MK Livestatus:
      * fix operators !~ and !~~, they didn't work (ever)
      * New headers for waiting (please refer to online documentation)
      * Abort on errors even if header is not fixed16
      * Changed response codes to better match HTTP
      * json output: handle tab and other control characters correctly
      * Fix columns host:worst_service_state and host:worst_service_hard_state
      * New tables servicesbygroup, servicesbyhostgroup and hostsbygroup
      * Allow to select columns with table prefix, e.g. host_name instead of name
        in table hosts. This does not affect the columns headers output by
	ColumnHeaders, though.
      * Fix invalid json output of group list column in tables hosts and services
      * Fix minor compile problem.
      * Fix hangup on AuthUser: at certain columns
      * Fix some compile problems on Solaris

      Multisite:
      * Replaced Multiadmin with Multisite.


1.1.2:
      Summary:
      * Lots of new checks
      * MK Livestatus gives transparent access to log files (nagios.log, archive/*.log)
      * Many bug fixes

      MK Livestatus:
      * Added new table "log", which gives you transparent access to the Nagios log files!
      * Added some new columns about Nagios status data to stable 'status'
      * Added new table "comments"
      * Added logic for count of pending service and hosts
      * Added several new columns in table 'status' 
      * Added new columns flap_detection and obsess_over_services in table services
      * Fixed bug for double columns: filter truncated double to int
      * Added new column status:program_version, showing the Nagios version
      * Added new column num_services_pending in table hosts
      * Fixed several compile problems on AIX
      * Fixed bug: queries could be garbled after interrupted connection
      * Fixed segfault on downtimes:contacts
      * New feature: sum, min, max, avg and std of columns in new syntax of Stats:

      Checks & Agents:
      * Check ps: this check now supports inventory in a very flexible way. This simplifies monitoring a great number of slightly different processes such as with ORACLE or SAP.
      * Check 'md': Consider status active(auto-read-only) as OK
      * Linux Agent: fix bug in vmware_state
      * New Checks for APC Symmetra USV
      * Linux Agent: made <<<meminfo>>> work on RedHat 3.
      * New check ps.perf: Does the same as ps, but without inventory, but with performance data
      * Check kernel: fixed missing performance data
      * Check kernel: make CPU utilization work on Linux 2.4
      * Solaris agent: don't use egrep, removed some bashisms, output filesystem type zfs or ufs
      * Linux agent: fixed problem with nfsmount on SuSE 9.3/10.0
      * Check 'ps': fix incompability with old agent if process is in brackets
      * Linux agent: 'ps' now no longer supresses kernel processes
      * Linux agent: make CPU count work correctly on PPC-Linux
      * Five new checks for monitoring DECRU SANs
      * Some new PNP templates for existing checks that still used the default templates
      * AIX Agent: fix filesystem output
      * Check logwatch: Fix problem occuring at empty log lines
      * New script install_nagios.sh that does the same as install_nagios_on_lenny.sh, but also works on RedHat/CentOS 5.3.
      * New check using the output of ipmi-sensors from freeipmi (Linux)
      * New check for LSI MegaRAID disks and arrays using MegaCli (based on the driver megaraid_sas) (Linux)
      * Added section <<<cpu>>> to AIX and Solaris agents
      * New Check for W&T web thermograph (webthermometer)
      * New Check for output power of APC Symmetra USP
      * New Check for temperature sensors of APC Symmetra WEB/SNMP Management Card.
      * apc_symmetra: add remaining runtime to output
      * New check for UPS'es using the generic UPS-MIB (such as GE SitePro USP)
      * Fix bug in PNP-template for Linux NICs (bytes and megabytes had been mixed up).
      * Windows agent: fix bug in output of performance counters (where sometimes with , instead of .)
      * Windows agent: outputs version if called with 'version'
      
      Core, Setup, etc.:
      * New SNMP scan feature: -I snmp scans all SNMP checks (currently only very few checks support this, though)
      * make non-bulkwalk a default. Please edit bulkwalk_hosts or non_bulkwalk_hosts to change that
      * Improve setup autodetection on RedHat/CentOS.  Also fix problem with Apache config for Mutliadmin: On RedHat Check_MK's Apache conf file must be loaded after mod_python and was thus renamed to zzz_check_mk.conf.
      * Fix problem in Agent-RPM: mark xinetd-configfile with %config -> avoid data loss on update
      * Support PNP4Nagios 0.6.2
      * New setup script "install_nagios.sh" for installing Nagios and everything else on SLES11
      * New option define_contactgroups: will automatically create contactgroup definitions for Nagios

1.1.0:
      * Fixed problems in Windows agent (could lead
        to crash of agent in case of unusal Eventlog
	messages)
      * Fixed problem sind 1.0.39: recompile waitmax for
        32 Bit (also running on 64)
      * Fixed bug in cluster checks: No cache files
        had been used. This can lead to missing logfile
	messages.
      * Check kernel: allow to set levels (e.g. on 
	pgmajfaults)
      * Check ps now allows to check for processes owned
        by a specific user (need update of Linux agent)
      * New configuration option aggregate_check_mk: If
        set to True, the summary hosts will show the
	status auf check_mk (default: False)
      * Check winperf.cpuusage now supports levels
        for warning and critical. Default levels are
	at 101 / 101
      * New check df_netapp32 which must be used
        for Netapps that do not support 64 bit 
	counters. Does the same as df_netapp
      * Symlink PNP templates: df_netapp32 and
        df_netapp use same template as df
      * Fix bug: ifoperstatus does not produce performance
        data but said so.
      * Fix bug in Multiadmin: Sorting according to
        service states did not work
      * Fix two bugs in df_netapp: use 64 bit counters
        (32 counter wrap at 2TB filesystems) and exclude
       	snapshot filesystems with size 0 from inventory.
      * Rudimentary support for monitoring ESX: monitor
        virtual filesystems with 'vdf' (using normal df
	check of check_mk) and monitor state of machines 
	with vcbVmName -s any (new check vmware_state).
      * Fixed bug in MRPE: check failed on empty performance
        data (e.g. from check_snmp: there is emptyness
        after the pipe symbol sometimes)
      * MK Livestatus is now multithreaded an can
        handle up to 10 parallel connections (might
        be configurable in a future version).
      * mk_logwatch -d now processes the complete logfile
        if logwatch.state is missing or not including the
	file (this is easier for testing)
      * Added missing float columns to Livestatus.
      * Livestatus: new header StatsGroupBy:
      * First version with "Check_MK Livestatus Module"!
        setup.sh will compile, install and activate
	Livestatus per default now. If you do not want
	this, please disable it by entering <tt>no</tt>,
	when asked by setup.
      * New Option --paths shows all installation, config
        and data paths of Check_mk and Nagios
      * New configuration variable define_hostgroups and
        define service_groups allow you to automatically
        create host- and service groups - even with aliases.
      * Multiadmin has new filter for 'active checks enabled'.
      * Multiadmin filter for check_command is now a drop down list.
      * Dummy commands output error message when passive services
        are actively checked (by accident)
      * New configuration option service_descriptions allows to
        define customized service descriptions for each check type
      * New configuration options extra_host_conf, extra_summary_host_conf
        and extra_service_conf allow to define arbitrary Nagios options
	in host and service defitions (notes, icon_image, custom variables,
        etc)
      * Fix bug: honor only_hosts also at option -C


1.0.39:
      * New configuration variable only_hosts allows
	you to limit check_mk to a subset of your
	hosts (for testing)
      * New configuration parameter mem_extended_perfdata
	sends more performance data on Linux (see 
	check manual for details)
      * many improvements of Multiadmin web pages: optionally 
	filter out services which are (not) currently in downtime
	(host or service itself), optionally (not) filter out summary
	hosts, show host status (down hosts), new action
	for removing all scheduled downtimes of a service.
	Search results will be refreshed every 90 seconds.
	Choose between two different sorting orders.
	Multadmin now also supports user authentication
      * New configuration option define_timeperiods, which
	allows to create Nagios timeperiod definitions.
	This also enables the Multiadmin tools to filter
	out services which are currently not in their
	notification interval.
      * NIC check for Linux (netctr.combined) now supports
	checking of error rates
      * fc_brocade_port: New possibility of monitoring
	CRC errors and C3 discards
      * Fixed bug: snmp_info_single was missing
        in precompiled host checks
	
1.0.38:
      * New: check_mk's multiadmin tool (Python based
	web page). It allows mass administration of
	services (enable/disable checks/notifications, 
	acknowledgements, downtimes). It does not need
	Nagios service- or host groups but works with
	a freeform search.
      * Remove duplicate <?php from the four new 
	PNP templates of 1.0.37.
      * Linux Agent: Kill hanging NFS with signal 9
	(signal 15 does not always help)
      * Some improvements in autodetection. Also make
	debug mode: ./autodetect.py: This helps to
	find problems in autodetection.
      * New configuration variables generate_hostconf and
	generate_dummy_commands, which allows to suppress
	generation of host definitions for Nagios, or 
	dummy commands, resp.
      * Now also SNMP based checks use cache files.
      * New major options --backup and --restore for
	intelligent backup and restore of configuration
	and runtime data
      * New variable simulation_mode allows you to dry
	run your Nagios with data from another installation.
      * Fixed inventory of Linux cpu.loads and cpu.threads
      * Fixed several examples in checks manpages
      * Fixed problems in install_nagios_on_lenny.sh
      * ./setup.sh now understands option --yes: This
        will not output anything except error messages
	and assumes 'yes' to all questions
      * Fix missing 'default.php' in templates for
	local
	
1.0.37:
      * IMPORTANT: Semantics of check "cpu.loads" has changed.
	Levels are now regarded as *per CPU*. That means, that
	if your warning level is at 4.0 on a 2 CPU machine, then 
	a level of 8.0 is applied.
      * On check_mk -v now also ouputs version of check_mk
      * logfile_patterns can now contain host specific entries.
	Please refer to updated online documentation for details.
      * Handling wrapping of performance counters. 32 and 64 bit
	counters should be autodetected and handled correctly.
	Counters wrapping over twice within one check cycle
	cannot be handled, though.
      * Fixed bug in diskstat: Throughput was computed twice
	too high, since /proc/diskstats counts in sectors (512 Bytes)
	not in KB
      * The new configuration variables bulkwalk_hosts and
	non_bulkwalk_hosts, that allow 	to specify, which hosts 
	support snmpbulkwalk (which is
	faster than snmpwalk) and which not. In previos versions,
	always bulk walk was used, but some devices do not support
	that.
      * New configuration variable non_aggregated_hosts allows
	to exclude hosts generally from service aggregation.
      * New SNMP based check for Rittal CMC TC 
	(ComputerMultiControl-TopConcept) Temperature sensors 
      * Fixed several problems in autodetection of setup
      * Fixed inventory check: exit code was always 0
	for newer Python versions.
      * Fixed optical problem in check manual pages with
	newer version of less.
      * New template check_mk-local.php that tries to
	find and include service name specific templates.
	If none is found, default.php will be used.
      * New PNP templates check_mk-kernel.php for major page
	faults, context switches and process creation
      * New PNP template for cpu.threads (Number of threads)
      * Check nfsmounts now detects stale NFS handles and
	triggers a warning state in that case

1.0.36:
      * New feature of Linux/UNIX Agent: "MRPE" allows
	you to call Nagios plugins by the agent. Please
	refer to online documentation for details.
      * Fix bug in logwatch.php: Logfiles names containing spaces
	now work.
      * Setup.sh now automatically creates cfg_dir if
	none found in nagios.cfg (which is the case for the
	default configuration of a self compiled Nagios)
      * Fix computation of CPU usage for VMS.
      * snmp_hosts now allows config-list syntax. If you do
	not define snmp_hosts at all, all hosts with tag
	'snmp' are considered to be SNMP hosts. That is 
	the new preferred way to do it. Please refer
	to the new online documentation.
      * snmp_communities now also allows config-list syntax
	and is compatible to datasource_programs. This allows
	to define different SNMP communities by making use
	of host tags.
      * Check ifoperstatus: Monitoring of unused ports is
	now controlled via ifoperstatus_monitor_unused.
      * Fix problem in Windows-Agent with cluster filesystems:
	temporarily non-present cluster-filesystems are ignored by
	the agent now.
      * Linux agent now supports /dev/cciss/d0d0... in section
	<<<diskstat>>>
      * host configuration for Nagios creates now a variable
	'name host_$HOSTNAME' for each host. This allows
	you to add custom Nagios settings to specific hosts
	in a quite general way.
      * hosts' parents can now be specified with the
	variable 'parents'. Please look at online documentation
	for details.
      * Summary hosts now automatically get their real host as a
	parent. This also holds for summary cluster hosts.
      * New option -X, --config-check that checks your configuration
	for invalid variables. You still can use your own temporary
	variables if you prefix them with an underscore.
	IMPORTANT: Please check your configuration files with
	this option. The check may become an implicit standard in
	future versions.
      * Fixed problem with inventory check on older Python 
	versions.
      * Updated install_nagios_on_lenny.sh to Nagios version
	3.2.0 and fixed several bugs.

1.0.35:
      * New option -R/--restart that does -S, -H and -C and
	also restarts Nagios, but before that does a Nagios
	config check. If that fails, everything is rolled
	back and Nagios keeps running with the old configuration.
      * PNP template for PING which combines RTA and LOSS into
	one graph.
      * Host check interval set to 1 in default templates.
      * New check for hanging NFS mounts (currently only
	on Linux)
      * Changed check_mk_templates.cfg for PING-only hosts:
	No performance data is processed for the PING-Check
	since the PING data is already processed via the
	host check (avoid duplicate RRDs)
      * Fix broken notes_url for logwatch: Value from setup.sh
	was ignored and always default value taken.
      * Renamed config variable mknagios_port to agent_port
	(please updated main.mk if you use that variable)
      * Renamed config variable mknagios_min_version to
	agent_min_version (update main.mk if used)
      * Renamed config variable mknagios_autochecksdir to 
	autochecksdir (update main.mk if used)
      * configuration directory for Linux/UNIX agents is
	now configurable (default is /etc/check_mk)
      * Add missing configuration variable to precompiled
	checks (fix problem when using clusters)
      * Improved multipath-check: Inventory now determines
	current number of paths. And check output is more
	verbose.
      * Mark config files as config files in RPM. RPM used
	to overwrite main.mk on update!
	
1.0.34:
      * Ship agents for AIX and SunOS/Solaris (beta versions).
      * setup script now autodetects paths and settings of your
	running Nagios
      * Debian package of check_mk itself is now natively build
	with paths matching the prepackaged Nagios on Debian 5.0
      * checks/df: Fix output of check: percentage shown in output
	did include reserved space for root where check logic did
	not. Also fix logic: account reserved space as used - not
	as avail.
      * checks/df: Exclude filesystems with size 0 from inventory.
      * Fix bug with host tags in clusters -> precompile did not
	work.
      * New feature "Inventory Check": Check for new services. Setting
	inventory_check_interval=120 in main.mk will check for new services
	every 2 hours on each host. Refer to online documentation
	for more details.
      * Fixed bug: When agent sends invalid information or check
	has bug, check_mk now handles this gracefully
      * Fixed bug in checks/diskstat and in Linux agent. Also
	IDE disks are found. The inventory does now work correctly
	if now disks are found.
      * Determine common group of Apache and Nagios at setup.
	Auto set new variable www_group which replaces logwatch_groupid.
	Fix bug: logwatch directories are now created with correct
	ownership when check_mk is called manually as root.
      * Default templates: notifications options for hosts and
	services now include also recovery, flapping and warning
	events.
      * Windows agent: changed computation of RAM and SWAP usage
	(now we assume that "totalPageFile" includes RAM *and*
	SWAP).
      * Fix problem with Nagios configuration files: remove
	characters Nagios considers as illegal from service
	descriptions.
      * Processing of performance data (check_icmp) for host
        checks and PING-only-services now set to 1 in default
	templates check_mk_templates.cfg.
      * New SNMP checks for querying FSC ServerView Agent: fsc_fans,
	fsc_temp and fsc_subsystems. Successfully tested with agents
	running	on Windows and Linux.
      * RPM packaged agent tested to be working on VMWare ESX 4.0 
	(simply install RPM package with rpm -i ... and open port 
	in firewall with "esxcfg-firewall -o 6556,tcp,in,check_mk")
      * Improve handling of cache files: inventory now uses cache
	files only if they are current and if the hosts are not
	explicitely specified.
	
1.0.33:
      * Made check_mk run on Python 2.3.4 (as used in CentOS 4.7
	und RedHat 4.7). 
      * New option -M that prints out manual pages of checks.
	Only a few check types are documented yet, but more will
	be following.
      * Package the empty directory /usr/lib/check_mk_agent/plugins
	and ../local into the RPM and DEB package of the agent
      * New feature: service_dependencies. check_mk lets you comfortably
	create Nagios servicedependency definitions for you and also
	supports them by executing the checks in an optimal order.
      * logwatch.php: New button for hiding the context messages.
	This is a global setting for all logfiles and its state is
	stored in a cookie.
	
1.0.32:
      * IMPORTANT: Configuration variable datasource_programs is now
        analogous to that of host_groups. That means: the order of
        program and hostlist must be swapped!
      * New option --fake-dns, useful for tests with non-existing
	hosts.
      * Massive speed improvement for -S, -H and -C
      * Fixed bug in inventory of clusters: Clustered services where
	silently dropped (since introduction of host tags). Fixed now.
      * Fixed minor bug in inventory: Suppress DNS lookup when using
	--no-tcp
      * Fixed bug in cluster handling: Missing function strip_tags()
	in check_mk_base.py was eliminated.
      * Changed semantics of host_groups, summary_host_groups,
	host_contactgroups, and summary_host_groups for clusters. 
	Now the cluster names will be relevant, not
	the names of the nodes. This allows the cluster hosts to
	have different host/contactgroups than the nodes. And it is more
	consistent with other parts of the configuration.
      * Fixed bug: datasource_programs on cluster nodes did not work
	when precompiling

1.0.31:
      * New option -D, --dump that dumps all configuration information
	about one, several or all hosts
	New config variables 'ignored_checktypes' and 'ignored_services',
        which allow to include certain checktypes in general or
        some services from some hosts from inventory
      * Config variable 'clustered_services' now has the same semantics
	as ignored_checktypes and allows to make it host dependent.
      * Allow magic tags PHYSICAL_HOSTS, CLUSTER_HOSTS and ALL_HOSTS at
	all places, where lists of hosts are expected (except checks).
	This fixes various problems that arise when using all_hosts at
	those places:
	  * all_hosts might by changed by another file in conf.d
	  * all_hosts does not contain the cluster hosts
      * Config file 'final.mk' is read after all other config files -
	if it exists. You can put debug code there that prints the
	contents of your variables.
      * Use colored output only, if stdout is a tty. If you have
	problems with colors, then you can pipe the output
	through cat or less
      * Fixed bug with host tags: didn't strip off tags when
	processing configuration lists (occurs when using
	custom host lists)
      * mk_logwatch is now aware of inodes of logfiles. This
	is important for fast rotating files: If the inode
	of a logfile changes between two checks mk_logwatch
	assumes that the complete content is new, even if
	the new file is longer than the old one.
      * check_mk makes sure that you do not have duplicate
	hosts in all_hosts or clusters.

1.0.30:
      * Windows agent now automatically monitors all existing
	event logs, not only "System" and "Application".

1.0.29:
      * Improved default Nagios configuration file:
	added some missing templates, enter correct URLs
	asked at setup time.
      * IMPORANT: If you do not use the new default 
	Nagios configuration file you need to rename
	the template for aggregated services (summary
	services) to check_mk_summarizes (old name
	was 'check_mk_passive-summary'). Aggregated
	services are *always* passive and do *never*
	have performance data.
      * Hopefully fixed CPU usage output on multi-CPU
	machines
      * Fixed Problem in Windows Agent: Eventlog monitoring
	does now also work, if first record has not number 1
	(relevant for larger/older eventlogs)
      * Fixed bug in administration.html: Filename for Nagios
	must be named check_mk.cfg and *not* main.mk. Nagios
	does not read files without the suffix .cfg. 
      * magic factor for df, that allows to automatgically 
        adapt levels for very big or very small filesystems.
      * new concept of host tags simplyfies configuration.
      * IMPORTANT: at all places in the configuration where
	lists of hosts are used those are not any longer
	interpreted as regular expressions. Hostnames
	must match exactly. Therefore the list [ "" ] does
	not any longer represent the list of all hosts.
	It is a bug now. Please write all_hosts instead
	of [ "" ]. The semantics for service expressions
	has not changed.
      * Fixed problem with logwatch.php: Begin with
	<?php, not with <?. This makes some older webservers
	happy.
      * Fixed problem in check ipmi: Handle corrupt output
	from agent
      * Cleaned up code, improved inline documentation
      * Fixed problem with vms_df: default_filesystem_levels,
	filesystem_levels and df magic number now are used
	for df, vms_df and df_netapp together. Works now also
	when precompiled.
	
1.0.28:
      * IMPORTANT: the config file has been renamed from
	check_mk.cfg to main.mk. This has been suggested
	by several of my customers in order to avoid 
	confusion with Nagios configuration files. In addition,
	all check_mk's configuration file have to end in
	'.mk'. This also holds for the autochecks. The 
	setup.sh script will automatically rename all relevant
	files. Users of RPM or DEB installations have to remove
	the files themselves - sorry.
      * Windows agent supports eventlogs. Current all Warning
        and Error messages from 'System' and 'Application' are
        being sent to check_mk. Events can be filtered on the
	Nagios host.
      * Fixed bug: direct RRD update didn't work. Should now.
      * Fixed permission problems when run as root.
      * Agent is expected to send its version in <<<check_mk>>>
	now (not any longer in <<<mknagios>>>
      * Fixed bug in Windows agent. Performance counters now output
	correct values
      * Change checks/winperf: Changed 'ops/sec' into MB/s.
	That measures read and write disk throughput
	(now warn/crit levels possible yet)
      * new SNMP check 'ifoperstatus' for checking link
        of network interfaces via SNMP standard MIB
      * translated setup script into english
      * fixed bug with missing directories in setup script
      * made setup script's output nicer, show version information
      * NEW: mk_logwatch - a new plugin for the linux/UNIX agent
	for watching logfiles
      * Better error handling with Nagios pipe
      * Better handling of global error: make check_mk return
	CRIT, when no data can retrieved at all.
      * Added missing template 'check_mk_pingonly' in sample
	Nagios config file (is needed for hosts without checks)
	
1.0.27:
      * Ship source code of windows agent
      * fix several typos
      * fix bug: option --list-hosts did not work
      * fix bug: precompile "-C" did not work because
	of missing extension .py
      * new option -U,--update: It combines -S, -H and
	-U and writes the Nagios configuration into a
	file (not to stdout).
      * ship templates for PNP4Nagios matching most check_mk-checks.
	Standard installation path is /usr/share/check_mk/pnp-templates
	
1.0.26:
      -	Changed License to GNU GPL Version 2
      * modules check_mk_admin and check_mk_base are both shipped
	uncompiled.
      * source code of windows agent togehter with Makefile shipped
	with normal distribution
      * checks/md now handles rare case where output of /proc/mdstat
	shows three lines per array

1.0.25:
      * setup skript remembers paths

1.0.24:
      * fixed bug with precompile: Version of Agent was always 0

1.0.23:
      * fixed bug: check_config_variables was missing in precompiled
	files
      * new logwatch agent in Python plus new logwatch-check that
	handles both the output from the old and the new agent

1.0.22:
      * Default timeout for TCP transfer increased from 3.0 to 60.0
      * Windows agent supports '<<<mem>>>' that is compatible with Linux
      * Windows agents performance counters output fixed
      * Windows agent can now be cross-compiled with mingw on Linux
      * New checktype winperf.cpuusage that retrieves the percentage
	of CPU usage from windows (still has to be tested on Multi-CPU
	machine)
      * Fixed bug: logwatch_dir and logwatch_groupid got lost when
	precompiling. 
      * arithmetic for CPU usage on VMS multi-CPU machines changed

1.0.21:
      * fixed bug in checks/df: filesystem levels did not work
	with precompiled checks

1.0.20:
      * new administration guide in doc/
      * fixed bug: option -v now works independent of order
      * fixed bug: in statgrab_net: variable was missing (affected -C)
      * fixed bug: added missing variables, imported re (affected -C)
      * check ipmi: new option ipmi_summarize: create only one check for all sensors
      * new pnp-template for ipmi summarized ambient temperature
 
1.0.19:
      * Monitoring of Windows Services
      * Fixed bug with check-specific default parameters
      * Monitoring of VMS (agent not included yet)
      * Retrieving of data via an external programm (e.g. SSH/RSH)
      * setup.sh does not overwrite check_mk.cfg but installs
	the new default file as check_mk.cfg-1.0.19
      * Put hosts into default hostgroup if none is configured<|MERGE_RESOLUTION|>--- conflicted
+++ resolved
@@ -39,13 +39,9 @@
     Livestatus:
     * FIX: fix crash on imcomplete log lines (i.e. as
       as result of a full disk)
-<<<<<<< HEAD
-
-
-=======
     * FIX: Livestatus-API: fix COMMAND via persistent connections
 	
->>>>>>> 07752718
+
 1.1.12b1:
     Core, Setup, etc.:
     * FIX: fix cmk -D on cluster hosts
