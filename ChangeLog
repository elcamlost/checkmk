1.2.2b4:
    Core:
    * FIX: Fix output of cmk -D: datasource programs were missing
    * FIX: allow unicode encoded extra_service_conf
    * FIX: no default PING service if custom checks are defined
    * New configuration variable contactgroup_members

    Checks & Agents:
    * FIX: smart - not trying to parse unhandled lines to prevent errors
    * FIX: WATO configuration of filesystem trends: it's hours, not days!
    * FIX: winperf_processor - fixed wrong calculations of usage
    * FIX: mysql: fixed crash on computing IO information
    * FIX: diskstat: fix local variable 'ios_per_sec' referenced before assignment
    * FIX: multipath: ignore warning messages in agent due to invalid multipath.conf
    * Linux agent: limit netstat to 10 seconds
    * ps: Allow %1, %2, .. instead of %s in process_inventory. That allows
      reordering of matched groups
    * FIX: check_mk_base: fixed rounding error in get_bytes_human_readable
    * FIX: jolokia_metrics.mem: renamed parameter totalheap to total

    Multisite:
    * FIX: Fixed problem with error during localization scanning
    * FIX: Fixed wrong localization right after a user changed its language
    * FIX: Improved handling of error messages in bulk inventory
    * FIX: fixed focus bug in transform valuespec class
<<<<<<< HEAD
    * FIX: sidebar snapins which refresh do not register for restart detection anymore
=======
    * FIX: stop doing snapin refreshes after they have been removed
>>>>>>> 87680832

    BI:
    * FIX: fixed invalid links to hosts and services in BI tree view
    * FIX: fix exception in top/down and bottom/up views
    * FIX: fix styling of top/down and bottom/up views (borders, padding)
    * FIX: fix style of mouse pointer over BI boxes
    * Make titles of non-leaf tree nodes klickable

    WATO:
    * FIX: flexible notification valuespec is now localizable
    * FIX: Alias values of host/service/contact groups need to be set and unique
           within the group
    * Suggest use default value for filesystem levels that make sense
    * Valuespec: CascadingDropdown now able to process choice values from functions
    * Freshness checking for classical passive Nagios checks (custom_checks)

1.2.2b3:
    Checks & Agents:
    * FIX: Fixed date parsing code ignoring the seconds value in several checks
           (ad_replication, cups_queues, heartbeat_crm, mssql_backup, smbios_sel)
    * FIX: Fixed pnp template for apc_symmetra check when using multiple rrds

    Multisite:
    * FIX: Removed uuid module dependency to be compatible to python < 2.5
    * FIX: remove Javascript debug popup from multi-string input fields
    * FIX: list of strings (e.g. host list in rule editor) didn't work anymore

1.2.2b2:
    Checks & Agents:
    * Added dynamic thresholds to the oracle_tablespace check depending on the
      size of the tablespaces.

    BI:
    * FIX: fix exception in BI-Boxes views of host groups
    * FIX: fix problem where BI-Boxes were invisible if not previously unfolded

    Event Console:
    * FIX: support non-Ascii characters in matching expressions. Note:
           you need to edit and save each affected rule once in order
           to make the fix work.
    * FIX: Fixed exception when logging actions exectuted by mkeventd
    * FIX: etc/init.d/mkeventd flush did not work when mkeventd was stopped

    Multisite:
    * FIX: Fixed several minor IE7 related layout bugs
    * Add: Improved navigation convenience when plugin output contains [running on ... ]
    * FIX: title of pages was truncated and now isn't anymore
    * Cleanup form for executing commands on hosts/services

    WATO:
    * FIX: Fixed layout of rulelist table in IE*
    * FIX: Fixed adding explicit host names to rules in IE7

1.2.2b1:
    Core:
    * cmk --notify: added notification script to generate HTML mails including
      the performance graphs of hosts and services
    * cmk --notify: added the macros NOTIFY_LASTHOSTSTATECHANGE, NOTIFY_HOSTSTATEID,
      NOTIFY_LASTSERVICESTATECHANGE, NOTIFY_SERVICESTATEID, NOTIFY_NOTIFICATIONCOMMENT,
      NOTIFY_NOTIFICATIONAUTHOR, NOTIFY_NOTIFICATIONAUTHORNAME, NOTIFY_NOTIFICATIONAUTHORALIAS
    * FIX: more robust deletion of precompiled files to ensure the correct 
      creation of the files (Thanks to Guido Günther)
    * FIX: Inventory for cluster nodes who are part of multiple clusters 
    * cmk --notify: added plugin for sms notification
    * FIX: precompiled checks: correct handling of sys.exit() call when using python2.4 
    * cmk --notify: improved logging on wrong notification type
    * RPM: Added check_mk-agent-scriptless package (Same as normal agent rpm,
      but without RPM post scripts)

    Checks & Agents:
    * winperf_processor now outputs float usage instead of integer
    * FIX: mssql_counters.file_sizes - Fixed wrong value for "Log Files" in output
    * FIX: drbd: Parameters for expected roles and disk states can now be set to 
           None to disable alerting on changed values
    * printer_supply_ricoh: New check for Ricoh printer supply levels
    * jolokia_metrics.mem: now supports warn/crit levels for heap, nonheap, totalheap
    * jolokia_metrics.mem: add dedicated PNP graph
    * FIX: logwatch.ec: use UNIX socket instead of Pipe for forwarding into EC 
    * FIX: logwatch.ec: fixed exception when forwarding "OK" lines
    * FIX: logwatch.ec: fixed forwarding of single log lines to event console
    * Improved performance of logwatch.ec check in case of many messages
    * livestatus_status: new check for monitoring performance of monitoring
    * FIX: diskstat.include: fix computation of queue length on windows
      (thanks to K.H. Fiebig)
    * lnx_bonding: new check for bonding interfaces on Linux
    * ovs_bonding: new check for bonding interfaces on Linux / Open vSwitch
    * if: Inventory settings can now be set host based
    * FIX: lnx_bonding/ovs_bonding: correct definition of bonding.include
    * Add: if check now able to handle interface groups  (if_groups)
    * Add: New check for DB2 instance memory levels
    * Add: winperf_phydisk can now output IOPS
    * Add: oracle_tablespace now with flexible warn/crit levels(magic number)
    
    Livestatus:
    * Add: new column in hosts/services table: comments_with_extra_info
    Adds the entry type and entry time

    Multisite:
    * Added comment painter to notification related views
    * Added compatibility code to use hashlib.md5() instead of md5.md5(), which
      is deprecated in python > 2.5 to prevent warning messages in apache error log
    * Added host filter for "last host state change" and "last host check"
    * FIX: Preventing autocomplete in password fields of "edit profile" dialog
    * The ldap member attribute of groups is now configruable via WATO
    * Added option to enforce lower User-IDs during LDAP sync
    * Improved debug logging of ldap syncs (Now writing duration of queries to log)
    * Displaying date/time of comments in comment icon hover menu (Please
      note: You need to update your livestatus to current version to make this work)
    * FIX: Making "action" context link unclickable during handling actions / confirms

    BI:
    * Use Ajax to delay rendering of invisible parts of the tree (this
      saves lots of HTML code)

    WATO:
    * Added hr_mem check to the memory checkgroup to make it configurable in WATO
    * Make page_header configurable in global settings
    * FIX: Fixed some typos in ldap error messages
    * FIX: Fixed problem on user profile page when no alias set for a user
    * FIX: list valuespecs could not be extended after once saving
    * FIX: fix title of foldable areas contained in list valuespecs
    * FIX: Fixed bug where pending log was not removed in multisite setup
    * FIX: Fixed generation of auth.php (Needed for NagVis Multisite Authorisation)
    * FIX: Fixed missing general.* permissions in auth.php on slave sites in 
      case of distributed WATO setups
    * Added oracle_tablespaces configuration to the application checkgroup
    * FIX: Fixed synchronisation of mkeventd configs in distributed WATO setups
    * FIX: "Sync & Restart" did not perform restart in distributed WATO setups
    * FIX: Fixed exception in editing code of ldap group to rule plugin
    * FIX: Don't execute ldap sync while performing actions on users page

    Event Console:
    * Added UNIX socket for sending events to the EC
    * Speed up rule matches in some special cases by factor of 100 and more
    * Init-Script: Improved handling of stale pidfiles
    * Init-Script: Detecting and reporting already running processes
    * WATO: Added hook to make the mkeventd reload in distributed WATO setups
      during "activate changes" process
    * Added hook mkeventd-activate-changes to add custom actions to the mkeventd
      "activate changes" GUI function
    * FIX: When a single rule matching raises an exception, the line is now
      matched agains the following rules instead of being skipped. The
      exception is logged to mkeventd.log

1.2.1i5:
    Core:
    * Improved handling of CTRL+C (SIGINT) to terminate long runnining tasks 
      (e.g.  inventory of SNMP hosts)
    * FIX: PING services on clusters are treated like the host check of clusters
    * cmk --notify: new environment variable NOTIFY_WHAT which has HOST or SERVICE as value
    * cmk --notify: removing service related envvars in case of host notifications
    * cmk --notify: added test code to help developing nitofication plugins.
      Can be called with "cmk --notify fake-service debug" for example

    Checks & Agents:
    * Linux Agent, diskstat: Now supporting /dev/emcpower* devices (Thanks to Claas Rockmann-Buchterkirche)
    * FIX: winperf_processor: Showing 0% on "cmk -nv" now instead of 100%
    * FIX: win_dhcp_pools: removed faulty output on non-german windows 2003 servers 
           with no dhcp server installed (Thanks to Mathias Decker)
    * Add: fileinfo is now supported by the solaris agent. Thanks to Daniel Roettgermann
    * Logwatch: unknown eventlog level ('u') from windows agent treated as warning
    * FIX: logwatch_ec: Added state undefined as priority
    * Add: New Check for Raritan EMX Devices
    * Add: mailman_lists - New check to gather statistics of mailman mailinglists
    * FIX: megaraid_bbu - Handle missing charge information (ignoring them)
    * FIX: myssql_tablespaces - fix PNP graph (thanks to Christian Zock)
    * kernel.util: add "Average" information to PNP graph
    * Windows Agent: Fix startup crash on adding a logfiles pattern, but no logfile specified
    * Windows Agent: check_mk.example.ini: commented logfiles section

    Multisite:
    * FIX: Fixed rendering of dashboard globes in opera
    * When having row selections enabled and no selected and performing
      actions an error message is displayed instead of performing the action on
      all rows
    * Storing row selections in user files, cleaned up row selection 
      handling to single files. Cleaned up GET/POST mixups in confirm dialogs
    * Add: New user_options to limit seen nagios objects even the role is set to see all
    * Fix: On site configaration changes, only relevant sites are marked as dirty
    * Fix: Distributed setup: Correct cleanup of pending changes logfile after "Activate changes"
    * FIX: LDAP: Fixed problem with special chars in LDAP queries when having
    contactgroup sync plugin enabled
    * FIX: LDAP: OpenLDAP - Changed default filter for users
    * FIX: LDAP: OpenLDAP - Using uniqueMember instead of member when searching for groups of a user
    * FIX: LDAP: Fixed encoding problem of ldap retrieved usernames
    * LDAP: Role sync plugin validates the given group DNs with the group base dn now
    * LDAP: Using roles defined in default user profile in role sync plugin processing
    * LDAP: Improved error handling in case of misconfigurations
    * LDAP: Reduced number of ldap querys during a single page request / sync process
    * LDAP: Implemnted some kind of debug logging for LDAP communication
    * FIX: Re-added an empty file as auth.py (wato plugin) to prevent problems during update 

    WATO:
    * CPU load ruleset does now accept float values
    * Added valuespec for cisco_mem check to configure thresholds via WATO
    * FIX: Fixed displaying of tag selections when creating a rule in the ruleeditor
    * FIX: Rulesets are always cloned in the same folder
    * Flexibile notifications: removed "debug notification" script from GUI (you can make it
      executable to be choosable again)
    * Flexibile notifications: added plain mail notification which uses the
      mail templates from global settings dialog

    BI:
    * Added FOREACH_SERVICE capability to leaf nodes
    * Add: Bi views now support debug of livestatus queries

1.2.1i4:
    Core:
    * Better exception handling when executing "Check_MK"-Check. Printing python
      exception to status output and traceback to long output now.
    * Added HOSTTAGS to notification macros which contains all Check_MK-Tags
      separated by spaces
    * Output better error message in case of old inventory function
    * Do object cache precompile for monitoring core on cmk -R/-O
    * Avoid duplicate verification of monitoring config on cmk -R/-O
    * FIX: Parameter --cleanup-autochecks (long for -u) works now like suggested in help
    * FIX: Added error handling when trying to --restore with a non existant file

    Notifications:
    * Fix flexible notifications on non-OMD systems
    
    Checks & Agents:
    * Linux Agent, mk_postgres: Supporting pgsql and postgres as user
    * Linux Agent, mk_postgres: Fixed database stats query to be compatible
      with more versions of postgres
    * apache_status: Modified to be usable on python < 2.6 (eg RHEL 5.x)
    * apache_status: Fixed handling of PIDs with more than 4 numbers
    * Add: New Check for Rittal CMC PSM-M devices
    * Smart plugin: Only use relevant numbers of serial
    * Add: ibm_xraid_pdisks - new check for agentless monitoring of disks on IBM SystemX servers.
    * Add: hp_proliant_da_cntlr check for disk controllers in HP Proliant servers
    * Add: Check to monitor Storage System Drive Box Groups attached to HP servers
    * Add: check to monitor the summary status of HP EML tape libraries
    * Add: apc_rackpdu_status - monitor the power consumption on APC rack PDUs
    * Add: sym_brightmail_queues - monitor the queue levels on Symantec Brightmail mail scanners.
    * Add: plesk_domains - List domains configured in plesk installations
    * Add: plesk_backups - Monitor backup spaces configured for domains in plesk
    * Add: mysql_connections - Monitor number of parallel connections to mysql daemon
    * Add: flexible notifcations: filter by hostname
    * New script multisite_to_mrpe for exporting services from a remote system
    * FIX: postgres_sessions: handle case of no active/no idle sessions
    * FIX: correct backslash representation of windows logwatch files
    * FIX: postgres_sessions: handle case of no active/no idle sessions
    * FIX: zfsget: fix exception on snapshot volumes (where available is '-')
    * FIX: zfsget: handle passed-through filesystems (need agent update)
    * FIX: loading notification scripts in local directory for real
    * FIX: oracle_version: return valid check result in case of missing agent info
    * FIX: apache_status: fixed bug with missing 'url', wrote man page
    * FIX: fixed missing localisation in check_parameteres.py 
    * FIX: userdb/ldap.py: fixed invalid call site.getsitepackages() for python 2.6
    * FIX: zpool_status: fixed crash when spare devices were available
    * FIX: hr_fs: handle negative values in order to larger disks (thanks to Christof Musik)
    * FIX: mssql_backup: Fixed wrong calculation of backup age in seconds


    Multisite:
    * Implemented LDAP integration of Multisite. You can now authenticate your
      users using the form based authentication with LDAP. It is also possible
      to synchronize some attributes like mail addresses, names and roles from
      LDAP into multisite.
    * Restructured cookie auth cookies (all auth cookies will be invalid
      after update -> all users have to login again)
    * Modularized login and cookie validation
    * Logwatch: Added buttons to acknowledge all logs of all hosts or really
      all logs which currently have a problem
    * Check reschedule icon now works on services containing an \
    * Now showing correct representation of SI unit kilo ( k )
    * if perfometer now differs between byte and bit output
    * Use pprint when writing global settings (makes files more readable)
    * New script for settings/removing downtimes: doc/treasures/downtime
    * New option when setting host downtimes for also including child hosts
    * Option dials (refresh, number of columns) now turnable by mouse wheel
    * Views: Commands/Checkboxes buttons are now activated dynamically (depending on data displayed)
    * FIX: warn / crit levels in if-check when using "bit" as unit
    * FIX: Fixed changing own password when notifications are disabled
    * FIX: On page reload, now updating the row field in the headline
    * FIX: ListOfStrings Fields now correctly autoappend on focus
    * FIX: Reloading of sidebar after activate changes
    * FIX: Main Frame without sidebar: reload after activate changes
    * FIX: output_format json: handle newlines correctly
    * FIX: handle ldap logins with ',' in distinguished name
    * FIX: quote HTML variable names, fixes potential JS injection
    * FIX: Sidebar not raising exceptions on configured but not available snapins
    * FIX: Quicksearch: Fixed Up/Down arrow handling in chrome
    * FIX: Speedometer: Terminating data updates when snapin is removed from sidebar
    * FIX: Views: toggling forms does not disable the checkbox button anymore
    * FIX: Dashboard: Fixed wrong display options in links after data reloads
    * FIX: Fixed "remove all downtimes" button in views when no downtimes to be deleted 
    * FIX: Services in hosttables now use the service name as header (if no custom title set)
    * New filter for host_contact and service_contact
    
    WATO:
    * Add: Creating a new rule immediately opens its edit formular
    * The rules formular now uses POST as transaction method
    * Modularized the authentication and user management code
    * Default config: add contact group 'all' and put all hosts into it
    * Reverse order of Condition, Value and General options in rule editor
    * Allowing "%" and "+" in mail prefixes of contacts now
    * FIX: Fixed generated manual check definitions for checks without items
      like ntp_time and tcp_conn_stats
    * FIX: Persisting changing of folder titles when only the title has changed
    * FIX: Fixed rendering bug after folder editing

    Event Console:
    * Replication slave can now copy rules from master into local configuration
      via a new button in WATO.
    * Speedup access to event history by earlier filtering and prefiltering with grep
    * New builtin syslog server! Please refer to online docu for details.
    * Icon to events of host links to view that has context button to host
    * FIX: remove event pipe on program shutdown, prevents syslog freeze
    * FIX: hostnames in livestatus query now being utf8 encoded
    * FIX: fixed a nastiness when reading from local pipe
    * FIX: fix exception in rules that use facility local7
    * FIX: fix event icon in case of using TCP access to EC
    * FIX: Allowing ":" in application field (e.g. needed for windows logfiles)
    * FIX: fix bug in Filter "Hostname/IP-Address of original event"

    Livestatus:
    * FIX: Changed logging output "Time to process request" to be debug output

1.2.1i3:
    Core:
    * added HOST/SERVICEPROBLEMID to notification macros
    * New configuration check_periods for limiting execution of
      Check_MK checks to a certain time period.

    Checks & Agents:
    * Windows agent: persist offsets for logfile monitoring

    Notifications:
    * fix two errors in code that broke some service notifications

    Event Console:
    * New performance counter for client request processing time
    * FIX: fixed bug in rule optimizer with ranges of syslog priorities

    WATO:
    * Cloning of contact/host/service groups (without members)

    Checks & Agents:
    * logwatch: Fixed confusion with ignore/ok states of log messages
    * AIX Agent: now possible to specify -d flag. Please test :)

1.2.1i2:
    Core:
    * Improved validation of inventory data reported by checks
    * Added -d option to precompiled checks to enable debug mode
    * doc/treasures: added script for printing RRD statistics

    Notifications:
    * New system of custom notification, with WATO support

    Event Console:
    * Moved source of Event Console into Check_MK project 
    * New button for resetting all rule hits counters
    * When saving a rule then its hits counter is always reset
    * New feature of hiding certain actions from the commands in the status GUI
    * FIX: rule simulator ("Try out") now handles cancelling rules correctly
    * New global option for enabling log entries for rule hits (debugging)
    * New icon linking to event views for the event services
    * check_mkevents outputs last worst line in service output
    * Max. number of queued connections on status sockets is configurable now
    * check_mkevents: new option -a for ignoring acknowledged events
    * New sub-permissions for changing comment and contact while updating an event
    * New button for generating test events directly via WATO
    * Allow Event Console to replicate from another (master) console for
      fast failover.
    * Allow event expiration also on acknowledged events (configurable)

    Multisite:
    * Enable automation login with _username= and _secret=, while
      _secret is the content of var/check_mk/web/$USER/automation.secret
    * FIX: Fixed releasing of locks and livestatus connections when logging out
    * FIX: Fixed login/login confusions with index page caching
    * FIX: Speed-o-meter: Fixed calculation of Check_MK passive check invervals
    * Removed focus of "Full name" attribute on editing a contact
    * Quicksearch: Convert search text to regex when accessing livestatus
    * FIX: WATO Folder filter not available when WATO disabled
    * WATO Folder Filter no longer available in single host views
    * Added new painters "Service check command expanded" and
      "Host check command expanded"
    * FIX: Corrected garbled description for sorter "Service Performance data" 
    * Dashboard globes can now be filtered by host_contact_group/service_contact_group
    * Dashboard "iframe" attribute can now be rendered dynamically using the
      "iframefunc" attribute in the dashlet declaration
    * Dashboard header can now be hidden by setting "title" to None
    * Better error handling in PNP-Graph hover menus in case of invalid responses

    Livestatus:
    * Added new table statehist, used for SLA queries
    * Added new column check_command_expanded in table hosts
    * Added new column check_command_expanded in table services
    * New columns livestatus_threads, livestatus_{active,queued}_connections

    BI:
    * Added missing localizations
    * Added option bi_precompile_on_demand to split compilations of
      the aggregations in several fragments. If possible only the needed
      aggregations are compiled to reduce the time a user has to wait for
      BI based view. This optimizes BI related views which display
      information for a specific list of hosts or aggregation groups.
    * Added new config option bi_compile_log to collect statistics about
      aggregation compilations
    * Aggregations can now be part of more than one aggregation group
      (just configure a list of group names instead of a group name string)
    * Correct representation of (!), (!!) and (?) markers in check output
    * Corrected representation of assumed state in box layout
    * Feature: Using parameters for hosttags

    WATO:
    * Added progress indicator in single site WATO "Activate Changes"
    * Users & Contacts: Case-insensitive sorting of 'Full name' column
    * ntp/ntp.time parameters are now configurable via WATO
    * FIX: Implemented basic non HTTP 200 status code response handling in interactive
           progress dialogs (e.g. bulk inventory mode)
    * FIX: Fixed editing of icon_image rules
    * Added support of locked hosts and folders ( created by CMDB )
    * Logwatch: logwatch agents/plugins now with ok pattern support 
    * Valuespec: Alternative Value Spec now shows helptext of its elements
    * Valuespec: DropdownChoice, fixed exception on validate_datatype

    Checks & Agents:
    * New check mssql_counters.locks: Monitors locking related information of
      MSSQL tablespaces
    * Check_MK service is now able to output additional performance data
      user_time, system_time, children_user_time, children_system time
    * windows_updates agent plugin: Fetching data in background mode, caching
      update information for 30 minutes
    * Windows agent: output ullTotalVirtual and ullAvailVirtual (not yet
      being used by check)
    * Solaris agent: add <<<uptime>>> section (thanks to Daniel Roettgermann)
    * Added new WATO configurable option inventory_services_rules for the
      windows services inventory check
    * Added new WATO configurable option inventory_processes_rules for the
      ps and ps.perf inventory
    * FIX: mssql_counters checks now really only inventorize percentage based
      counters if a base value is set
    * win_dhcp_pools: do not inventorize empty pools any more. You can switch
      back to old behaviour with win_dhcp_pools_inventorize_empty = True
    * Added new Check for Eaton UPS Devices
    * zfsget: new check for monitoring ZFS disk usage for Linux, Solaris, FreeBSD
      (you need to update your agent as well)
    * Added new Checks for Gude PDU Units
    * logwatch: Working around confusion with OK/Ignore handling in logwatch_rules
    * logwatch_ec: Added new subcheck to forward all incoming logwatch messages
      to the event console. With this check you can use the Event Console 
      mechanisms and GUIs instead of the classic logwatch GUI. It can be 
      enabled on "Global Settings" page in WATO for your whole installation.
      After enabling it you need to reinventorize your hosts.
    * Windows Update Check: Now with caching, Thanks to Phil Randal and Patrick Schlüter
    * Windows Check_MK Agent: Now able to parse textfiles for logwatch output
    * Added new Checks sni_octopuse_cpu, sni_octopuse_status, sni_octopuse_trunks: These
      allow monitoring Siemens HiPath 3000/5000 series PBX.
    * if-checks now support "bit" as measurement unit
    * winperf_phydisk: monitor average queue length for read/write

1.2.0p4:
    WATO:
    * FIX: fixed detection of existing groups when creating new groups
    * FIX: allow email addresses like test@test.test-test.com
    * FIX: Fixed Password saving problem in user settings

    Checks & Agents:
    * FIX: postgres_sessions: handle case of no active/no idle sessions
    * FIX: winperf_processor: handle parameters "None" (as WATO creates)
    * FIX: mssql_counters: remove debug output, fix bytes output
    * FIX: mssql_tablespaces: gracefully handle garbled agent output

    Multisite:
    * FIX: performeter_temparature now returns unicode string, because of °C
    * FIX: output_format json in webservices now using " as quotes

    Livestatus:
    * FIX: fix two problems when reloading module in Icinga (thanks to Ronny Biering)

1.2.0p3:
    Mulitisite
    * Added "view" parameter to dashlet_pnpgraph webservice
    * FIX: BI: Assuming "OK" for hosts is now possible
    * FIX: Fixed error in makeuri() calls when no parameters in URL
    * FIX: Try out mode in view editor does not show context buttons anymore
    * FIX: WATO Folder filter not available when WATO disabled
    * FIX: WATO Folder Filter no longer available in single host views
    * FIX: Quicksearch converts search text to regex when accessing livestatus
    * FIX: Fixed "access denied" problem with multisite authorization in PNP/NagVis
           in new OMD sites which use the multisite authorization
    * FIX: Localize option for not OMD Environments

    WATO:
    * FIX: Users & Contacts uses case-insensitive sorting of 'Full name' column  
    * FIX: Removed focus of "Full name" attribute on editing a contact
    * FIX: fix layout bug in ValueSpec ListOfStrings (e.g. used in
           list of explicit host/services in rules)
    * FIX: fix inheritation of contactgroups from folder to hosts
    * FIX: fix sorting of users, fix lost user alias in some situations
    * FIX: Sites not using distritubed WATO now being skipped when determining
           the prefered peer
    * FIX: Updating internal variables after moving hosts correctly
      (fixes problems with hosts tree processed in hooks)

    BI:
    * FIX: Correct representation of (!), (!!) and (?) markers in check output

    Livestatus:
    * FIX: check_icmp: fixed calculation of remaining length of output buffer
    * FIX: check_icmp: removed possible buffer overflow on do_output_char()
    
    Livecheck:
    * FIX: fixed problem with long plugin output
    * FIX: added /0 termination to strings
    * FIX: changed check_type to be always active (0)
    * FIX: fix bug in assignment of livecheck helpers 
    * FIX: close inherited unused filedescriptors after fork()
    * FIX: kill process group of called plugin if timeout is reached
           -> preventing possible freeze of livecheck
    * FIX: correct escaping of character / in nagios checkresult file
    * FIX: fixed SIGSEGV on hosts without defined check_command
    * FIX: now providing correct output buffer size when calling check_icmp 

    Checks & Agents:
    * FIX: Linux mk_logwatch: iregex Parameter was never used
    * FIX: Windows agent: quote '%' in plugin output correctly
    * FIX: multipath check now handles '-' in "user friendly names"
    * New check mssql_counters.locks: Monitors locking related information of
      MSSQL tablespaces
    * FIX: mssql_counters checks now really only inventorize percentage based
      counters if a base value is set
    * windows_updates agent plugin: Fetching data in background mode, caching
      update information for 30 minutes
    * FIX: netapp_vfiler: fix inventory function (thanks to Falk Krentzlin)
    * FIX: netapp_cluster: fix inventory function
    * FIX: ps: avoid exception, when CPU% is missing (Zombies on Solaris)
    * FIX: win_dhcp_pools: fixed calculation of perc_free
    * FIX: mssql_counters: fixed wrong log size output

1.2.0p3:
    Multisite:
    * Added "view" parameter to dashlet_pnpgraph webservice

    WATO:
    * FIX: It is now possible to create clusters in empty folders
    * FIX: Fixed problem with complaining empty ListOf() valuespecs

    Livestatus:
    * FIX: comments_with_info in service table was always empty

1.2.1i1:
    Core:
    * Allow to add options to rules. Currently the options "disabled" and
      "comment" are allowed. Options are kept in an optional dict at the
      end of each rule.
    * parent scan: skip gateways that are reachable via PING
    * Allow subcheck to be in a separate file (e.g. foo.bar)
    * Contacts can now define *_notification_commands attributes which can now
      override the default notification command check-mk-notify
    * SNMP scan: fixed case where = was contained in SNMP info
    * check_imap_folder: new active check for searching for certain subjects
      in an IMAP folder
    * cmk -D shows multiple agent types e.g. when using SNMP and TCP on one host

    Checks & Agents:
    * New Checks for Siemens Blades (BX600)
    * New Checks for Fortigate Firewalls
    * Netapp Checks for CPU Util an FC Port throughput
    * FIX: megaraid_pdisks: handle case where no enclosure device exists
    * FIX: megaraid_bbu: handle the controller's learn cycle. No errors in that period.
    * mysql_capacity: cleaned up check, levels are in MB now
    * jolokia_info, jolokia_metrics: new rewritten checks for jolokia (formerly
      jmx4perl). You need the new plugin mk_jokokia for using them
    * added preliminary agent for OpenVMS (refer to agents/README.OpenVMS) 
    * vms_diskstat.df: new check file usage of OpenVMS disks
    * vms_users: new check for number of interactive sessions on OpenVMS
    * vms_cpu: new check for CPU utilization on OpenVMS
    * vms_if: new check for network interfaces on OpenVMS
    * vms_system.ios: new check for total direct/buffered IOs on OpenVMS
    * vms_system.procs: new check for number of processes on OpenVMS
    * vms_queuejobs: new check for monitoring current VMS queue jobs
    * FIX: mssql_backup: Fixed problems with datetime/timezone calculations
    * FIX: mssql agent: Added compatibility code for MSSQL 9
    * FIX: mssql agent: Fixed connection to default instances ("MSSQLSERVER")
    * FIX: mssql agent: Fixed check of databases with names starting with numbers
    * FIX: mssql agent: Fixed handling of databases with spaces in names
    * f5_bigip_temp: add performance data
    * added perf-o-meters for a lot of temperature checks
    * cmctc_lcp.*: added new checks for Rittal CMC-TC LCP
    * FIX: diskstat (linux): Don't inventorize check when data empty
    * Cisco: Added Check for mem an cpu util
    * New check for f5 bigip network interfaces
    * cmctc.temp: added parameters for warn/crit, use now WATO rule
      "Room temperature (external thermal sensors)"
    * cisco_asa_failover: New Check for clustered Cisco ASA Firewalls 
    * cbl_airlaser.status: New Check for CBL Airlaser IP1000 laser bridge.
    * cbl_airlaser.hardware: New Check for CBL Airlaser IP1000 laser bridge.
      Check monitors the status info and allows alerting based on temperature.
    * df, hr_fs, etc.: Filesystem checks now support grouping (pools)
      Please refer to the check manpage of df for details
    * FIX: windows agent: try to fix crash in event log handling
    * FreeBSD Agent: Added swapinfo call to mem section to make mem check work again
    * windows_multipath: Added the missing check for multipath.vbs (Please test)
    * carel_uniflair_cooling: new check for monitoring datacenter air conditioning by "CAREL"
    * Added Agent for OpenBSD
    * Added Checks for UPS devices
    * cisco_hsrp: New Check for monitoring HSRP groups on Cisco Routers. (SMIv2 version)
    * zypper: new check and plugin mk_zypper for checking zypper updates.
    * aironet_clients: Added support for further Cisco WLAN APs (Thanks to Stefan Eriksson for OIDs)
    * aironet_errors: Added support for further Cisco WLAN APs
    * apache_status: New check to monitor apache servers which have the status-module enabled.
      This check needs the linux agent plugin "apache_status" installed on the target host.

    WATO:
    * Added permission to control the "clone host" feature in WATO
    * Added new role/permission matrix page in WATO to compare
      permissions of roles
    * FIX: remove line about number of rules in rule set overview
      (that garbled the logical layout)
    * Rules now have an optional comment and an URL for linking to 
      documntation
    * Rule now can be disabled without deleting them.
    * Added new hook "sites-saved"
    * Allow @ in user names (needed for some Kerberos setups)
    * Implemented new option in WATO attributes: editable
      When set to False the attribute can only be changed during creation
      of a new object. When editing an object this attribute is only displayed.
    * new: search for rules in "Host & Service Configuration"
    * parent scan: new option "ping probes", that allows skipping 
      unreachable gateways.
    * User managament: Added fields for editing host/service notification commands
    * Added new active check configuration for check_smtp
    * Improved visualization of ruleset lists/dictionaries
    * Encoding special chars in RegExp valuespec (e.g. logwatch patterns)
    * Added check_interval and retry_interval rules for host checks
    * Removed wmic_process rule from "inventory services" as the check does not support inventory
    * Made more rulegroup titles localizable
    * FIX: Fixed localization of default permissions
    * FIX: Removed double collect_hosts() call in activate changes hook
    * FIX: Fixed double hook execution when using localized multisite
    * FIX: User list shows names of contactgroups when no alias given
    * FIX: Reflecting alternative mode of check_http (check ssl certificate
    age) in WATO rule editor
    * FIX: Fixed monitoring of slave hosts in master site in case of special
      distributed wato configurations
    * FIX: Remove also user settings and event console rule on factory reset
    * FIX: complex list widgets (ListOf) failed back to old value when
           complaining
    * FIX: complex list widgets (ListOf) lost remaining entries after deleting one
    * FIX: Fixed error in printer_supply valuespec which lead to an exception
           when defining host/service specific rules
    * FIX: Fixed button url icon in docu-url link

    BI:
    * Great speed up of rule compilation in large environments

    Multisite:
    * Added css class="dashboard_<name>" to the dashboard div for easier
    customization of the dashboard style of a special dashboard
    * Dashboard: Param wato_folder="" means WATO root folder, use it and also
      display the title of this folder
    * Sidebar: Sorting aggregation groups in BI snapin now
    * Sidebar: Sorting sites in master control snapin case insensitive
    * Added some missing localizations (error messages, view editor)
    * Introducted multisite config option hide_languages to remove available
      languages from the multisite selection dialogs. To hide the builtin
      english language simply add None to the list of hidden languages.
    * FIX: fixed localization of general permissions
    * FIX: show multisite warning messages even after page reload
    * FIX: fix bug in Age ValueSpec: days had been ignored
    * FIX: fixed bug showing only sidebar after re-login in multisite
    * FIX: fixed logwatch loosing the master_url parameter in distributed setups
    * FIX: Fixed doubled var "site" in view editor (site and siteopt filter)
    * FIX: Don't crash on requests without User-Agent HTTP header
    * Downtimes: new conveniance function for downtime from now for ___ minutes.
      This is especially conveniant for scripting.
    * FIX: fixed layout of login dialog when showing up error messages
    * FIX: Fixed styling of wato quickaccess snapin preview
    * FIX: Made printer_supply perfometer a bit more robust against bad perfdata
    * FIX: Removed duplicate url parameters e.g. in dashboard (display_options)
    * FIX: Dashboard: If original request showed no "max rows"-message, the
           page rendered during reload does not show the message anymore
    * FIX: Fixed bug in alert statistics view (only last 1000 lines were
           processed for calculating the statistics)
    * FIX: Added missing downtime icon for comment view
    * FIX: Fixed handling of filter configuration in view editor where filters
           are using same variable names. Overlaping filters are now disabled
	   in the editor.
    * FIX: Totally hiding hidden filters from view editor now

    Livecheck:
    * FIX: Compile livecheck also if diet libc is missing

1.2.0p2:
    Core:
    * simulation_mode: legacy_checks, custom_checks and active_checks
      are replaced with dummy checks always being OK
    * FIX: Precisely define order of reading of configuration files. This
      fixes a WATO rule precedence problem

    Checks & Agents:
    * FIX: Fixed syntax errors in a bunch of man pages
    * if_lancom: silently ignore Point-To-Point interfaces
    * if_lancom: add SSID to logical WLAN interface names
    * Added a collection of MSSQL checks for monitoring MSSQL servers
      (backups, tablespaces, counters)
    * New check wut_webio_io: Monitor the IO input channels on W&T Web-IO 
      devices
    * nfsmounts: reclassify "Stale NFS handle" from WARN to CRIT
    * ORACLE agent/checks: better error handling. Let SQL errors get
      through into check output, output sections even if no database
      is running.
    * oracle_version: new check outputting the version of an ORACLE
      database - and using uncached direct SQL output.
    * ORACLE agent: fix handling of EXCLUDE, new variable ONLY_SIDS
      for explicitely listing SIDs to monitor
    * mk_logwatch on Linux: new options regex and iregex for file selection
    * remove obsolete ORACLE checks where no agent plugins where available
    * FIX: printer_supply: Fix problem on DELL printers with "S/N" in output
      (thanks to Sebastian Talmon)
    * FIX: winperf_phydisk: Fix typo (lead to WATO rule not being applied)
    * Windows agent: new [global] option crash_debug (see online docu)
    * AIX agent: new check for LVM volume status in rootvg.
    * PostgreSQL plugin: agent is now modified to work with PostgreSQL 
      versions newer than 8.1. (multiple reports, thanks!)

    Multisite:
    * Show number of rows and number of selected rows in header line
      (also for WATO hosts table)
    * FIX: fix problem in showing exceptions (due to help function)
    * FIX: fixed several localization problems in view/command processing
    * FIX: fixed duplicated settings in WATO when using localisation
    * FIX: fixed exception when refering to a language which does not exist
    * FIX: Removing all downtimes of a host/service is now possible again
    * FIX: The refresh time in footer is updated now when changing the value
    * FIX: view editor shows "(Mobile)" hint in view titles when linking to views

    WATO: 
    * Main menu of ruleeditor (Host & Service Parameters) now has
      a topic for "Used rules" - a short overview of all non-empty
      rulesets.
    * FIX: add missing context help to host details dialog
    * FIX: set new site dirty is host move due to change of
      folder attributes
    * FIX: fix exception on unknown value in DropdownChoice
    * FIX: add service specification to ruleset Delay service notifications
    * FIX: fixed problem with disabled sites in WATO
    * FIX: massive speedup when changing roles/users and activing changes
      (especially when you have a larger number of users and folders)
    * Add variable CONTACTPAGER to allowed macros in notifications
    * FIX: fixed default setting if "Hide names of configuration variables"
      in WATO
    * FIX: ListOfString Textboxes (e.g. parents of folders) do now extend in IE
    * FIX: fixed duplicated sections of permissions in rule editor

    BI:
    * New iterators FOREACH_CHILD and FOREACH_PARENT
    * FIX: fix handling of FOREACH_ in leaf nodes (remove hard coded
      $HOST$, replace with $1$, $2$, ..., apply argument substitution)
    * New logical datatable for aggregations that have the same name
      as a host. Converted view "BI Boxes" to this new table. This allows
      for Host-Aggregations containing data of other hosts as well.
    * count_ok: allow percentages, e.g. "count_ok!70%!50%"

1.2.0p1:
    Core:
    * Added macros $DATE$, $SHORTDATETIME$ and $LONGDATETIME$' to
      notification macros

    Checks & Agents:
    * FIX: diskstat: handle output 'No Devices Found' - avoiding exception
    * 3ware_units: Following states now lead to WARNING state instead of
      CRITICAL: "VERIFY-PAUSED", "VERIFYING", "REBUILDING"
    * New checks tsm_stagingpools, tsm_drive and tsm_storagepools
      Linux/UNIX
    * hpux_fchba: new check for monitoring FibreChannel HBAs und HP-UX

    Multisite:
    * FIX: fix severe exception in all views on older Python versions
      (like RedHat 5.5).

    WATO:
    * FIX: fix order of rule execution: subfolders now take precedence
      as they should.

1.2.0:
    Setup:
    * FIX: fix building of RPM packages (due to mk_mysql, mk_postgres)

    Core:
    * FIX: fix error message in case of duplicate custom check

    WATO:
    * FIX: add missing icon on cluster hosts to WATO in Multisite views
    * FIX: fix search field in host table if more than 10 hosts are shown
    * FIX: fix bulk edit and form properties (visibility of attributes was broken)
    * FIX: fix negating hosts in rule editor

    Checks & Agents: 
    * fileinfo: added this check to Linux agent. Simply put your
      file patterns into /etc/check_mk/fileinfo.cfg for configuration.
    * mysql.sessions: New check for MySQL sessions (need new plugin mk_mysql)
    * mysql.innodb_io: New check for Disk-IO of InnoDB
    * mysql_capacity: New check for used/free capacity of MySQL databases
    * postgres_sessions: New check for PostgreSQL number of sessions
    * postgres_stat_database: New check for PostgreSQL database statistics
    * postgres_stat_database.size: New check for PostgreSQL database size
    * FIX: hpux_if: convert_to_hex was missing on non-SNMP-hosts -replace
      with inline implementation
    * tcp_conn_stats: handle state BOUND (found on Solaris)
    * diskstat: support for checking latency, LVM and VxVM on Linux (needs 
      updated agent)
    * avoid duplicate checks cisco_temp_perf and cisco_sensor_temp

1.2.0b6:
    Multisite:
    * FIX: Fixed layout of some dropdown fields in view filters
    * Make heading in each page clickable -> reload page
    * FIX: Edit view: couldn't edit filter settings
    * FIX: Fixed styling of links in multisite context help
    * FIX: Fixed "select all" button for IE
    * FIX: Context links added by hooks are now hidden by the display
           option "B" again
    * FIX: preselected "refresh" option did not reflect view settings
           but was simply the first available option - usually 30.
    * FIX: fixed exception with custom views created by normal users

    WATO:
    * FIX: Fixed "select all" button in hosts & folders for IE
    * Optically mark modified variables in global settings
    * Swapped icons for rule match and previous rule match (makes for sense)

    Core:
    * FIX: Fixed "make_utf is not defined" error when having custom
           timeperiods defined in WATO

    Checks & Agents: 
    * MacOS X: Agent for MacOS (Thanks to Christian Zigotzky)
    * AIX: New check aix_multipath: Supports checking native AIX multipathing from AIX 5.2 onward
    * Solaris: New check solaris_multipath: Supports checking native Solaris multipath from Solaris10 and up.
    * Solaris: The ZFS Zpool status check now looks more closely at the reported messages. (It's also tested to work on Linux now)

1.2.0b5:
    Core:
    * FIX: handle UTF-8 encoded binary strings correctly (e.g. in host alias)
    * FIX: fix configuration of passive checks via custom_checks
    * Added NOTIFICATIONTYPE to host/service mail bodies

    WATO:
    * Site management: "disabled" only applies to Livestatus now
    * FIX: fix folding problems with dependent host tags
    * FIX: Detecting duplicate tag ids between regular tags and auxtags
    * FIX: Fixed layout problem of "new special rule" button in rule editor
    * FIX: Fixed layout problem on "activate changes" page
    * FIX: Added check if contacts belong to contactgroup before contactgroup deletion
    * FIX: fix site configuration for local site in Multisite environments
    * FIX: "(no not monitor)" setting in distributed WATO now works
    * FIX: Site management: replication setting was lost after re-editing
    * FIX: fixed problems after changing D/WATO-configuration
    * FIX: D/WATO: mark site dirty after host deletion
    * FIX: D/WATO: replicate auth.secret, so that login on one site also
           is valid on the replication slaves
    * FIX: implement locking in order to prevent data corruption on
           concurrent changes
    * FIX: Fixed handling of validation errors in cascading dropdown fields
    * FIX: fix cloning of users
    * Keep track of changes made by other users before activating changes,
      let user confirm this, new permission can be used to prevent a user
      from activating foreign changes.
    * FIX: Allowing german umlauts in users mail addresses
    * Allow list of aux tags to be missing in host tag definitions. This
      makes migration from older version easier.
    * FIX: user management modules can now deal with empty lines in htpasswd
    * FIX: Fixed js error on hostlist page with search form

    Multisite:
    * New display type 'boxes-omit-root' for BI views
    * Hostgroup view BI Boxes omits the root level
    * Finalized layout if view options and commands/filters/painteroptions.
    * Broken plugins prevent plugin caching now
    * FIX: remove refresh button from dashboard.
    * FIX: remove use of old option defaults.checkmk_web_uri
    * FIX: fixed outgoing bandwidth in fc port perfometer
    * FIX: remove nasty JS error in sidebar
    * FIX: fix folding in custom links (directories would not open)
    * FIX: animation of rotation treeangle in trees works again
    * FIX: Logwatch: Changed font color back to black
    * FIX: show toggle button for checkboxes in deactivated state
    * FIX: fix repeated stacked refresh when toggling columns
    * FIX: disable checkbox button in non-checkboxable layouts
    * FIX: fix table layout for views (gaps where missing sometimes)
    * FIX: Fixed sorting views by perfdata values which contain floats
    * FIX: fix sometimes-broken sizing of sidebar and dashboard on Chrome
    * FIX: fix dashboard layout on iPad
    * FIX: Fixed styling issues of sidebar in IE7
    * FIX: fix problem where filter settings (of checkboxes) are not effective
           when it comes to executing commands
    * FIX: Fixed styling issues of view filters with dropdown fields
    * FIX: multisite login can now deal with empty lines in htpasswd
    * FIX: Fixed a bunch of js/css errors

    Mobile:
    * FIX: Fixed logtime filter settings in all mobile views
    * FIX: fix some layout problems

    BI:
    * New aggregation function count_ok, that counts the number
      of nodes in state OK.
    * FIX: Removed debug output int count_ok aggregation

    Checks & Agents:
    * Linux: Modified cluster section to allow pacemaker/corosync clusters without heartbeat
    * AIX: convert NIC check to lnx_if (now being compatible with if/if64)
    * AIX: new check for CPU utilization (using section lparstat_aix)
    * ntp checks: Changed default value of time offsets to be 200ms (WARN) / 500ms (CRIT)
    * aironet_{errors,clients}: detect new kinds of devices (Thanks to Tiago Sousa)
    * check_http, check_tcp: allow to omit -I and use dynamic DNS name instead

1.2.0b4:
    Core:
    * New configuration variable snmp_timing, allowing to 
      configure timeout and retries for SNMP requests (also via WATO)
    * New configuration variable custom_checks. This is mainly for
      WATO but also usable in main.mk It's a variant of legacy_checks that
      automatically creates the required "define command" sections.

    WATO:
    * ps and ps.perf configurable via WATO now (without inventory)
    * New layout of main menu and a couple of other similar menus
    * New layout of ruleset overviews
    * Hide check_mk variable names per default now (change via global settings)
    * New layout of global settings
    * Folder layout: show contact groups of folder
    * Folder movement: always show complete path to target folder
    * Sidebar snapin: show pending changes
    * New rule for configuring custom_checks - allowing to run arbitrary
      active checks even if not yet formalized (like HTTP and TCP)
    * Added automation_commands to make automations pluginable
    * New layout and new internal implementation of input forms
    * New layout for view overview and view editor
    * Split up host search in two distinct pages
    * Use dynamic items in rule editor for hosts and items (making use
      of ListOfStrings())
    * FIX: audit log was not shown if no entry for today existed
    * FIX: fix parent scan on single site installations
    * FIX: fix folder visibility permission handling
    * FIX: honor folder-permissions when creating, deleting 
           and modifiying rules
    * FIX: detect non-local site even if unix: is being used
    * FIX: better error message if not logged into site during 
           action that needs remote access
    * FIX: send automation data via POST not GET. This fixes inventory
           on hosts with more than 500 services.
    * FIX: make config options directly active after resetting them
           to their defaults (didn't work for start_url, etc.
    * FIX: Fixed editing of ListOf in valuespec editors (e.g. used in logwatch
    pattern editor)
    * FIX: Reimplemented correct behaviour of the logwatch pattern "ignore"
    state which is used to drop the matching log lines

    Multisite:
    * FIX: fixed filter of recent event views (4 hours didn't catch)
    * FIX: convert more buttons to new graphical style
    * FIX: Logwatch handles logs with only OK lines in it correctly in logfile list views
    * FIX: Fixed syntax error in "Single-Host Problems" view definition
    * New help button at top right of each page now toggles help texts
    * Snapin Custom Links allows to specify HTTP link target
    * Redesign of bar with Display/Filter/Commands/X/1,2,3,4,6,8/30,60,90/Edit

    Mobile GUI:
    * FIX: commands can be executed again
    * FIX: fixed styling of buttons

    Checks & Agents:
    * FIX: Logwatch: fixed missing linebreak during reclassifing lines of logfiles
    * FIX: Logwatch: Logwatch services in rules configured using WATO must be
      given as item, not as whole service name
    * New active check via WATO: check_ldap
    * printer_alerts: new configuration variable printer_alerts_text_map. Make
      'Energiesparen' on Brother printers an OK state.
    * services: This check can now be parameterized in a way that it warn if
      a certain service is running. WATO formalization is available.

    BI:
    * FIX: make rotating folding arrows black (white was not visible)
    * Display format 'boxes' now in all BI views available
    * Display format 'boxes' now persists folding state

1.2.0b3:
    Core:
    * FIX: fixed SNMP info declaration in checks: could be garbled
      up in rare cases
    * avoid duplicate parents definition, when using 'parents' and
      extra_host_conf["parents"] at the same time. The later one has
      precedence.

    Multisite:
    * Logwatch: Colorizing OK state blocks correctly
    * FIX: allow web plugins to be byte compiled (*.pyc). Those
      are preferred over *.py if existing
    * View Editor: Fixed jump to top of the page after moving painters during
      editing views
    * FIX: Fixed login redirection problem after relogging
    * Filter for times now accept ranges (from ... until)
    * New view setting for page header: repeat. This repeats the
      column headers every 20'th row.
    * FIX: Fixed problem with new eval/pickle
    * FIX: Fixed commands in host/service search views

    Checks & Agents:
    * FIX: Made logwatch parsing mechanism a little more robust
      (Had problems with emtpy sections from windows agent)
    * FIX: brocade_fcport: Configuration of portsates now possible  
    * if_lancom: special version for if64 for LANCOM devices (uses
      ifName instead of ifDescr)


    WATO:
    * Reimplemented folder listing in host/folders module
    * Redesigned the breadcrumb navigation
    * Global settings: make boolean switches directly togglable
    * New button "Recursive Inventory" on folder: Allows to do
      a recursive inventory over all hosts. Also allows to selectively
      retry only hosts that have failed in a previous inventory.
    * You can configure parents now (via a host attribute, no rules are
      neccessary).
    * You can now do an automated scan for parents and layer 3 (IP)
    * You can configure active checks (check_tcp, ...) via WATO now
    * FIX: fix page header after confirmation dialogs
    * FIX: Fixed umlaut problem in host aliases and ip addresses created by WATO
    * FIX: Fixed exception caused by validation problems during editing tags in WATO
    * FIX: create sample config only if both rules.mk and hosttags.mk are missing
    * FIX: do not loose host tags when both using WATO-configured and 
      manual ones (via multisite.mk)
    * Timeperiods: Make list of exceptions dynamic, not fixed to 10 entries
    * Timeperiods: Configure exclusion of other timeperiods
    * Configuration of notification_delay and notification_interval

1.2.0b2:
    Core:
    * FIX: Cluster host checks were UNKNOWN all the time
    * FIX: reset counter in case of (broken) future time
    * FIX: Automation try-inventory: Fixed problem on where checks which
      produce equal service descriptions could lead to invalid inventory
      results on cluster hosts.
    * FIX: do not create contacts if they won't be assigned to any host
      or service. Do *not* assign to dummy catch-all group "check_mk".

    WATO:
    * Added new permission "move hosts" to allow/deny moving of hosts in WATO
    * Also write out contact definitions for users without contactgroups to
      have the mail addresses and other notification options persisted
    * FIX: deletion of automation accounts now works
    * FIX: Disabling notifications for users does work now
    * New main overview for rule editor
    * New multisite.mk option wato_hide_varnames for hiding Check_MK 
      configuration variable names from the user
    * New module "Logwatch Pattern Analyzer" to verify logwatch rules
    * Added new variable logwatch_rules which can also be managed through the
      WATO ruleset editor (Host/Service Parameters > Parameters and rules for
      inventorized checks > Various applications > Logwatch Patterns)
    * Users & Contacts: Added new option wato_hidden_users which holds a list
      of userids to hide the listed users from the WATO user management GUI.
    * WATO API: Added new method rewrite_configuration to trigger a rewrite of
      all host related wato configuration files to distribute changed tags
    * Added new internal hook pre-activate-changes to execute custom
      code BEFORE Check_MK is called to restart Nagios
    * FIX: Only showing sudo hint message on sudo error message in automation
      command
    * FIX: Fixed js eror in IE7 on WATO host edit page
    * FIX: Using pickle instead of repr/eval when reading data structures from
      urls to prevent too big security issues
    * Rule editor: improve sorting of groups and rulesets
    * FIX: Escaping single quotes in strings when writing auth.php
    * FIX: Fix resorting of host tags (was bug in ListOf)

    Multisite
    * Added config option default_ts_format to configure default timestamp
      output format in multisite
    * Layout and design update
    * Quicksearch: display site name if more than one different site
      is present in the current search result list
    * FIX: Fixed encoding problem in "custom notification" message
    * New configuration parameter page_heading for the HTML page heads
      of the main frameset (%s will be replaced with OMD site name)
    * FIX: Fix problem where snapins where invisible
    * FIX: Fixed multisite timeout errors when nagios not running
    * Sidebar: some new layout improvements
    * Login page is not shown in framesets anymore (redirects framed page to
      full screen login page)
    * FIX: fix exception when disallowing changing display options
    * FIX: Automatically redirect from login page to target page when already
      logged in
    * FIX: Updating the dashboard header time when the dashlets refresh

    BI:
    * Added new painter "affected hosts (link to host page)" to show all
      host names with links to the "hosts" view
    * FIX: Fixed filtering of Single-Host Aggregations
    * New sorter for aggregation group
    * FIX: fix sorting of Single-Host Aggregations after group
    * Avoid duplicate rule incarnations when using FOREACH_*
    * BI Boxes: allow closing boxes (not yet persisted)
    * New filter for services (not) contained in any aggregate
    * Configure sorting for all BI views

    Checks & Agents:
    * FIX: snmp_uptime handles empty snmp information without exception
    * FIX: Oracle checks try to handle ORA-* errors reported by the agent
      All oracle checks will return UNKNOWN when finding an ORA-* message
    * FIX: filesystem levels set via WATO didn't work, but do now
    * FIX: Group filters can handle groups without aliases now
    * nfsmounts: Added nfs4 support thanks to Thorsten Hintemann
    * megaraid_pdisks megaraid_ldisks: Support for Windows.  Thanks to Josef Hack

1.2.0b1:
    Core, Setup, etc.:
    * new tool 'livedump' for dumping configuration and status
      information from one monitoring core and importing this
      into another.
    * Enable new check registration API (not yet used in checks)
    * FIX: fix handling of prefix-tag rules (+), needed for WATO
    * FIX: handle buggy SNMP devices with non-consecutive OIDS
      (such as BINTEC routers)
    * Check API allows a check to get node information
    * FIX: fix problem with check includes in subchecks
    * Option --checks now also applies to ad-hoc check (e.g.
      cmk --checks=mrpe,df -v somehost)
    * check_mk_templates.cfg: added s to notification options
      of host and service (= downtime alerts)

    WATO:
    * Hosttag-editor: allow reordering of tags
    * Create very basic sample configuration when using
      WATO the first time (three tag groups, two rules)
    * Much more checks are configurable via WATO now
    * Distributed WATO: Made all URL calls using curl now
    * FIX: fix bug in inventory in validate_datatype()
    * Better output in case of inventory error
    * FIX: fix bug in host_icon rule on non OMD
    * FIX: do not use isdisjoint() (was in rule editor on Lenny)
    * FIX: allow UTF-8 encoded permission translations
    * FIX: Fixed several problems in OMD apache shared mode
    * FIX: Do not use None$ as item when creating new rules
    * FIX: Do load *all* users from htpasswd, so passwords from
      users not created via WATO will not be lost.
    * FIX: honor site disabling in replication module
    * FIX: honor write permissions on folder in "bulk delete"
    * FIX: honor permissions for "bulk cleanup" and "bulk edit"
    * FIX: honor write permissions and source folder when moving hosts
    * FIX: honor permissions on hosts also on bulk inventory
    * Only create contacts in Nagios if they are member of at
      least one contact group.
    * It is now possible to configure auxiliary tags via WATO
      (formerly also called secondary tags)
    * FIX: Fixed wrong label "Main Overview" shown for moved WATO folders
      in foldertree snapin
    * FIX: Fixed localization of empty host tags
    * FIX: User alias and notification enabling was not saved

    Checks & Agents:
    * hpux_if: fix missing default parameter errors
    * hpux_if: make configurable via WATO
    * if.include: fix handling of NIC with index 0
    * hpux_lunstats: new check for disk IO on HP-UX
    * windows - mk_oracle tablespace: Added missing sid column
    * diskstat: make inventory mode configurable via WATO
    * added new checks for Fujitsu ETERNUS DX80 S2 
      (thanks to Philipp Höfflin)
    * New checks: lgp_info, lgp_pdu_info and lgp_pdu_aux to monitor Liebert
      MPH/MPX devices
    * Fix Perf-O-Meter of fileage
    * hpux_snmp_cs.cpu: new SNMP check for CPU utilization
      on HP-UX.
    * if/if64: inventory also picks up type 62 (fastEther). This
      is needed on Cisco WLC 21xx series (thanks to Ralf Ertzinger)
    * FIX: fix inventory of f5_bigip_temp
    * mk_oracle (lnx+win): Fixed TEMP tablespace size calculations
    * ps: output node process is running on (only for clusters)
    * FIX: Linux Agent: Fixed ipmi-sensors handling of Power_Unit data
    * hr_mem: handle rare case where more than one entry is present
      (this prevents an exception of pfSense)
    * statgrab_load: level is now checked against 15min average - 
      in order to be consistent with the Linux load check
    * dell_powerconnect_cpu: hopefully correctly handle incomplete
      output from agent now.
    * ntp: do not check 'when' anymore since it can produce false
      alarms.
    * postfix_mailq: handle output with 'Total requests:' in last line
    * FIX: check_mk-hp_blade_psu.php: allow more than 4 power supplies
    * FIX: smart plugin: handle cases with missing vendor (thanks
      to Stefan Kärst)
    * FIX: megaraid_bbu: fix problem with alternative agent output
      (thanks to Daniel Tuecks)
    * mk_oracle: fix quoting problem, replace sessions with version,
      use /bin/bash instead of /bin/sh

    Multisite:
    * Added several missing localization strings
    * IE: Fixed problem with clicking SELECT fields in the new wato foldertree snapin
    * Fixed problem when trying to visit dashboards from new wato foldertree snapin
    * Chrome: Fixed styling problem of foldertree snapin
    * Views: Only show the commands and row selection options for views where
      commands are possible
    * The login mask honors the default_language definition now
    * check_bi_local.py: works now with cookie based authentication
    * FIX: Fixed wrong redirection after login in some cases
    * FIX: Fixed missing stats grouping in alert statistics view
    * FIX: Fixed preview table styling in view editor
    * FIX: Multisite authed users without permission to multisite are
      automatically logged out after showing the error message
    * Retry livestatus connect until timeout is used up. This avoids
      error messages when the core is being restarted
    * Events view now shows icon and text for "flapping" events
    * Use buffer for HTML creation (this speeds up esp. HTTPS a lot)
    * FIX: Fixed state filter in log views

    Livestatus:
    * Add missing column check_freshness to services table

    BI:
    * New column (painter) for simplistic box display of tree.
      This is used in a view for a single hostgroup.

1.1.13i3:
    Core, Setup, etc.:
    * *_contactgroups lists: Single group rules are all appended. When a list
      is found as a value this first list is used exclusively. All other
      matching rules are ignored
    * cmk -d does now honor --cache and --no-tcp
    * cmk -O/-R now uses omd re{start,load} core if using OMD
    * FIX: setup.sh now setups up permissions for conf.d/wato
      correctly
    * cmk --localize update supports an optional ALIAS which is used as
      display string in the multisite GUI
    * FIX: Fixed encoding problems with umlauts in group aliases
    * FIX: honor extra_summary_host_conf (was ignored)
    * new config variable snmpv2c_hosts that allows to enable SNMP v2c
      but *not* bulkwalk (for some broken devices). bulkwalk_hosts still
      implies v2c.

    Checks & Agents:
    * Windows agent: output eventlog texts in UTF-8 encoding. This
      should fix problems with german umlauts in message texts.
    * Windows agent: Added installer for the windows agent (install_agent.exe)
    * Windows agent: Added dmi_sysinfo.bat plugin (Thanks to Arne-Nils Kromer for sharing)
    * Disabled obsolete checks fc_brocade_port and fc_brocade_port_detailed.
      Please use brocade_fcport instead.
    * aironet_errors, statgrab_disk, statgrab_net: Performance data has
      been converted from counters to rates. You might need to delete your
      existing RRDs of these checks. Sorry, but these have been that last
      checks still using counters...
    * ibm_imm_health: added last missing scan function
    * Filesystem checks: trend performance data is now normalized to MB/24h.
      If you have changed the trend range, then your historic values will
      be displayed in a wrong scale. On the other hand - from now on changes
      in the range-setting will not affect the graph anymore.
    * if/if64/lnx_if: pad port numbers with zeros in order to sort correctly.
      This can be turned off with if_inventory_pad_portnumbers = False.
    * Linux agent: wrap freeipmi with lock in order to avoid cache corruption
    * New check: megaraid_bbu - check existance & status of LSI MegaRaid BBU module
    * HP-UX Agent: fix mrpe (remove echo -e and test -e, thanks to Philipp Lemke)
    * FIX: ntp checks: output numeric data also if stratum too high
    * Linux agent: new check for dmraid-based "bios raid" (agent part as plugin)
    * FIX: if64 now uses ifHighSpeed instead of ifSpeed for determining the
      link speed (fixes speed of 10GBit/s and 20GBit/s ports, thanks Marco Poet)
    * cmctc.temp: serivce has been renamed from "CMC Temperature %s" to just
      "Temperature %s", in order to be consistent with the other checks.
    * mounts: exclude changes of the commit option (might change on laptops),
      make only switch to ro critical, other changes warning.
    * cisco_temp_sensor: new check for temperature sensors of Cisco NEXUS
      and other new Cisco devices
    * oracle_tablespace: Fixed tablespace size/free space calculations
    * FIX: if/if64: omit check result on counter wrap if bandwidth traffic levels
      are used.

    Multisite:
    * Improve transaction handling and reload detection: user can have 
      multiple action threads in parallel now
    * Sounds in views are now enabled per default. The new configuration
      variable enable_sounds can be set to False in multisite.mk in order
      to disable sounds.
    * Added filter for log state (UP,DOWN,OK,CRIT...) to all log views
    * New painter for normal and retry check interval (added to detail views)
    * Site filter shows "(local)" in case of non multi-site setup
    * Made "wato folder" columns sortable
    * Hiding site filter in multisite views in single site setups
    * Replaced "wato" sidebar snapin which mixed up WATO and status GUIs with
      the new "wato_foldertree" snapin which only links to the status views
      filtered by the WATO folder.
    * Added "Dashboard" section to views snapin which shows a list of all dashboards
    * FIX: Fixed auth problem when following logwatch icon links while using
      the form based auth
    * FIX: Fix problem with Umlaut in contact alias
    * FIX: Creating auth.php file on first login dialog based login to ensure
      it exists after login when it is first needed
    * Dashboard: link problem views to *unhandled* views (this was
      inconsistent)
    * Localization: Fixed detection of gettext template file when using the
      local/ hierarchy in OMD

    Mobile:
    * Improved sorting of views in main page 
    * Fix: Use all the availiable space in header
    * Fix: Navigation with Android Hardwarekeys now working
    * Fix: Links to pnp4nagios now work better
    * Fix: Host and Service Icons now finger friendly
    * Fix: Corrected some buildin views

    WATO:
    * Removed IP-Address attribute from folders
    * Supporting localized tag titles
    * Using Username as default value for full names when editing users
    * Snapshot/Factory Reset is possible even with a broken config
    * Added error messages to user edit dialog to prevent notification problems
      caused by incomplete configuration
    * Activate Changes: Wato can also reload instead of restarting nagios
    * Replication: Can now handle replication sites which use the form based auth
    * Replication: Added option to ignore problems with the ssl certificates
                   used in ssl secured replications
    * WATO now supports configuring Check_MK clusters
    * FIX: Fixed missing folders in "move to" dropdown fields
    * FIX: Fixed "move to target folders" after CSV import
    * FIX: Fixed problem with duplicate extra_buttons when using the i18n of multiisite
    * FIX: Fixed problem with duplicate permissions when using the i18n of multiisite
    * FIX: Writing single host_contactgroups rules for each selected
      contactgroup in host edit dialog
    * FIX: Fixed wrong folder contacgroup related permissions in auth.php api
    * FIX: Fixed not up-to-date role permission data in roles_saved hook
    * FIX: Fixed duplicate custom columns in WATO after switching languages

    BI:
    * improve doc/treasures/check_bi_local.py: local check that creates
      Nagios services out of BI aggregates

    Livestatus:
    * ColumnHeaders: on is now able to switch column header on even if Stats:
      headers are used. Artifical header names stats_1, stats_2, etc. are
      begin used. Important: Use "ColumnHeaders: on" after Columns: and 
      after Stats:.

1.1.13i2:
    Core, Setup, etc.:
    * cmk -I: accept host tags and cluster names

    Checks & Agents:
    * linux agent - ipmi: Creating directory of cache file if not exists
    * dell_powerconnect_cpu: renamed service from CPU to "CPU utilization", in
      order to be consistent with other checks
    
    Multisite:
    * Several cleanups to prevent css/js warning messages in e.g. Firefox
    * Made texts in selectable rows selectable again
    * Adding reschedule icon to all Check_MK based services. Clicks on these
      icons will simply trigger a reschedule of the Check_MK service
    * FIX: ship missing CSS files for mobile GUI
    * FIX: rename check_mk.js into checkmk.js in order to avoid browser
      caching problems during version update

    WATO:
    * Optimized wraps in host lists tag column
    * Bulk inventory: Remove leading pipe signs in progress bar on main
      folder inventory
    * NagVis auhtorization file generation is also executed on activate_changes
    * Implemented a new inclusion based API for using multisite permissions
      in other addons
    * Inventory of SNMP devices: force implicit full scan if no services
      are configured yet
    * FIX: Calling activate_changes hook also in distributed WATO setups
    * FIX: Fixed display bug in host tags drop down menu after POST of form
    * FIX: Fixed javascript errors when doing replication in distributed
      wato environments when not having the sidebar open
    * FIX: Fixed search form dependant attribute handling
    * FIX: Fixed search form styling issues
    * You can now move folders to other folders
    * FIX: Distributed WATO: Supressing site sync progress output written in
      the apache error log

1.1.13i1:
    Multisite:
    * New nifty sidebar snapin "Speed-O-Meter"
    * Implemented new cookie based login mechanism including a fancy login GUI
    * Implemented logout functionality for basic auth and the new cookie based auth
    * Implemented user profile management page for changing the user password and
      the default language (if available)
    * New filter for the (new) state in host/service alerts
    * New command for sending custom notifications
    * FIX: Fixed encoding problem when opening dashboard
    * New icon on a service whos host is in downtime
    * Only show most frequently used context buttons (configurable
      in multisite.mk via context_buttons_to_show)
    * Show icon if user has modified a view's filter settings
    * New config option debug_livestatus_queries, normal debug
      mode does not include this anymore
    * Icons with link to page URL at bottom of each page
    * Logwatch: Switched strings in logwatch to i18n strings
    * Logwatch: Fixed styling of context button when acknowleding log messages
    * Logwatch: Implemented overview page to show all problematic logfiles
    * Add Snapin page: show previews of all snapins
    * Add Snapin page: Trying to prevent dragging confusions by using other click event
    * New (hidden) button for reloading a snapin (left to the close button)
    * Automatically falling back to hardcoded default language if configured
    language is not available
    * Repair layout of Perf-O-Meter in single dataset layout
    * FIX: Fixed duplicate view plugin loading when using localized multisite
    * FIX: Host-/Servicegroup snapin: Showing group names when no alias is available
    * FIX: Removed double "/" from pnp graph image urls in views

    BI:
    * Host/Service elements are now iterable via FOREACH_HOST, e.g.
      (FOREACH_HOST, ['server'], ALL_HOSTS, "$HOST$", "Kernel" ),
    * FIX: Assuming host states is possible again (exception: list index "3")

    WATO:
    * Evolved to full featured monitoring configuration tool!
    * Major internal code cleanup
    * Hosts can now be created directly in folders. The concept of host lists
      has been dropped (see migration notes!)
    * Configuration of global configuration variables of Check_MK via WATO
    * Configuration of main.mk rules
    * Configuration of Nagios objects and attributes
    * Configuration of users and roles
    * Configuration of host tags
    * Distributed WATO: replication of the configuration to slaves and peers
    * Added missing API function update_host_attributes() to change the
      attributes of a host
    * Added API function num_hosts_in_folder() to count the number of hosts
      below the given folder
    * Added option to download "latest" snapshot
    * extra_buttons can now register a function to gather the URL to link to
    * Implemented NagVis Authorisation management using WATO users/permissions

    Livestatus:
    * Experimental feature: livecheck -> super fast active check execution
      by making use of external helper processes. Set livecheck=PATH_TO_bin/livecheck
      in nagios.cfg where you load Livestatus. Optional set num_livecheck_helpers=NUM
      to set number of processes. Nagios will not fork() anymore for check exection.
    * New columns num_hosts and num_services in status table
    * New aggregation functions suminv and avginv (see Documentation)

    Core, Setup, etc.:
    * New configuration variable static_checks[] (used by WATO)
    * New configuration variable checkgroup_parameters (mainly for WATO)
    * check_submission defaults now to "file" (was "pipe")
    * Added pre-configured notification via cmk --notify
    * Drop RRA-configuration files for PNP4Nagios completely
    * New configuration variable ping_levels for configuring parameters
      for the host checks.
    * cmk --notify: new macros $MONITORING_HOST$, $OMD_ROOT$ and $OMD_SITE$
    * make ping_levels also apply to PING services for ping-only hosts
      (thanks to Bernhard Schmidt)

    Checks & Agents:
    * if/if64: new ruleset if_disable_if64_hosts, that force if on
      hosts the seem to support if64
    * Windows agent: new config variable "sections" in [global], that
      allows to configure which sections are being output.
    * Windows agent: in [logwatch] you can now configure which logfiles
      to process and which levels of messages to send.
    * Windows agent: new config variable "host" in all sections that
      restricts the folling entries to certain hosts.
    * Windows agent: finally implemented <<<mrpe>>. See check_mk.ini
      for examples.
    * Windows agent: do not execute *.txt and *.dir in <<<plugins>>> and
      <<<local>>>
    * Windows agent: make extensions to execute configurable (see
      example check_mk.ini)
    * Windows agent: agent now reuses TCP port even when taskkill'ed, so
      a system reboot is (hopefully) not neccessary anymore
    * Windows agent: section <<<df>>> now also outputs junctions (windows
      mount points). No external plugin is needed.
    * Windows agent: new section <<<fileinfo>>> for monitoring file sizes
      (and later possible ages)
    * logwatch: allow to classify messages based on their count (see
      man page of logwatch for details)
    * fileinfo: new check for monitoring age and size of files
    * heartbeat_crm: apply patches from Václav Ovsík, so that the check
      should work on Debian now.
    * ad_replication: added warninglevel 
    * fsc_*: added missing scan functions
    * printer_alerts: added further state codes (thanks to Matthew Stew)
    * Solaris agent: changed shell to /usr/bin/bash (fixes problems with LC_ALL=C)

1.1.12p7:
    Multisite:
    * FIX: detail view of host was missing column headers
    * FIX: fix problem on IE with background color 'white'
    * FIX: fix hitting enter in host search form on IE
    * FIX: fix problem in ipmi_sensors perfometer

    Checks & Agents:
    * FIX: fixed man pages of h3c_lanswitch_sensors and statgrab_cpu
    * FIX: netapp_volumes: added raid4 as allowed state (thanks to Michaël Coquard)

    Livestatus
    * FIX: fix type column in 'GET columns' for dict-type columns (bug found
      by Gerhard Lausser)

1.1.12p6:
    Checks & Agents:
    * FIX: lnx_if: remove debug output (left over from 1.1.12p5)
    
1.1.12p5:
    Multisite:
    * FIX: fix hitting enter in Quicksearch on IE 8
    * FIX: event/log views: reverse sorting, so that newest entries
      are shown first
    * FIX: fix dashboard dashlet background on IE
    * FIX: fix row highlight in status GUI on IE 7/8
    * FIX: fix row highlight after status page reload
    * FIX: single dataset layout honors column header settings
    * FIX: quote '#' in PNP links (when # is contained in services)
    * FIX: quote '#' in PNP image links also
    * FIX: add notifications to host/service event view

    Checks & Agents:
    * FIX: lnx_if: assume interfaces as up if ethtool is missing or
      not working but interface has been used since last reboot. This
      fixes the problem where interface are not found by inventory.
    * FIX: snmp_uptime: handels alternative timeformat
    * FIX: netapp_*: scan functions now detect IBM versions of firmware
    * FIX: bluecoat_diskcpu: repair scan function
    * FIX: mem.vmalloc: fix default levels (32 and 64 was swapped)
    * FIX: smart: make levels work (thanks to Bernhard Schmidt)
    * FIX: PNP template if if/if64: reset LC_ALL, avoids syntax error
    * FIX: dell_powerconnect_cpu: handle sporadic incomplete output
      from SNMP agent

1.1.12p4:
    Multisite:
    * FIX: sidebar snapin Hostgroups and Servicegroups sometimes
           failed with non-existing "available_views".
    * FIX: Fix host related WATO context button links to point to the hosts site
    * FIX: Fixed view editor redirection to new view after changing the view_name
    * FIX: Made icon painter usable when displaying hostgroup rows
    * Logwatch: Switched strings in logwatch to i18n strings
    * Logwatch: Fixed styling of context button when acknowleding log messages
    * Logwatch: Implemented overview page to show all problematic logfiles

    WATO:
    * FIX: add missing icon_csv.png
    * FIX: WATO did not write values of custom macros to extra_host_conf definitions

1.1.12p3:
    Core, Setup, etc.:
    * FIX: really suppress precompiling on PING-only hosts now

1.1.12p2:
    Core, Setup, etc.:
    * FIX: fix handling of empty suboids
    * FIX: do not create precomiled checks for host without Check_MK services

    Checks & Agents:
    * FIX: mem.win: Default levels now works, check not always OK
    * FIX: blade_health: fix OID specification
    * FIX: blade_bays: fix naming of item and man page

    Multisite:
    * FIX: Fixed styling of view header in older IE browsers
    * FIX: Do not show WATO button in views if WATO is disabled
    * FIX: Remove WATO Folder filter if WATO is disabled 
    * FIX: Snapin 'Performance': fix text align for numbers
    * FIX: Disallow setting downtimes that end in the past
    * FIX: Fix links to downtime services in dashboard
    * FIX: Fix popup help of reschedule icon

1.1.12p1:
    Core, Setup, etc.:
    * FIX: fix aggregate_check_mk (Summary host agent status)

    Checks & Agents:
    * FIX: mk_oracle now also detects XE databases
    * FIX: printer_alerts: handle 0-entries of Brother printers
    * FIX: printer_supply: fix Perf-O-Meter if no max known
    * FIX: Added id parameter to render_statistics() method to allow more than
      one pie dashlet for host/service stats
    * FIX: drbd: fixed inventory functions
    * FIX: printer_supply: handle output of Brother printers
    * FIX: ps.perf PNP template: show memory usage per process and not
      summed up. This is needed in situations where one process forks itself
      in irregular intervals and rates but you are interested just in the
      memory usage of the main process.

    Multisite:
    * FIX: finally fixed long-wanted "NagStaMon create hundreds
      of Apache processes" problem!
    * FIX: query crashed when sorting after a join columns without
      an explicit title.
    * FIX: filter for WATO file/folder was not always working.
    * Added filter for hard services states to search and service
      problems view
    * FIX: dashboard problem views now ignore notification period,
      just as tactical overview and normal problem views do
    * FIX: Loading dashboard plugins in dashboard module
 

1.1.12:
    Checks & Agents:
    * dell_powerconnect_*: final fixed, added PNP-templates
    * ps.perf: better error handling in PNP template

    Multisite:
    * Dashboard: fix font size of service statistics table
    * Dashboard: insert links to views into statistics
    * Dashboard: add links to PNP when using PNP graphs
    
1.1.12b2:
    Core, Setup, etc.:
    * FIX: fix crash with umlauts in host aliases
    * FIX: remove duplicate alias from Nagios config

    Checks & Agents:
    * services: better handling of invalid patterns
    * FIX: multipath: fix for another UUID format
    * AIX agent: fix implementation of thread count
    * blade_bays: detect more than 16 bays
    * statgrab_*: added missing inventory functions
    * FIX: fix smart.temp WARN/CRIT levels were off by one degree

    Multisite:
    * Remove Check_MK logo from default dashboard
    * Let dashboard use 10 more pixels right and bottom
    * FIX: do not show WATO icon if no WATO permission
    * Sidebar sitestatus: Sorting sites by sitealias
    * FIX: removed redundant calls of view_linktitle()

    WATO:
    * FIX: fix update of file/folder title after title property change

    Livestatus:
    * FIX: fix crash on imcomplete log lines (i.e. as
      as result of a full disk)
    * FIX: Livestatus-API: fix COMMAND via persistent connections
	

1.1.12b1:
    Core, Setup, etc.:
    * FIX: fix cmk -D on cluster hosts
    * Made profile output file configurable (Variable: g_profile_path)

    Checks & Agents:
    * FIX: j4p_performance: fix inventory functions 
    * FIX: mk_oracle: fix race condition in cache file handling (agent data
      was missing sections in certain situations)
    * mrpe: make check cluster-aware and work as clustered_service
    * cups_queues: Run agent part only on directly on CUPS servers,
      not on clients
    * FIX: mbg_lantime_state: Fixed output UOM to really be miliseconds
    * FIX: ntp: Handling large times in "poll" column correctly
    * New check dmi_sysinfo to gather basic hardware information
    * New check bintec_info to gather the software version and serial number
    of bintec routers

    Multisite:
    * FIX: fix rescheduling of host check
    * FIX: fix exception when using status_host while local site is offline
    * FIX: Fixed not updating pnp graphs on dashboard in some browsers (like chrome)
    * FIX: fix URL-too-long in permissions page
    * FIX: fix permission computation
    * FIX: fixed sorting of service perfdata columns
    * FIX: fixed sorting of multiple joined columns in some cases
    * FIX: fixed some localisation strings
    * Cleanup permissions page optically, add comments for views and snapins
    * Added some missing i18n strings in general HTML functions
    * Added display_option "w" to disable limit messages and livestatus errors in views
    * Service Perfdata Sorters are sorting correctly now
    * Added "Administration" snapin to default sidebar
    * Tactical Overview: make link clickable even if count is zero
    * Minor cleanup in default dashboard
    * Dashboard: new dashlet attribute title_url lets you make a title into a link
    * Dashboard: make numbers match "Tactical Overview" snapin

    Livestatus:
    * Write messages after initialization into an own livestatus.log

    WATO:
    * FIX: "bulk move to" at the top of wato hostlists works again
    * FIX: IE<9: Fixed problem with checkbox events when editing a host
    * FIX: "move to" dropdown in IE9 works again

1.1.11i4:
    Core, Setup, etc.:
    * FIX: use hostgroups instead of host_groups in Nagios configuration.
      This fixes a problem with Shinken
    * --scan-parents: detected parent hosts are now tagged with 'ping', so
      that no agent will be contacted on those hosts

    Checks & Agents:
    * Added 4 new checks dell_powerconnect_* by Chris Bowlby
    * ipmi_sensors: correctly handle further positive status texts
      (thanks to Sebastian Talmon)
    * FIX: nfsmounts handles zero-sized volumes correctly
    * AIX agent now outputs the user and performance data in <<<ps>>>

    Multisite:
    * FIX: WATO filtered status GUIs did not update the title after changing
      the title of the file/folder in WATO
    * FIX: Removed new python syntax which is incompatible with old python versions
    * FIX: Made bulk inventory work in IE
    * FIX: Fixed js errors in IE when having not enough space on dashboard 
    * FIX: fix error when using non-Ascii characters in view title
    * FIX: fix error on comment page caused by missing sorter
    * FIX: endless javascript when fetching pnp graphs on host/service detail pages
    * FIX: Not showing the action form in "try" mode of the view editor
    * FIX: Preventing up-then-over effect while loading the dashboard in firefox
    * Added missing i18n strings in command form and list of views
    * Views are not reloaded completely anymore. The data tables are reloaded
      on their own.
    * Open tabs in views do not prevent reloading the displayed data anymore
    * Added display_option "L" to enable/disable column title sortings
    * Sorting by joined columns is now possible
    * Added missing sorters for "service nth service perfdata" painters
    * Implemented row selection in views to select only a subset of shown data
      for actions
    * Sort titles in views can be enabled by clicking on the whole cells now
    * Submitting the view editor via ENTER key saves the view now instead of try mode
    * Host comments have red backgrounded rows when host is down
    * Implemented hook api to draw custom link buttons in views

    WATO:
    * Changed row selection in WATO to new row selection mechanism
    * Bulk action buttons are shown at the top of hostlists too when the lists
      have more than 10 list items
    * New function for backup and restore of the configuration

    Livestatus:
    * FIX: fix compile error in TableLog.cc by including stddef.h
    * FIX: tables comments and downtimes now honor AuthUser
    * Table log honors AuthUser for entries that belong to hosts
      (not for external commands, though. Sorry...)
    * FIX: fix Stats: sum/min/max/avg for columns of type time

1.1.11i3:
    Core, Setup, etc.:
    * FIX: allow host names to have spaces
    * --snmpwalk: fix missing space in case of HEX strings
    * cmk --restore: be aware of counters and cache being symbolic links
    * do_rrd_update: direct RRD updates have completely been removed.
      Please use rrdcached in case of performance problems.
    * install_nagios.sh has finally been removed (was not maintained anyway).
      Please use OMD instead.
    * Inventory functions now only take the single argument 'info'. The old
      style FUNC(checkname, info) is still supported but deprecated.
    * Show datasource program on cmk -D
    * Remove .f12 compile helper files from agents directory
    * Output missing sections in case of "WARNING - Only __ output of __..."
    * Remove obsolete code of snmp_info_single
    * Remove 'Agent version (unknown)' for SNMP-only hosts
    * Options --version, --help, --man, --list-checks and --packager now
      work even with errors in the configuration files
    * Minor layout fix in check man-pages

    Checks & Agents:
    * FIX: hr_mem: take into account cache and buffers
    * FIX: printer_pages: workaround for trailing-zero bug in HP Jetdirect
    * mk_logwatch: allow to set limits in processing time and number of
      new log messages per log file
    * Windows Agent: Now supports direct execution of powershell scripts
    * local: PNP template now supports multiple performance values
    * lnx_if: make lnx_if the default interface check for Linux
    * printer_supply: support non-Ascii characters in items like
      "Resttonerbehälter". You need to define snmp_character_encodings in main.mk
    * mem.win: new dedicated memory check for Windows (see Migration notes)
    * hr_mem: added Perf-O-Meter
    * Renamed all temperature checks to "Temperature %s". Please
      read the migration notes!
    * df and friends: enabled trend performance data per default. Please
      carefully read the migration notes!
    * diskstat: make summary mode the default behavious (one check per host)

    MK Livestatus:
    * WaitObject: allow to separate host name and service with a semicolon.
      That makes host names containing spaces possible.
    * Better error messages in case of unimplemented operators

    Multisite:
    * FIX: reschedule now works for host names containing spaces
    * FIX: correctly sort log views in case of multi site setups
    * FIX: avoid seven broken images in case of missing PNP graphs
    * FIX: Fixed javascript errors when opening dashboard in IE below 9
    * FIX: Views: Handling deprecated value "perpage" for option
      column_headers correctly
    * FIX: Fixed javascript error when saving edited views without sidebar
    * FIX: Showing up PNP hover menus above perfometers
    * Host/Service Icon column is now modularized and can be extended using
      the multisite_icons list.
    * New sorters for time and line number of logfile entries
    * Bookmarks snapin: save relative URLs whenever possible
    * Man-Pages of Check_MK checks shown in Multisite honor OMD's local hierarchy
    * nicer output of substates, translate (!) and (!!) into HTML code
    * new command for clearing modified attributes (red cross, green checkmark)
    * Perf-O-Meters: strip away arguments from check_command (e.g.
      "check-foo!17!31" -> "check-foo").
    * Added several missing i18n strings in view editor
    * Views can now be sorted by the users by clicking on the table headers.
      The user sort options are not persisted.
    * Perf-O-Meters are now aware if there really is a PNP graph

    WATO:
    * Show error message in case of empty inventory due to agent error
    * Commited audit log entries are now pages based on days
    * Added download link to download the WATO audit log in CSV format

1.1.11i2:
    Core, Setup, etc.:
    * FIX: sort output of cmk --list-hosts alphabetically
    * FIX: automatically remove leading and trailing space from service names
      (this fixes a problem with printer_pages and an empty item)
    * Great speed up of cmk -N/-C/-U/-R, especially when number of hosts is
      large.
    * new main.mk option delay_precompile: if True, check_mk will skip Python 
      precompilation during cmk -C or cmk -R, but will do this the first 
      time the host is checked.  This speeds up restarts. Default is False.
      Nagios user needs write access in precompiled directory!
    * new config variable agent_ports, allowing to specify the agent's
      TCP port (default is 6556) on a per-host basis.
    * new config variable snmp_ports, allowing to specify the UDP port
      to used with SNMP, on a per-host basis.
    * new config variable dyndns_hosts. Hosts listed in this configuration
      list (compatible to bulkwalk_hosts) use their hostname as IP address.
    
    Checks & Agents:
    * FIX: AIX agent: output name of template in case of MRPE
    * FIX: cisco_temp: skip non-present sensors at inventory
    * FIX: apc_symmetra: fix remaining runtime calculation (by factor 100)
    * FIX: Added PNP-template for winperf_phydisk
    * FIX: if64: fix UNKNOWN in case of non-unique ifAlias
    * FIX: lnx_if/if/if64: ignore percentual traffic levels on NICs without
           speed information.
    * FIX: cisco_temp_perf: add critical level to performance data
    * FIX: windows agent: hopefully fix case with quotes in directory name
    * FIX: printer_supply: fixed logic of Perf-O-Meter (mixed up crit with ok)
    * FIX: Solaris agent: reset localization to C, fixes problems with statgrab
    * FIX: blade_*: fix SNMP scan function for newer firmwares (thanks to Carlos Peón)
    * snmp_uptime, snmp_info: added scan functions. These checks will now
      always be added. Please use ingored_checktypes to disable, if non needed.
    * brocade_port: check for Brocade FC ports has been rewritten with
      lots of new features.
    * AIX agent now simulates <<<netctr>>> output (by Jörg Linge)
    * mbg_lantime_state: Handling refclock offsets correctly now; Changed
      default thresholds to 5/10 refclock offset
    * brocade_port: parameter for phystate, opstate and admstate can now
      also be lists of allowed states.
    * lnx_if: treat interfaces without information from ethtool as
      softwareLoopback interface. The will not be found by inventory now.
    * vbox_guest: new check for checking guest additions of Linux virtual box hosts
    * if/if64: Fixed bug in operstate detection when using old tuple based params
    * if/if64: Fixed bug in operstate detection when using tuple of valid operstates
    * mk_oracle: Added caching of results to prevent problems with long
    running SQL queries. Cache is controlled by CACHE_MAXAGE var which is preset to
    120 seconds 
    * mk_oracle: EXCLUDE_<sid>=ALL or EXCLUDE_<sid>=oracle_sessions can be
    used to exclude specific checks now
    * mk_oracle: Added optional configuration file to configure the new options
    * j4p_performance agent plugin: Supports basic/digest auth now
    * New checks j4p_performance.threads and j4p_performance.uptime which
      track the number of threads and the uptime of a JMX process
    * j4p_performance can fetch app and servlet specific status data. Fetching
      the running state, number of sessions and number of requests now. Can be
      extended via agent configuration (j4p.cfg).
    * Added some preflight checks to --scan-parents code
    * New checks netapp_cluster, netapp_vfiler for checking NetAPP filer 
      running as cluster or running vfilers.
    * megaraid_pdisks: Better handling of MegaCli output (Thanks to Bastian Kuhn)
    * Windows: agent now also sends start type (auto/demand/disabled/boot/system)
    * Windows: inventory_services now allowes regexes, depends and state/start type
      and also allows host tags.

    Multisite:
    * FIX: make non-Ascii characters in services names work again
    * FIX: Avoid exceptions in sidebar on Nagios restart
    * FIX: printer_supply perfometer: Using white font for black toners
    * FIX: ipmi: Skipping items with invalid data (0.000 val, "unspecified" unit) in summary mode
    * FIX: ipmi: Improved output formating in summary mode
    * FIX: BI - fixed wrong variable in running_on aggregation function
    * FIX: "view_name" variable missing error message when opening view.py
      while using the "BI Aggregation Groups" and "Hosts" snapins in sidebar
    * FIX: Fixed styling of form input elements in IE + styling improvements
    * FIX: Fixed initial folding state on page loading on pages with multiple foldings opened
    * Introduced basic infrastructure for multilanguage support in Multisite
    * Make 'Views' snapin foldable
    * Replace old main view by dashboard
    * Sidebar: Snapins can register for a triggered reload after a nagios
      restart has been detected. Check interval is 30 seconds for now.
    * Quicksearch snapin: Reloads host lists after a detected nagios restart.
    * New config directory multisite.d/ - similar to conf.d/
    * great speed up of HTML rendering
    * support for Python profiling (set profile = True in multisite.mk, profile
      will be in var/check_mk/web)
    * WATO: Added new hook "active-changes" which calls the registered hosts
      with a dict of "dirty" hosts
    * Added column painter for host contacts
    * Added column painters for contact groups, added those to detail views
    * Added filters for host and service contact groups
    * Detail views of host/service now show contacts
    * Fix playing of sounds: All problem views now have play_sounds activated,
      all other deactivated.
    * Rescheduling of Check_MK: introduce a short sleep of 0.7 sec. This increases
      the chance of the passive services being updated before the repaint.
    * Added missing i18n strings in filter section of view editor
    * Added filter and painter for the contact_name in log table
    * Added several views to display the notification logs of Nagios

    WATO:
    * Configration files can now be administered via the WEB UI
      (config_files in multisite.mk is obsolete)
    * Snapin is tree-based and foldable
    * Bulk operation on host lists (inventory, tags changed, etc)
    * Easy search operation in host lists
    * Dialog for global host search
    * Services dialog now tries to use cached data. On SNMP hosts
      no scan will be done until new button "Full Scan" is pressed.

    BI:
    * FIX: Fixed displaying of host states (after i18n introduction)h
    * FiX: Fixed filter for aggregation group
    * FIX: Fixed assumption button for services with non-Ascii-characters

    MK Livestatus:
    * FIX: fix compile problem on Debian unstable (Thanks to Sven Velt)
    * Column aggregation (Stats) now also works for perf_data
    * New configuration variable data_encoding and full UTF-8 support.
    * New column contact_groups in table hosts and services (thanks to
      Matthew Kent)
    * New headers Negate:, StatsNegate: and WaitConditionNegate:

1.1.11i1:
    Core, Setup, etc.:
    * FIX: Avoid duplicate SNMP scan of checktypes containing a period
    * FIX: honor ignored_checktypes also on SNMP scan
    * FIX: cmk -II also refreshes cluster checks, if all nodes are specified
    * FIX: avoid floating points with 'e' in performance data
    * FIX: cmk -D: drop obsolete (and always empty) Notification:
    * FIX: better handling of broken checks returning empty services
    * FIX: fix computation of weight when averaging
    * FIX: fix detection of missing OIDs (led to empty lines) 
    * SNMP scan functions can now call oid(".1.3.6.1.4.1.9.9.13.1.3.1.3.*")
      That will return the *first* OID beginning with .1.3.6.1.4.1.9.9.13.1.3.1.3
    * New config option: Set check_submission = "file" in order to write
      check result files instead of using Nagios command pipe (safes
      CPU ressources)
    * Agent simulation mode (for internal use and check development)
    * Call snmpgetnext with the option -Cf (fixes some client errors)
    * Call snmp(bulk)walk always with the option -Cc (fixes problems in some
      cases where OIDs are missing)
    * Allow merging of dictionary based check parameters
    * --debug now implies -v
    * new option --profile: creates execution profile of check_mk itself
    * sped up use of stored snmp walks
    * find configuration file in subdirectories of conf.d also
    * check_mk_templates.cfg: make check-mk-ping take arguments

    Multisite:
    * FIX: Display limit-exceeded message also in multi site setups
    * FIX: Tactical Overview: fix unhandled host problems view
    * FIX: customlinks snapin: Suppressing exception when no links configured
    * FIX: webservice: suppress livestatus errors in multi-site setups
    * FIX: install missing example icons in web/htdocs/images/icons
    * FIX: Nagios-Snapin: avoid duplicate slash in URL
    * FIX: custom_style_sheet now also honored by sidebar
    * FIX: ignore case when sorting groups in ...groups snapin
    * FIX: Fixed handling of embedded graphs to support the changes made to
    * FIX: avoid duplicate import of plugins in OMD local installation
    the PNP webservice
    * FIX: Added host_is_active and host_flapping columns for NagStaMon views
    * Added snmp_uptime, uptime and printer_supply perfometers
    * Allow for displaying service data in host tables
    * View editor foldable states are now permament per user
    * New config variable filter_columns (default is 2)

    BI:
    * Added new component BI to Multisite.

    WATO:
    * FIX: fix crash when saving services after migration from old version
    * Allow moving hosts from one to another config file

    Checks & Agents:
    * FIX: hr_mem: ignore devices that report zero memory
    * FIX: cisco_power: fix syntax error in man page (broke also Multisite)
    * FIX: local: fixed search for custom templates PNP template
    * FIX: if/if64: always generate unique items (in case ifAlias is used)
    * FIX: ipmi: fix ugly ouput in case of warning and error
    * FIX: vms_df: fix, was completely broken due to conversion to df.include
    * FIX: blade_bays: add missing SNMP OIDs (check was always UNKNOWN)
    * FIX: df: fix layout problems in PNP template
    * FIX: df: fix trend computation (thanks to Sebastian Talmon)
    * FIX: df: fix status in case of critical trend and warning used
    * FIX: df: fix display of trend warn/crit in PNP-graph
    * FIX: cmctc: fix inventory in case of incomplete entries
    * FIX: cmctc: add scan function
    * FIX: ucd_cpu_load and ucd_cpu_util: make scan function find Rittal
    * FIX: ucd_cpu_util: fix check in case of missing hi, si and st
    * FIX: mk_logwatch: improve implementation in order to save RAM
    * FIX: mk_oracle: Updated tablespace query to use 'used blocks' instead of 'user blocks'
    * FIX: mk_oracle: Fixed computation for TEMP table spaces
    * FIX: bluecoat_sensors: Using scale parameter provided by the host for reported values
    * FIX: fjdarye60_devencs, fjdarye60_disks.summary: added snmp scan functions
    * FIX: decru_*: added snmp scan functions
    * FIX: heartbeat_rscstatus handles empty agent output correctly
    * FIX: hp_procurve_cpu: fix synatx error in man page
    * FIX: hp_procurve_memory: fix syntax error in man page
    * FIX: fc_brocade_port_detailed: fix PNP template in MULTIPLE mode
    * FIX: ad_replication.bat only generates output on domain controllers now.
           This is useful to prevent checks on non DC hosts (Thanks to Alex Greenwood)
    * FIX: cisco_temp_perf: handle sensors without names correctly
    * printer_supply: Changed order of tests. When a printer reports -3 this
      is used before the check if maxlevel is -2.
    * printer_supply: Skipping inventory of supplies which have current value
    and maxlevel both set to -2.
    * cisco_locif: The check has been removed. Please switch to if/if64
      has not the index 1
    * cisco_temp/cisco_temp_perf: scan function handles sensors not beginning
      with index 1
    * df: split PNP graphs for growth/trend into two graphs
    * omd_status: new check for checking status of OMD sites
    * printer_alerts: Added new check for monitoring alert states reported by
      printers using the PRINTER-MIB
    * diskstat: rewritten check: now show different devices, r+w in one check
    * canon_pages: Added new check for monitoring processed pages on canon
    printer/multi-function devices
    * strem1_sensors: added check to monitor sensors attached to Sensatorinc EM1 devices
    * windows_update: Added check to monitor windows update states on windows
      clients. The check monitors the number of pending updates and checks if
      a reboot is needed after updates have been installed.
    * lnx_if: new check for Linux NICs compatible with if/if64 replacing 
      netif.* and netctr.
    * if/if64: also output performance data if operstate not as expected
    * if/if64: scan function now also detects devices where the first port
    * if/if64: also show perf-o-meter if speed is unknown
    * f5_bigip_pool: status of F5 BIP/ip load balancing pools
    * f5_bigip_vserver: status of F5 BIP/ip virtual servers
    * ipmi: new configuration variable ipmi_ignored_sensors (see man page)
    * hp_procurve_cpu: rename services description to CPU utilization
    * ipmi: Linux agent now (asynchronously) caches output of ipmitool for 20 minutes
    * windows: agent has new output format for performance counters
    * winperf_process.util: new version of winperf.cpuusage supporting new agent
    * winperf_system.diskio: new version of winperf.diskstat supporting new agent
    * winperf_msx_queues: new check for MS Exchange message queues
    * winperf_phydisk: new check compatible with Linux diskstat (Disk IO per device!)
    * smart.temp/smart.stats: added new check for monitoring health of HDDs
      using S.M.A.R.T
    * mcdata_fcport: new check for ports of MCData FC Switches
    * hp_procurve_cpu: add PNP template
    * hp_procurve_cpu: rename load to utilization, rename service to CPU utilizition
    * df,df_netapp,df_netapp32,hr_fs,vms_df: convert to mergeable dictionaries
    * mbg_lantime_state,mbg_lantime_refclock: added new checks to monitor 
      Meinberg LANTIME GPS clocks

    Livestatus:
    * Updated Perl API to version 0.74 (thanks to Sven Nierlein)

1.1.10:
    Core, Setup, etc.:
    * --flush now also deletes all autochecks 
    
    Checks & Agents:
    * FIX: hr_cpu: fix inventory on 1-CPU systems (thanks to Ulrich Kiermayr)


1.1.10b2:
    Core, Setup, etc.:
    * FIX: setup.sh on OMD: fix paths for cache and counters
    * FIX: check_mk -D did bail out if host had no ip address
    * cleanup: all OIDs in checks now begin with ".1.3.6", not "1.3.6"

    WATO:
    * FIX: Fixed bug that lost autochecks when using WATO and cmk -II together

    Checks & Agents:
    * Added check man pages for systemtime, multipath, snmp_info, sylo,
      ad_replication, fsc_fans, fsc_temp, fsc_subsystems
    * Added SNMP uptime check which behaves identical to the agent uptime check


1.1.10b1:
    Core, Setup, etc.:
    * FIX: do not assume 127.0.0.1 as IP address for usewalk_hosts if
      they are not SNMP hosts.
    * FIX: precompile: make sure check includes are added before actual
      checks
    * FIX: setup.sh: do not prepend current directory to url_prefix
    * FIX: output agent version also for mixed (tcp|snmp) hosts
    * RPM: use BuildArch: noarch in spec file rather than as a command
      line option (thanks to Ulrich Kiermayr)
    * setup.sh: Allow to install Check_MK into existing OMD site (>= 0.46).
      This is still experimental!

    Checks & Agents:
    * FIX: Windows agent: fix output of event ID of log messages
    * FIX: if/if64: output speed correctly (1.50MB/s instead of 1MB/s)
    * FIX: drbd now handles output of older version without an ep field
    * FIX: repaired df_netapp32
    * FIX: Added SNMP scan function of df_netapp and df_netapp32
    * FIX: repaired apc_symmetra (was broken due to new option -Ot 
      for SNMP)
    * FIX: df, hr_fs and other filesystem checks: fix bug if using
      magic number. levels_low is now honored.
    * FIX: scan function avoids hr_cpu and ucd_cpu_utilization
      at the same time
    * FIX: HP-UX agent: fixed output of df for long mount points
      (thanks to Claas Rockmann-Buchterkirche)
    * FIX: df_netapp/32: fixed output of used percentage (was always
      0% due to integer division)
    * FIX: fixed manual of df (magic_norm -> magic_normsize)
    * FIX: removed filesystem_trend_perfdata. It didn't work. Use
      now df-parameter "trend_perfdata" (see new man page of df)
    * FIX: cisco_temp_perf: fix return state in case of WARNING (was 0 = OK)
    * FIX: repair PNP template for df when using trends
    * FIX: cisco_qos: fix WATO exception (was due to print command in check)
    * FIX: check_mk check: fixed template for execution time
    * FIX: blade_health, fc_brocade_port_detailed removed debug outputs
    * FIX: netapp_volumes: The check handled 64-bit aggregates correctly
    * FIX: netapp_volumes: Fixed snmp scan function
    * FIX: blade_*: Fixed snmp scan function
    * FIX: nfsmount: fix exception in check in case of 'hanging'
    * systemtime: new simple check for time synchronization on Windows
      (needs agent update)
    * Added Perf-O-Meter for non-df filesystem checks (e.g. netapp)
    * hp_proliant_*: improve scan function (now just looks for "proliant")

    Multisite:
    * FIX: fix json/python Webservice

1.1.9i9:
    Core, Setup, etc.:
    * FIX: check_mk_templates.cfg: add missing check_period for hosts
      (needed for Shinken)
    * FIX: read *.include files before checks. Fixes df_netapp not finding
      its check function
    * FIX: inventory checks on SNMP+TCP hosts ignored new TCP checks
    * local.mk: This file is read after final.mk and *not* backup up
      or restored
    * read all files in conf.d/*.mk in alphabetical order now.
    * use snmp commands always with -Ot: output time stamps as UNIX epoch
      (thanks to Ulrich Kiermayr)

    Checks & Agents:
    * ucd_cpu_load: new check for CPU load via UCD SNMP agent
    * ucd_cpu_util: new check for CPU utilization via UCD SNMP agent
    * steelhead_status: new check for overall health of Riverbed Steelhead appliance
    * steelhead_connections: new check for Riverbed Steelhead connections
    * df, df_netapp, df_netapp32, hr_fs, vms_df: all filesystem checks now support
      trends. Please look at check manpage of df for details.
    * FIX: heartbeat_nodes: Fixed error handling when node is active but at least one link is dead
    * 3ware_units: Handling INITIALIZING state as warning now
    * FIX: 3ware_units: Better handling of outputs from different tw_cli versions now
    * FIX: local: PNP template for local now looks in all template directories for
      specific templates (thanks to Patrick Schaaf)

    Multisite:
    * FIX: fix "too many values to unpack" when editing views in single layout
      mode (such as host or service detail)
    * FIX: fix PNP icon in cases where host and service icons are displayed in 
      same view (found by Wolfgang Barth)
    * FIX: Fixed view column editor forgetting pending changes to other form
           fields
    * FIX: Customlinks snapin persists folding states again
    * FIX: PNP timerange painter option field takes selected value as default now
    * FIX: Fixed perfometer styling in single dataset layouts
    * FIX: Tooltips work in group headers now
    * FIX: Catching exceptions caused by unset bandwidth in interface perfometer

    WATO:
    * FIX: fix problem with vanishing services on Windows. Affected were services
      containing colons (such as fs_C:/).

    Livestatus:
    * FIX: fix most compiler warnings (thanks to patch by Sami Kerola)
    * FIX: fix memory leak. The leak caused increasing check latency in some
      situations
    
1.1.9i8:
    Multisite:
    * New "web service" for retrieving data from views as JSON or 
      Python objects. This allows to connect with NagStaMon 
      (requires patch in NagStaMon). Simply add &output_format=json
      or &output_format=python to your view URL.
    * Added two builtin views for NagStaMon.
    * Acknowledgement of problem now has checkboxes for sticky,
      send notification and persisten comment
    * Downtimes: allow to specify fixed/flexible downtime
    * new display_options d/D for switching on/off the tab "Display"
    * Improved builtin views for downtimes
    * Bugfix: Servicegroups can be searched with the quicksearch snapin using
      the 'sg:' prefix again

    WATO:
    * Fixed problem appearing at restart on older Python version (RH)

1.1.9i7:
    Core, Setup, etc.:
    * Fix crash on Python 2.4 (e.g. RedHat) with fake_file
    * Fixed clustering of SNMP hosts
    * Fix status output of Check_MK check in mixed cluster setups

    Checks & Agents:
    * PNP templates for if/if64: fix bugs: outgoing packets had been
      same as incoming, errors and discards were swapped (thanks to 
      Paul Freeman)
    * Linux Agent: Added suport for vdx and xvdx volumes (KVM+Virtio, XEN+xvda)

    Multisite:
    * Fix encoding problem when host/service groups contain non-ascii
      characters.

    WATO:
    * Fix too-long-URL problem in cases of many services on one host


1.1.9i6:
    INCOMPATIBLE CHANGES:
    * Removed out-dated checks blade_misc, ironport_misc and snia_sml. Replaced
      with dummy checks begin always UNKNOWN.

    Core, Setup, etc.:
    * cmk -D: show ip address of host 
    * Fix SNMP inventory find snmp misc checks inspite of negative scan function
    * Fix output of MB and GB values (fraction part was zero)

    Checks & Agents:
    * megaraid_ldisks: remove debug output
    * fc_brocade_port: hide on SNMP scan, prefer fc_brocade_port_detailed
    * fc_brocade_port_detailed: improve scan function, find more devices
    * New agent for HP-UX
    * hpux_cpu: new check for monitoring CPU load average on HP-UX
    * hpux_if: New check for monitoring NICs on HP-UX (compatible to if/if64)
    * hpux_multipath: New check for monitoring Multipathing on HP-UX
    * hpux_lvm: New check for monitoring LVM mirror state on HP-UX
    * hpux_serviceguard: new check for monitoring HP-UX Serviceguard
    * drbd: Fixed var typo which prevented inventory of drbd general check
      (Thanks to Andreas Behler)
    * mk_oracle: new agent plugin for monitoring ORACLE (currently only
      on Linux and HP-UX, but easily portable to other Unices)
    * oracle_sessions: new check for monitoring the current number of active
      database sessions.
    * oracle_logswitches: new check for monitoring the number of logswitches
      of an ORACLE instances in the last 60 minutes.
    * oracle_tablespaces: new check for monitoring size, state and autoextension
      of ORACLE tablespaces.
    * h3c_lanswitch_cpu: new check for monitoring CPU usage of H3C/HP/3COM switches
    * h3c_lanswitch_sensors: new check for monitoring hardware sensors of H3C/HP/3COM switches
    * superstack3_sensors: new check for monitoring hardware sensors of 3COM Superstack 3 switches

    Multisite:
    * Fixed aligns/widths of snapin contents and several small styling issues
    * Fixed links and border-styling of host matrix snapin
    * Removed jQuery hover menu and replaced it with own code

1.1.9i5:
    Multisite:
    * custom notes: new macros $URL_PREFIX$ and $SITE$, making 
      multi site setups easier
    * new intelligent logwatch icon, using url_prefix in multi site
      setups


1.1.9i4:
    Core, Setup, etc.:
    * added missing 'register 0' to host template
    * setup: fix creation of symlink cmk if already existing

    Multisite:
    * New reschedule icon now also works for non-local sites.
    * painter options are now persisted on a per-user-base
    * new optional column for displaying host and service comments
      (not used in shipped views but available in view editor)

    Livestatus:
    * Check for buffer overflows (replace strcat with strncat, etc.)
    * Reduce number of log messages (reclassify to debug)

    Checks & Agents:
    * apc_symmetra: handle empty SNMP variables and treat as 0.


1.1.9i3:
    INCOMPATIBLE CHANGES:
    * You need a current version of Livestatus for Multisite to work!
    * Multisite: removed (undocumented) view parameters show_buttons and show_controls.
      Please use display_options instead.
    * Finally removed deprecated filesystem_levels. Please use check_parameters instead.
    * Livestatus: The StatsGroupBy: header is still working but now deprecated.
      Please simply use Columns: instead. If your query contains at least one Stats:-
      header than Columns: has the meaning of the old StatsGroupBy: header

    Core, Setup, etc.:
    * Create alias 'cmk' for check_mk in bin/ (easier typing)
    * Create alias 'mkp' for check_mk -P in bin/ (easier typing) 

    Multisite:
    * Each column can now have a tooltip showing another painter (e.g.
      show the IP address of a host when hovering over its name)
    * Finally show host/services icons from the nagios value "icon_image".
      Put your icon files in /usr/share/check_mk/web/htdocs/images/icons.
      OMD users put the icons into ~/local/share/check_mk/web/htdocs/images/icons.
    * New automatic PNP-link icons: These icons automatically appear, if
      the new livestatus is configured correctly (see below). 
    * new view property "hidebutton": allow to hide context button to a view.
    * Defaults views 'Services: OK', 'Services: WARN, etc. do now not create
      context buttons (cleans up button bar).
    * new HTML parameter display_options, which allows to switch off several
      parts of the output (e.g. the HTML header, external links, etc).
    * View hoststatus: show PNP graph of host (usually ping stats)
    * new tab "Display": here the user can choose time stamp
      display format and PNP graph ranges
    * new column "host_tags", showing the Check_MK host tags of a host
    * new datasource "alert_stats" for computing alert statistics
    * new view "Alert Statistics" showing alert statistics for all hosts
      and services
    * Sidebar: Fixed snapin movement to the bottom of the snapin list in Opera
    * Sidebar: Fixed scroll position saving in Opera
    * Fixed reloading button animation in Chrome/IE (Changed request to async mode)
    * Sidebar: Removed scrollbars of in older IE versions and IE8 with compat mode
    * Sidebar: Fixed scrolling problem in IE8 with compat mode (or maybe older IE versions)
      which broke the snapin titles and also the tactical overview table
    * Sidebar: Fixed bulletlist positioning
    * Sidebar: The sidebar quicksearch snapin is case insensitive again
    * Fixed header displaying on views when the edit button is not shown to the user
    * View pages are not refreshed when at least one form (Filter, Commands,
      Display Options) is open
    * Catching javascript errors when pages from other domain are opened in content frame
    * Columns in view editor can now be added/removed/moved easily

    Checks & Agents:
    * Fixed problem with OnlyFrom: in Linux agent (df didn't work properly)
    * cups_queues: fixed plugin error due to invalid import of datetime,
      converted other checks from 'from datetime import...' to 'import datetime'.
    * printer_supply: handle the case where the current value is missing
    * megaraid_ldisks: Fixed item detection to be compatible with different versions of megaraid
    * Linux Agent: Added new 3ware agent code to support multiple controllers
      (Re-inventory of 3ware checks needed due to changed check item names)

    Livestatus:
    * new column pnpgraph_present in table host and service. In order for this
      column to work you need to specify the base directory of the PNP graphs
      with the module option pnp_path=, e.g. pnp_path=/omd/sites/wato/var/pnp4nagios/perfdata
    * Allow more than one column for StatsGroupBy:
    * Do not use function is_contact_member_of_contactgroup anymore (get compatible
      with Nagios CVS)
    * Livestatus: log timeperiod transitions (active <-> inactive) into Nagios
      log file. This will enable us to create availability reports more simple
      in future.

    Multisite:
    * allow include('somefile.mk') in multisite.mk: Include other files.
      Paths not beginning with '/' are interpreted relative to the directory
      of multisite.mk

    Livestatus:
    * new columns services_with_info: similar to services_with_state but with
      the plugin output appended as additional tuple element. This tuple may
      grow in future so do not depend on its length!

1.1.9i2:
    Checks & Agents:
    * ibm_imm_health: fix inventory function
    * if/if64: fix average line in PNP-template, fix display of speed for 20MBit
      lines (e.g. Frame Relay)

    Multisite:
    * WATO: Fixed omd mode/site detection and help for /etc/sudoers
    * WATO: Use and show common log for pending changes 
    * Sidebar Quicksearch: Now really disabling browser built-in completion
      dropdown selections
    
1.1.9i1:
    INCOMPATIBLE CHANGES:
    * TCP / SNMP: hosts using TCP and SNMP now must use the tags 'tcp'
      and 'snmp'. Hosts with the tag 'ping' will not inventorize any
      service. New configuration variable tcp_hosts.
    * Inventory: The call syntax for inventory has been simplified. Just
      call check_mk -I HOSTNAME now. Omit the "tcp" or "snmp". If you
      want to do inventory just for certain check types, type "check_mk --checks=snmp_info,if -I hostnames..."
      instead
    * perfdata_format now defaults to "pnp". Previous default was "standard".
      You might have to change that in main.mk if you are not using PNP (only
      relevant for MRPE checks)
    * inventory_check_severity defaults to 1 now (WARNING)
    * aggregation_output_format now defaults to "multiline"
    * Removed non_bulkwalk_hosts. You can use bulkwalk_hosts with NEGATE
      instead (see docu)
    * snmp_communites is now initialized with [], not with {}. It cannot
      be a dict any longer.
    * bulkwalk_hosts is now initizlized with []. You can do += here just
      as with all other rule variables.
    * Configuration check (-X) is now always done. It is now impossible to
      call any Check_MK action with an invalid configuration. This saves
      you against mistyped variables.
    * Check kernel: converted performance data from counters to rates. This
      fixes RRD problems (spikes) on reboots and also allows better access 
      to the peformance data for the Perf-O-Meters.  Also changed service 
      descriptions. You need to reinventurize the kernel checks. Your old
      RRDs will not be deleted, new ones will be created.
    * Multisite: parameters nagios_url, nagios_cgi_url and pnp_url are now
      obsolete. Instead the new parameter url_prefix is used (which must
      end with a /).

    Core, Setup, etc.:
    * Improve error handling: if hosts are monitored with SNMP *and* TCP,
      then after an error with one of those two agents checks from the
      other haven't been executed. This is fixed now. Inventory check
      is still not complete in that error condition.
    * Packages (MKP): Allow to create and install packages within OMD!
      Files are installed below ~/local/share/check_mk. No root permissions
      are neccessary
    * Inventory: Better error handling on invalid inventory result of checks
    * setup.sh: fix problem with missing package_info (only appears if setup
      is called from another directory)
    * ALL_SERVICES: Instead of [ "" ] you can now write ALL_SERVICES
    * debug_log: also output Check_MK version, check item and check parameters
    * Make sure, host has no duplicate service - this is possible e.g. by
      monitoring via agent and snmp in parallel. duplicate services will
      make Nagios reject the configuration.
    * --snmpwalk: do not translate anymore, use numbers. All checks work
      with numbers now anyway.
    * check_mk -I snmp will now try all checktypes not having an snmp scan
      function. That way all possible checks should be inventorized.
    * new variable ignored_checks: Similar to ignored_checktypes, but allows
      per-host configuration
    * allow check implementations to use common include files. See if/if64
      for an example
    * Better handling for removed checks: Removed exceptions in check_mk calls
      when some configured checks have been removed/renamed

    Checks & Agents:
    * Renamed check functions of imm_health check from test_imm to imm_health
      to have valid function and check names. Please remove remove from
      inventory and re-inventory those checks.
    * fc_brocade_port_detailed: allow to specify port state combinations not 
      to be critical
    * megaraid_pdisks: Using the real enclosure number as check item now
    * if/if64: allow to configure averaging of traffic over time (e.g. 15 min) 
      and apply traffic levels and averaged values. Also allow to specify relative
      traffic levels. Allow new parameter configuration via dictionary. Also
      allow to monitor unused ports and/or to ignore link status.
    * if/if64: Added expected interface speed to warning output
    * if/if64: Allow to ignore speed setting (set target speed to None)
    * wut_webtherm: handle more variants of WuT Webtherms (thanks to Lefty)
    * cisco_fan: Does not inventorize 'notPresent' sensors anymore. Improved output
    * cisco_power: Not using power source as threshold anymore. Improved output
    * cisco_fan: Does not inventorize 'notPresent' sensors anymore. Improved output
    * cisco_power: Not using power source as threshold anymore. Improved output
    * cisco_power: Excluding 'notPresent' devices from inventory now
    * cisco_temp_perf: Do not crash if device does not send current temperature
    * tcp_conn_stats: new check for monitoring number of current TCP connections
    * blade_*: Added snmp scan functions for better automatic inventory
    * blade_bays: Also inventorizes standby blades and has a little more
                  verbose output.
    * blade_blowers: Can handle responses without rpm values now. Improved output
    * blade_health: More detailed output on problems
    * blade_blades: Added new check for checking the health-, present- and
                    power-state of IBM Bladecenter blades
    * win_dhcp_pools: Several cleanups in check
    * Windows agent: allow restriction to ip addresses with only_hosts (like xinetd)
    * heartbeat_rscstatus: Catching empty output from agent correctly
    * tcp_conn_stats: Fixed inventory function when no conn stats can be inventoried
    * heartbeat_nodes: fix Linux agent for hostname with upper case letters (thanks to
            Thorsten Robers)
    * heartbeat_rscstatus: Catching empty output from agent correctly
    * heartbeat_rscstatus: Allowing a list as expected state to expect multiple OK states
    * win_dhcp_pools agent plugin: Filtering additional error message on
      systems without dhcp server
    * j4p_performance: Added experimental agent plugin fetching data via 
      jmx4perl agent (does not need jmx4perl on Nagios)
    * j4p_performance.mem: added new experimental check for memory usage via JMX.
    * if/if64: added Perf-O-Meter for Multisite
    * sylo: fix performance data: on first execution (counter wrap) the check did
      output only one value instead of three. That lead to an invalid RRD.
    * Cleaned up several checks to meet the variable naming conventions
    * drbd: Handling unconfigured drbd devices correctly. These devices are
      ignored during nventory
    * printer_supply: In case of OKI c5900 devices the name of the supply units ins not
      unique. The color of the supply unit is reported in a dedicated OID and added to the
      check item name to have a unique name now.
    * printer_supply: Added simple pnp template to have better graph formating for the check results
    * check_mk.only_from: new check for monitoring the IP address access restriction of the
      agent. The current Linux and Windows agents provide this information.
    * snmp_info check: Recoded not to use snmp_info_single anymore
    * Linux Agent: Fixed <<<cpu>>> output on SPARC machines with openSUSE
    * df_netapp/df_netapp32: Made check inventory resistant against empty size values
    * df_netapp32: Added better detection for possible 32bit counter wrap
    * fc_brocade_port_detailed: Made check handle phystate "noSystemControlAccessToSlot" (10)
      The check also handles unknown states better now
    * printer_supply: Added new parameter "printer_supply_some_remaining_status" to
      configure the reported state on small remaining capacity.
    * Windows agent: .vbs scripts in agents plugins/ directory are executed
      automatically with "cscript.exe /Nologo" to prevent wrong file handlers
    * aironet_clients: Only counting clients which don't have empty values for strength
    * statgrab_disk: Fixed byte calculation in plugin output
    * statgrab_disk: Added inventory function
    * 3ware_disks: Ignoring devices in state NOT-PRESENT during inventory

    Multisite:
    * The custom open/close states of custom links are now stored for each
      user
    * Setting doctype in sidebar frame now
    * Fixed invalid sidebar css height/width definition
    * Fixed repositioning the sidebar scroll state after refreshing the page
    * Fixed mousewheel scrolling in opera/chrome
    * Fixed resize bug on refresh in chrome
    * New view for all services of a site
    * Sidebar snapin site_status: make link target configurable
    * Multisite view "Recently changed services": sort newest first
    * Added options show_header and show_controls to remove the page headers
      from views
    * Cool: new button for an immediate reschedule of a host or service
      check: the view is redisplayed exactly at the point of time when
      Nagios has finished the check. This makes use of MK Livestatus'
      unique waiting feature.

   Livestatus:
    * Added no_more_notifications and check_flapping_recovery_notification
      fields to host table and no_more_notifications field to service table.
      Thanks to Matthew Kent

1.1.8:
    Core, Setup, etc.:
    * setup.sh: turn off Python debugging
    * Cleaned up documentation directory
    * cluster host: use real IP address for host check if cluster has
      one (e.g. service IP address)

    Checks & Agents:
    * Added missing PNP template for check_mk-hr_cpu
    * hr_fs: inventory now ignores filesystem with size 0,
      check does not longer crash on filesystems with size 0
    * logwatch: Fixed typo in 'too many unacknowledged logs' error message
    * ps: fix bug: inventory with fixed user name now correctly puts
      that user name into the resulting check - not None.
    * ps: inventory with GRAB_USER: service description may contain
      %u. That will be replaced with the user name and thus makes the
      service description unique.
    * win_dhcp_pools: better handle invalid agent output
    * hp_proliant_psu: Fixed multiple PSU detection on one system (Thanks to Andreas Döhler)
    * megaraid_pdisks: Fixed coding error
    * cisco_fan: fixed check bug in case of critical state
    * nfsmounts: fix output (free and used was swapped), make output identical to df

    Livestatus:
    * Prohibit { and } in regular expressions. This avoids a segmentation
      fault caused by regcomp in glibc for certain (very unusual) regular
      expressions.
    * Table status: new columns external_command_buffer_slots,
      external_command_buffer_usage and external_command_buffer_max
      (this was implemented according to an idea and special request of
       Heinz Fiebig. Please sue him if this breaks anything for you. I was
       against it, but he thinks that it is absolutely neccessary to have
       this in version 1.1.8...)
    * Table status: new columns external_commands and external_commands_rate
      (also due to Mr. Fiebig - he would have quit our workshop otherwise...)
    * Table downtimes/comments: new column is_service

    Multisite:
    * Snapin Performance: show external command per second and usage and
      size of external command buffer
    * Downtimes view: Group by hosts and services - just like comments
    * Fix links for items containing + (e.g. service descriptionen including
      spaces)
    * Allow non-ASCII character in downtimes and comments
    * Added nagvis_base_url to multisite.mk example configuration
    * Filter for host/service groups: use name instead of alias if 
      user has no permissions for groups

1.1.8b3:
    Core, Setup, etc.:
    * Added some Livestatus LQL examples to documentation
    * Removed cleanup_autochecks.py. Please use check_mk -u now.
    * RRA configuration for PNP: install in separate directory and do not
      use per default, since they use an undocumented feature of PNP.

    Checks & Agents:
    * postfix_mailq: Changed limit last 6 lines which includes all needed
		information
    * hp_proliant_temp/hp_proliant_fans: Fixed wrong variable name
    * hp_procurve_mem: Fixed wrong mem usage calculation
    * ad_replication: Works no with domain controller hostnames like DC02,DC02
    * aironet_client: fix crash on empty variable from SNMP output
    * 3ware_disks, 3ware_units: hopefully repaired those checks
    * added rudimentary agent for HP-UX (found in docs/)

    Multisite:
    * added Perf-O-Meter to "Problems of Host" view
    * added Perf-O-Meter to "All Services" view
    * fix bug with cleaning up persistent connections
    * Multisite now only fetches the available PNP Graphs of hosts/services
    * Quicksearch: limit number of items in dropdown to 80
      (configurable via quicksearch_dropdown_limit)
    * Views of hosts: make counts of OK/WARN/CRIT klickable, new views
      for services of host in a certain state
    * Multisite: sort context buttons in views alphabetically
    * Sidebar drag scrolling: Trying to compensate lost mouse events when
	leaving the sidebar frame while dragging

    Livestatus:
    * check for event_broker_options on start
    * Fix memory leakage caused by Filter: headers using regular expressions
    * Fix two memory leaks in logfile parser

1.1.8b2:
    Core, Setup, etc.:
    * Inventory: skip SNMP-only hosts on non-SNMP checktypes (avoids timeouts)
    * Improve error output for invalid checks
    
    Checks & Agents:
    * fix bug: run local and plugins also when spaces are in path name
      (such as C:\Program Files\Check_MK\plugins
    * mem.vmalloc: Do not create a check for 64 bit architectures, where
      vmalloc is always plenty
    * postfix_mailq: limit output to 1000 lines
    * multipath: handle output of SLES 11 SP1 better
    * if/if64: output operstatus in check output
    * if/if64: inventory now detects type 117 (gigabitEthernet) for 3COM
    * sylo: better handling of counter wraps.

    Multisite:
    * cleanup implementation of how user settings are written to disk
    * fix broken links in 'Edit view -> Try out' situation
    * new macros $HOSTNAME_LOWER$, $HOSTNAME_UPPER$ and $HOSTNAME_TITLE$ for
      custom notes

1.1.8b1:
    Core, Setup, etc.:
    * SNMPv3: allow privProtocol and privPassword to be specified (thanks
      to Josef Hack)
    * install_nagios.sh: fix problem with broken filenames produced by wget
    * install_nagios.sh: updated software to newest versions
    * install_nagios.sh: fix Apache configuration problem
    * install_nagios.sh: fix configuration vor PNP4Nagios 0.6.6
    * config generation: fix host check of cluster hosts
    * config generation: add missing contact groups for summary hosts
    * RPM package of agent: do not overwrite xinetd.d/check_mk, but install
      new version with .rpmnew, if admin has changed his one
    * legacy_checks: fix missing perfdata, template references where in wrong
      direction (thanks Daniel Nauck for his precise investigation)

    Checks & Agents:
    * New check imm_health by Michael Nieporte
    * rsa_health: fix bug: detection of WARNING state didn't work (was UNKNOWN
            instead)
    * check_mk_agent.solaris: statgrab now excludes filesystems. This avoids hanging
      in case of an NFS problem. Thanks to Divan Santana.
    * multipath: Handle new output of multipath -l (found on SLES11 SP1)
    * ntp: fix typo in variable ntp_inventory_mode (fixes inventory problem)
    * if64: improve output formatting of link speed
    * cisco_power: inventory function now ignores non-redundant power supplies
    * zpool_status: new check from Darin Perusich for Solaris zpools

    Multisite:
    * fix several UTF-8 problems: allow non-ascii characters in host names
      (must be UTF 8 encoded!)
    * improve compatibility with Python 2.3
    * Allow loading custom style sheet overriding Check_MK styles by setting
      custom_style_sheet in multisite.mk
    * Host icons show link to detail host, on summary hosts.
    * Fix sidebar problem: Master Control did not display data correctly
    * status_host: honor states even if sites hosting status hosts is disabled
      (so dead-detection works even if local site is disabled)
    * new config variable start_url: set url for welcome page
    * Snapin Quicksearch: if no host is matching, automatically search for
      services
    * Remove links to legacy Nagios GUI (can be added by user if needed)
    * Sidebar Quicksearch: fix several annoyances
    * Views with services of one host: add title with host name and status

    Livestatus:
    * fix memory leak: lost ~4K on memory on each StatsAnd: or StatsOr:
      header (found by Sven Nierlein)
    * fix invalid json output for empty responses (found by Sven Nierlein)
    * fix Stats: avg ___ for 0 matching elements. Output was '-nan' and is
      now '0.0'
    * fix output of floating point numbers: always use exponent and make
      sure a decimal point is contained (this makes JSON/Python detect
      the correct type)

1.1.7i5:
    Core, Setup, etc.:
    * SNMP: do not load any MIB files (speeds up snmpwalk a lot!)
    * legacy_checks: new config variable allowing creating classical
      non-Check_MK checks while using host tags and config options
    * check_mk_objects.cfg: beautify output, use tabs instead of spaces
    * check_mk -II: delete only specified checktypes, allow to reinventorize
      all hosts
    * New option -O, --reload: Does the same as -R, but reloads Nagios
      instead of restarting it.
    * SNMP: Fixed string detection in --snmpwalk calls
    * SNMP: --snmpwalk does walk the enterprises tree correctly now
    * SNMP: Fixed missing OID detection in SNMP check processing. There was a problem
      when the first column had OID gaps in the middle. This affected e.g. the cisco_locif check.
    * install_nagios.sh: correctly detect Ubuntu 10.04.1
    * Config output: make order of service deterministic
    * fix problem with missing default hostgroup

    Multisite:
    * Sidebar: Improved the quicksearch snapin. It can search for services, 
      servicegroups and hostgroups now. Simply add a prefix "s:", "sg:" or "hg:"
      to search for other objects than hosts.
    * View editor: fix bug which made it impossible to add more than 10 columns
    * Service details: for Check_MK checks show description from check manual in
      service details
    * Notes: new column 'Custom notes' which allows customizable notes
      on a per host / per service base (see online docu for details)
    * Configuration: new variable show_livestatus_errors which can be set
      to False in order to hide error about unreachable sites
    * hiding views: new configuration variables hidden_views and visible_views
    * View "Service problems": hide problems of down or unreachable hosts. This
      makes the view consistant with "Tactical Overview"

    Checks & Agents:
    * Two new checks: akcp_sensor_humidity and akcp_sensor_temp (Thanks to Michael Nieporte)
    * PNP-template for kernel: show average of displayed range
    * ntp and ntp.time: Inventory now per default just creates checks for ntp.time (summary check).
      This is controlled by the new variable ntp_inventory_mode (see check manuals).
    * 3ware: Three new checks by Radoslav Bak: 3ware_disks, 3ware_units, 3ware_info
    * nvidia: agent now only queries GPUCoreTemp and GPUErrors. This avoids
      a vmalloc leakage of 32kB per call (bug in NVIDIA driver)
    * Make all SNMP based checks independent of standard MIB files
    * ad_replication: Fixed syntax errors and unhandled date output when
      not replicated yet
    * ifoperstatus: Allowing multiple target states as a list now
    * cisco_qos: Added new check to monitor traffic in QoS classes on Cisco routers
    * cisco_power: Added scan function
    * if64/if/cisco_qos: Traffic is displayed in variable byte scales B/s,KB/s,MB/s,GB/s
      depending on traffic amount.
    * if64: really using ifDescr with option if_inventory_uses_description = True
    * if64: Added option if_inventory_uses_alias to using ifAlias for the item names
    * if64/if: Fixed bug displaying the out traffic (Perfdata was ok)
    * if64/if: Added WARN/CRIT thresholds for the bandwidth usage to be given as rates
    * if64/if: Improved PNP-Templates
    * if64/if: The ifoperstatus check in if64/if can now check for multiple target states
    * if64/if: Removing all null bytes during hex string parsing (These signs Confuse nagios pipe)
    * Fixed hr_mem and hr_fs checks to work with new SNMP format
    * ups_*: Inventory works now on Riello UPS systems
    * ups_power: Working arround wrong implemented RFC in some Riello UPS systems (Fixing negative power
      consumption values)
    * FreeBSD Agent: Added sections: df mount mem netctr ipmitool (Thanks to Florian Heigl)
    * AIX: exclude NFS and CIFS from df (thanks to Jörg Linge)
    * cisco_locif: Using the interface index as item when no interface name or description are set

    Livestatus:
    * table columns: fix type of num_service_* etc.: was list, is now int (thanks to Gerhard Laußer)
    * table hosts: repair semantics of hard_state (thanks to Michael Kraus). Transition was one
      cycle to late in certain situations.

1.1.7i4:
    Core, Setup, etc.:
    * Fixed automatic creation of host contactgroups
    * templates: make PNP links work without rewrite

    Multisite:
    * Make page handler modular: this allows for custom pages embedded into
      the Multisite frame work and thus using Multisite for other tasks as
      well.
    * status_host: new state "waiting", if status host is still pending
    * make PNP links work without rewrite
    * Fix visibility problem: in multisite setups all users could see
      all objects.

1.1.7i3:
    Core, Setup, etc.:
    * Fix extra_nagios_conf: did not work in 1.1.7i2
    * Service Check_MK now displays overall processing time including
      agent communication and adds this as performance data
    * Fix bug: define_contactgroups was always assumed True. That led to duplicate
      definitions in case of manual definitions in Nagios 

    Checks & Agents:
    * New Check: hp_proliant_da_phydrv for monitoring the state of physical disks
      in HP Proliant Servers
    * New Check: hp_proliant_mem for monitoring the state of memory modules in
      HP Proliant Servers
    * New Check: hp_proliant_psu for monitoring the state of power supplies in
      HP Proliant Servers
    * PNP-templates: fix several templates not working with MULTIPLE rrds
    * new check mem.vmalloc for monitoring vmalloc address space in Linux kernel.
    * Linux agent: add timeout of 2 secs to ntpq 
    * wmic_process: make check OK if no matching process is found

    Livestatus:
    * Remove obsolete parameter 'accept_timeout'
    * Allow disabling idle_timeout and query_timeout by setting them to 0.

    Multisite:
    * logwatch page: wrap long log lines

1.1.7i2:
    Incompatible Changes:
    * Remove config option define_timeperiods and option --timeperiods.
      Check_MK does not longer define timeperiod definitions. Please
      define them manually in Nagios.
    * host_notification_period has been removed. Use host_extra_conf["notification_period"]
      instead. Same holds for service_notification_periods, summary_host_notification_periods
      and summary_service_notification_periods.
    * Removed modes -H and -S for creating config data. This now does
      the new option -N. Please set generate_hostconf = False if you
      want only services to be defined.

    Core, Setup, etc.:
    * New config option usewalk_hosts, triggers --usewalk during
      normal checking for selected hosts.
    * new option --scan-parents for automatically finding and 
      configuring parent hosts (see online docu for details)
    * inventory check: put detailed list of unchecked items into long
      plugin output (to be seen in status details)
    * New configuration variable check_parameters, that allows to
      override default parameters set by inventory, without defining 
      manual checks!

    Checks & Agents:
    * drbd: changed check parameters (please re-inventorize!)
    * New check ad_replication: Checks active directory replications
      of domain controllers by using repadm
    * New check postifx_mailq: Checks mailqueue lengths of postifx mailserves
    * New check hp_procurve_cpu: Checks the CPU load on HP Procurve switches
    * New check hp_procurve_mem: Checks the memory usage on HP Procurve switches
    * New check hp_procurve_sensors: Checks the health of PSUs, FANs and
      Temperature on HP Procurve switches
    * New check heartbeat_crm: Monitors the general state of heartbeat clusters
      using the CRM
    * New check heartbeat_crm_resources: Monitors the state of resources and nodes
      in heartbeat clusters using the CRM
    * *nix agents: output AgentOS: in header
    * New agent for FreeBSD: It is based on the linux agent. Most of the sections
      could not be ported easily so the FreeBSD agent provides information for less
      checks than the linux agent.
    * heartbeat_crm and heartbeat_crm.resources: Change handling of check parameters.
      Please reinvenurize and read the updated man page of those checks
    * New check hp_proliant_cpu: Check the physical state of CPUs in HP Proliant servers
    * New check hp_proliant_temp: Check the temperature sensors of HP Proliant servers
    * New check hp_proliant_fans: Check the FAN sensors of HP Proliant servers

    Multisite:
    * fix chown problem (when nagios user own files to be written
      by the web server)
    * Sidebar: Fixed snapin movement problem using older firefox
      than 3.5.
    * Sidebar: Fixed IE8 and Chrome snapin movement problems
    * Sidebar: Fixed IE problem where sidebar is too small
    * Multisite: improve performance in multi site environments by sending
      queries to sites in parallel
    * Multisite: improve performance in high latency situations by
      allowing persistent Livestatus connections (set "persist" : True 
      in sites, use current Livestatus version)

    Livestatus:
    * Fix problems with in_*_period. Introduce global
      timeperiod cache. This also improves performance
    * Table timeperiods: new column 'in' which is 0/1 if/not the
      timeperiod is currently active
    * New module option idle_timeout. It sets the time in ms
      Livestatus waits for the next query. Default is 300000 ms (5 min).
    * New module option query_timeout. It limits the time between
      two lines of a query (in ms). Default is 10000 ms (10 sec).

1.1.7i1: Core, Setup, etc.:
    * New option -u for reordering autochecks in per-host-files
      (please refer to updated documentation about inventory for
       details)
    * Fix exception if check_mk is called without arguments. Show
      usage in that case.
    * install_nagios.sh: Updated to NagVis 1.5 and fixed download URL
    * New options --snmpwalk and --usewalk help implemeting checks
      for SNMP hardware which is not present
    * SNMP: Automatically detect missing entries. That fixes if64
      on some CISCO switches.
    * SNMP: Fix hex string detection (hopefully)
    * Do chown only if running as root (avoid error messages)
    * SNMP: SNMPv3 support: use 4-tuple of security level, auth protocol,
      security name and password instead of a string in snmp_communities
      for V3 hosts.
    * SNMP: Fixed hexstring detection on empty strings
    * New option -II: Is like -I, but removes all previous autochecks
      from inventorized hosts
    * install_nagios.sh: Fix detection of PNP4Nagios URL and URL of
      NagVis
    * Packager: make sanity check prohibiting creating of package files
      in Check MK's directories
    * install_nagios.sh: Support Ubuntu 10.04 (Thanks to Ben)
      
    Checks & Agents:
    * New check ntp.time: Similar to 'ntp' but only honors the system peer
      (that NTP peer where ntpq -p prints a *).
    * wmic_process: new check for ressource consumption of windows processes
    * Windows agent supports now plugins/ and local/ checks
    * [FIX] ps.perf now correctly detects extended performance data output
      even if number of matching processes is 0
    * renamed check cisco_3640_temp to cisco_temp, renamed cisco_temp
      to cisco_temp_perf, fixed snmp detection of those checks
    * New check hr_cpu - checking the CPU utilization via SNMP
    * New check hr_fs - checking filesystem usage via SNMP
    * New check hr_mem - checking memory usage via SNMP
    * ps: inventory now can configured on a per host / tag base
    * Linux: new check nvidia.temp for monitoring temperature of NVIDIA graphics card
    * Linux: avoid free-ipmi hanging forever on hardware that does not support IPMI
    * SNMP: Instead of an artificial index column, which some checks use, now
      the last component of the OID is used as index. That means that inventory
      will find new services and old services will become UNKNOWN. Please remove
      the outdated checks.
    * if: handle exception on missing OIDs
    * New checks hp_blade* - Checking health of HP BladeSystem Enclosures via SNMP
    * New check drbd - Checking health of drbd nodes
    * New SNMP based checks for printers (page counter, supply), contributed
      by Peter Lauk (many thanks!)
    * New check cups_queues: Checking the state of cups printer queues
    * New check heartbeat_nodes: Checking the node state and state of the links
      of heartbeat nodes
    * New check heartbeat_rscstatus: Checks the local resource status of
      a heartbeat node
    * New check win_dhcp_pools: Checks the usage of Windows DHCP Server lease pools
    * New check netapp_volumes: Checks on/offline-condition and states of netapp volumes 

    Multisite:
    * New view showing all PNP graphs of services with the same description
    * Two new filters for host: notifications_enabled and acknowledged
    * Files created by the webserver (*.mk) are now created with the group
      configured as common group of Nagios and webserver. Group gets write
      permissions on files and directories.
    * New context view: all services of a host group
    * Fix problems with Umlauts (non-Ascii-characters) in performance data
    * New context view: all services of a host group
    * Sidebar snapins can now fetch URLs for the snapin content instead of
      building the snapin contents on their own.
    * Added new nagvis_maps snapin which displays all NagVis maps available
      to the user. Works with NagVis 1.5 and newer.

1.1.6:
    Core, Setup, etc.:
    * Service aggregation: new config option aggregation_output_format.
      Settings this to "multiline" will produce Nagios multiline output
      with one line for each individual check.

    Multisite:
    * New painter for long service plugin output (Currently not used
      by any builtin view)

    Checks & Agents:
    * Linux agent: remove broken check for /dev/ipmi0

1.1.6rc3:
    Core, Setup, etc.:
    * New option --donate for donating live host data to the community.
      Please refer to the online documentation for details.
    * Tactical Overview: Fixed refresh timeout typo
      (Was 16 mins instead of 10 secs)

    Livestatus:
    * Assume strings are UTF-8 encoded in Nagios. Convert from latin-1 only
      on invalid UTF-8 sequences (thanks to Alexander Yegorov)

    Multisite:
    * Correctly display non-ascii characters (fixes exception with 'ascii codec')
      (Please also update Livestatus to 1.1.6rc3)

1.1.6rc2:
    Multisite:
    * Fix bug in Master control: other sites vanished after klicking buttons.
      This was due to connection error detection in livestatus.py (Bug found
      by Benjamin Odenthal)
    * Add theme and baseurl to links to PNP (using features of new PNP4Nagios
      0.6.4)

    Core, Setup, etc.:
    * snmp: hopefully fix HEX/string detection now

    Checks & Agents:
    * md: fix inventory bug on resync=PENDING (Thanks to Darin Perusich)

1.1.6rc1:
    Multisite:
    * Repair Perf-O-Meters on webkit based browsers (e.g. Chrome, Safari)
    * Repair layout on IE7/IE8. Even on IE6 something is working (definitely
      not transparent PNGs though). Thanks to Lars.
    * Display host state correct if host is pending (painter "host with state")
    * Logfile: new filter for plugin output
    * Improve dialog flow when cloning views (button [EDIT] in views snapin)
    * Quicksearch: do not open search list if text did not change (e.g. Shift up),
      close at click into field or snapin.

    Core, Setup, etc.:
    * Included three patched from Jeff Dairiki dealing with compile flags
      and .gitignore removed from tarballs
    * Fix problem with clustered_services_of[]: services of one cluster
      appeared also on others
    * Packager: handle broken files in package dir
    * snmp handling: better error handling in cases where multiple tables
      are merged (e.g. fc_brocade_port_detailed)
    * snmp: new handling of unprintable strings: hex dumps are converted
      into binary strings now. That way all strings can be displayed and
      no information is lost - nevertheless.
      
    Checks & Agents:
    * Solaris agent: fixed rare df problems on Solaris 10, fix problem with test -f
      (thanks to Ulf Hoffmann)
    * Converted all PNP templates to format of 0.6.X. Dropped compatibility
      with 0.4.X.
    * Do not use ipmi-sensors if /dev/ipmi0 is missing. ipmi-sensors tries
      to fiddle around with /dev/mem in that case and miserably fails
      in some cases (infinite loop)
    * fjdary60_run: use new binary encoding of hex strings
    * if64: better error handling for cases where clients do not send all information
    * apc_symmetra: handle status 'smart boost' as OK, not CRITICAL

    Livestatus:
    * Delay starting of threads (and handling of socket) until Nagios has
      started its event loop. This prevents showing services as PENDING 
      a short time during program start.

1.1.6b3:
    Multisite:
    * Quicksearch: hide complete host list if field is emptied via Backspace or Del.
      Also allow handle case where substring match is unique.

1.1.6b2:
    Core, Setup, etc.:
    * Packager: fix unpackaged files (sounds, etc)

    Multisite:
    * Complete new design (by Tobias Roeckl, Kopf & Herz)
    * New filters for last service check and last service state change
    * New views "Recently changed services" and "Unchecked services"
    * New page for adding sidebar snapins
    * Drag & Drop for sidebar snapins (thanks to Lars)
    * Grab & Move for sidebar scrolling (thanks to Lars)
    * Filter out summary hosts in most views.
    * Set browser refresh to 30 secs for most views
    * View host status: added a lot of missing information
    * View service status: also added information here
    * Make sure, enough columns can be selected in view editor
    * Allow user to change num columns and refresh directly in view
    * Get back to where you came after editing views
    * New sidebar snapin "Host Matrix"
    * New feature "status_host" for remote sites: Determine connection
      state to remote side by considering a certain host state. This
      avoids livestatus time outs to dead sites.
    * Sidebar snapin site status: fix reload problem
    * New Perf-O-Meters displaying service performance data
    * New snapin "Custom Links" where you easily configure your own
      links via multisite.mk (see example in new default config file)
    * Fixed problem when using only one site and that is not local

    Livestatus:
    * new statistics columns: log_messages and log_messages_rate
    * make statistics average algorithm more sluggish

1.1.5i3:
     Core, Setup, etc.:
     * New Check_MK packager (check_mk -P)

1.1.5i2:
     Core, Setup, etc.:
     * install_nagios.sh: add missing package php5-iconv for SLES11

     Checks & Agents:
     * if64: new SNMP check for network interfaces. Like if, but uses 64 bit
       counters of modern switches. You might need to configure bulkwalk_hosts.
     * Linux agent: option -d enabled debug output
     * Linux agent: fix ipmi-sensors cache corruption detection
     * New check for temperature on Cisco devices (cisco_3640_temp)
     * recompiled waitmax with dietlibc (fixed incompatibility issues
       on older systems)

     Multisite:
     * Filters for groups are negateable.

1.1.5i1:
     Checks & Agents:
     * uptime: new check for system uptime (Linux)
     * if: new SNMP check for network interfaces with very detailed traffic,
       packet and error statistics - PNP graphs included

     Multisite:
     * direct integration of PNP graphs into Multisite views
     * Host state filter: renamed HTML variables (collision with service state). You
       might need to update custom views using a filter on host states.
     * Tactical overview: exclude services of down hosts from problems, also exclude
       summary hosts
     * View host problems/service problems: exclude summary hosts, exclude services
       of down hosts
     * Simplified implementation of sidebar: sidebar is not any longer embeddeable.
     * Sidebar search: Added host site to be able to see the context links on
       the result page
     * Sidebar search: Hitting enter now closes the hint dropdown in all cases

1.1.5i0:
      Core, Setup, etc.:
      * Ship check-specific rra.cfg's for PNP4Nagios (save much IO and disk space)
      * Allow sections in agent output to apear multiple times
      * cleanup_autochecks.py: new option -f for directly activating new config
      * setup.sh: better detection for PNP4Nagios 0.6
      * snmpwalk: use option -Oa, inhibit strings to be output as hex if an umlaut
        is contained.

      Checks & Agents:
      * local: allow more than once performance value, separated by pipe (|)
      * ps.perf: also send memory and CPU usage (currently on Linux and Solaris)
      * Linux: new check for filesystems mount options
      * Linux: new very detailed check for NTP synchronization
      * ifoperstatus: inventory honors device type, per default only Ethernet ports
        will be monitored now
      * kernel: now inventory is supported and finds pgmajfault, processes (per/s)
        and context switches
      * ipmi_sensors: Suppress performance data for fans (save much IO/space)
      * dual_lan_check: fix problem which using MRPE
      * apc_symmetra: PNP template now uses MIN for capacity (instead of AVERAGE)
      * fc_brocade_port_detailed: PNP template now uses MAX instead of AVERAGE
      * kernel: fix text in PNP template
      * ipmi_sensors: fix timeout in agent (lead to missing items)
      * multipath: allow alias as item instead of uuid
      * caching agent: use /var/cache/check_mk as cache directory (instead of /etc/check_mk)
      * ifoperstatus: is now independent of MIB

      Multisite:
      * New column host painter with link to old Nagios services
      * Multisite: new configuration parameter default_user_role
      
      Livestatus:
      * Add missing LDFLAGS for compiling (useful for -g)

1.1.4:
      Summary:
      * A plentitude of problem fixes (including MRPE exit code bug)
      * Many improvements in new Multisite GUI
      * Stability and performance improvements in Livestatus

      Core, Setup, etc.:
      * Check_MK is looking for main.mk not longer in the current and home
        directory
      * install_nagios.sh: fix link to Check_MK in sidebar
      * install_nagios.sh: switch PNP to version 0.6.3
      * install_nagios.sh: better Apache-Config for Multisite setup
      * do not search main.mk in ~ and . anymore (brought only trouble) 
      * clusters: new variable 'clustered_services_of', allowing for overlapping
         clusters (as proposed by Jörg Linge)
      * install_nagios.sh: install snmp package (needed for snmp based checks)
      * Fix ower/group of tarballs: set them to root/root
      * Remove dependency from debian agent package    
      * Fixed problem with inventory when using clustered_services
      * tcp_connect_timeout: Applies now only for connect(), not for
        time of data transmission once a connection is established
      * setup.sh now also works for Icinga
      * New config parameter debug_log: set this to a filename in main.mk and you
        will get a debug log in case if 'invalid output from plugin...'
      * ping-only-hosts: When ping only hosts are summarized, remove Check_MK and
        add single PING to summary host.
      * Service aggregation: fix state relationship: CRIT now worse than UNKNOWN 
      * Make extra_service_conf work also for autogenerated PING on ping-only-hosts
        (groups, contactgroups still missing)

      Checks & Agents:
      * mrpe in Linux agent: Fix bug introduced in 1.1.3: Exit status of plugins was
        not honored anymore (due to newline handling)
      * mrpe: allow for sending check_command to PNP4Nagios (see MRPE docu)
      * Logwatch GUI: fix problem on Python 2.4 (thanks to Lars)
      * multipath: Check is now less restrictive when parsing header lines with
        the following format: "<alias> (<id>)"
      * fsc_ipmi_mem_status: New check for monitoring memory status (e.g. ECC)
         on FSC TX-120 (and maybe other) systems.
      * ipmi_sensors in Linux agent: Fixed compatibility problem with new ipmi
        output. Using "--legacy-output" parameter with newer freeipmi versions now.
      * mrpe: fix output in Solaris agent (did never work)
      * IBM blade center: new checks for chassis blowers, mediatray and overall health
      * New caching agent (wrapper) for linux, supporting efficient fully redundant
        monitoring (please read notes in agents/check_mk_caching_agent)
      * Added new smbios_sel check for monitoring the System Event Log of SMBIOS.
      * fjdarye60_rluns: added missing case for OK state
      * Linux agent: The xinetd does not log each request anymore. Only
        failures are logged by xinetd now. This can be changed in the xinetd
	configuration files.
      * Check df: handle mountpoints containing spaces correctly 
        (need new inventorization if you have mountpoints with spaces)
      * Check md on Linux: handle spare disks correctly
      * Check md on Linux: fix case where (auto-read-only) separated by space
      * Check md on Linux: exclude RAID 0 devices from inventory (were reported as critical)
      * Check ipmi: new config variable ipmi_ignore_nr
      * Linux agent: df now also excludes NFSv4
      * Wrote man-page for ipmi check
      * Check mrpe: correctly display multiline output in Nagios GUI
      * New check rsa_health for monitoring IBM Remote Supervisor Adapter (RSA)
      * snmp scan: suppress error messages of snmpget
      * New check: cpsecure_sessions for number of sessions on Content Security Gateway
      * Logwatch GUI: move acknowledge button to top, use Multisite layout,
         fix several layout problem, remove list of hosts
      * Check logwatch: limit maximum size of stored log messages (configurable
        be logwatch_max_filesize)
      * AIX agent: fix output of MRPE (state and description was swapped)
      * Linux agent: fixed computation of number of processors on S390
      * check netctr: add missing perfdata (was only sent on OK case)
      * Check sylo: New check for monitoring the sylo state
      
      Livestatus:
      * Table hosts: New column 'services' listing all services of that host
      * Column servicegroups:members: 'AuthUser' is now honored
      * New columns: hosts:services_with_state and servicegroups:members_with_state
      * New column: hostgroup:members_with_state
      * Columns hostgroup:members and hostgroup:members_with_state honor AuthUser
      * New rudimentary API for C++
      * Updates API for Python
      * Make stack size of threads configurable
      * Set stack size of threads per default o 64 KB instead of 8 MB
      * New header Localtime: for compensating time offsets of remote sites
      * New performance counter for fork rate
      * New columns for hosts: last_time_{up,down,unreachable}
      * New columns for services: last_time_{ok,warning,critical,unknown}
      * Columns with counts honor now AuthUser
      * New columns for hosts/services: modified_attributes{,_list}
      * new columns comments_with_info and downtimes_with_info
      * Table log: switch output to reverse chronological order!
      * Fix segfault on filter on comments:host_services
      * Fix missing -lsocket on Solaris
      * Add missing SUN_LEN (fixed compile problem on Solaris)
      * Separators: remote sanitiy check allowing separators to be equal
      * New output format "python": declares strings as UTF-8 correctly
      * Fix segault if module loaded without arguments

      Multisite:
      * Improved many builtin views
      * new builtin views for host- and service groups
      * Number of columns now configurable for each layout (1..50)
      * New layout "tiled"
      * New painters for lists of hosts and services in one column
      * Automatically compensate timezone offsets of remote sites
      * New datasources for downtimes and comments
      * New experimental datasource for log
      * Introduce limitation, this safes you from too large output
      * reimplement host- and service icons more intelligent
      * Output error messages from dead site in Multisite mode
      * Increase wait time for master control buttons from 4s to 10s
      * Views get (per-view) configurable browser automatic reload interval
      * Playing of alarm sounds (configurable per view)
      * Sidebar: fix bookmark deletion problem in bookmark snapin
      * Fixed problem with sticky debug
      * Improve pending services view
      * New column with icon with link to Nagios GUI
      * New icon showing items out of their notification period.
      * Multisite: fix bug in removing all downtimes
      * View "Hostgroups": fix color and table heading
      * New sidebar snapin "Problem hosts"
      * Tactical overview: honor downtimes
      * Removed filter 'limit'. Not longer needed and made problems
        with new auto-limitation.
      * Display umlauts from Nagios comments correctly (assuming Latin-1),
         inhibit entering of umlauts in new comments (fixes exception)
      * Switched sidebar from synchronous to asynchronous requests
      * Reduced complete reloads of the sidebar caused by user actions
      * Fix reload problem in frameset: Browser reload now only reloads
        content frames, not frameset.


1.1.3:

      Core, Setup, etc.:
      * Makefile: make sure all files are world readable
      * Clusters: make real host checks for clusters (using check_icmp with multiple IP addresses)
      * check_mk_templates: remove action_url from cluster and summary hosts (they have no performance data)
      * check_mk_template.cfg: fix typo in notes_url
      * Negation in binary conf lists via NEGATE (clustered_services, ingored_services,
	bulkwalk_hosts, etc).
      * Better handling of wrapping performance counters
      * datasource_programs: allow <HOST> (formerly only <IP>)
      * new config variable: extra_nagios_conf: string simply added to Nagios
        object configuration (for example for define command, etc.)
      * New option --flush: delete runtime data of some or all hosts
      * Abort installation if livestatus does not compile.
      * PNP4Nagios Templates: Fixed bug in template file detection for local checks
      * nagios_install.sh: Added support for Ubuntu 9.10
      * SNMP: handle multiline output of snmpwalk (e.g. Hexdumps)
      * SNMP: handle ugly error output of snmpwalk
      * SNMP: allow snmp_info to fetch multiple tables
      * check_mk -D: sort hostlist before output
      * check_mk -D: fix output: don't show aggregated services for non-aggregated hosts
      * check_mk_templates.cfg: fix syntax error, set notification_options to n

      Checks & Agents:
      * logwatch: fix authorization problem on web pages when acknowledging
      * multipath: Added unhandled multipath output format (UUID with 49 signs)
      * check_mk-df.php: Fix locale setting (error of locale DE on PNP 0.6.2)
      * Make check_mk_agent.linux executable
      * MRPE: Fix problems with quotes in commands
      * multipath: Fixed bug in output parser
      * cpu: fixed bug: apply level on 15min, not on 1min avg
      * New check fc_brocade_port_detailed
      * netctrl: improved handling of wrapped counters
      * winperf: Better handling of wrapping counters
      * aironet_client: New check for number of clients and signal
        quality of CISCO Aironet access points
      * aironet_errors: New check for monitoring CRC errors on
        CISCO Aironet access points
      * logwatch: When Agent does not send a log anymore and no local logwatch
                  file present the state will be UNKNOWN now (Was OK before).
      * fjdarye60_sum: New check for summary status of Fidary-E60 devices
      * fjdarye60_disks: New check for status of physical disks
      * fjdarye60_devencs: New check for status of device enclosures
      * fjdarye60_cadaps: New check for status of channel adapters
      * fjdarye60_cmods: New check for status of channel modules
      * fjdarye60_cmods_flash: New check for status of channel modules flash
      * fjdarye60_cmods_mem: New check for status of channel modules memory
      * fjdarye60_conencs: New check for status of controller enclosures
      * fjdarye60_expanders: New check for status of expanders
      * fjdarye60_inletthmls: New check for status of inlet thermal sensors
      * fjdarye60_thmls: New check for status of thermal sensors
      * fjdarye60_psus: New check for status of PSUs
      * fjdarye60_syscaps: New check for status of System Capacitor Units
      * fjdarye60_rluns: New check for RLUNs
      * lparstat_aix: New check by Joerg Linge
      * mrpe: Handles multiline output correctly (only works on Linux,
	      Agents for AIX, Solaris still need fix).
      * df: limit warning and critical levels to 50/60% when using a magic number
      * fc_brocade_port_detailed: allow setting levels on in/out traffic, detect
         baudrate of inter switch links (ISL). Display warn/crit/baudrate in
	 PNP-template

      MK Livestatus:
      * fix operators !~ and !~~, they didn't work (ever)
      * New headers for waiting (please refer to online documentation)
      * Abort on errors even if header is not fixed16
      * Changed response codes to better match HTTP
      * json output: handle tab and other control characters correctly
      * Fix columns host:worst_service_state and host:worst_service_hard_state
      * New tables servicesbygroup, servicesbyhostgroup and hostsbygroup
      * Allow to select columns with table prefix, e.g. host_name instead of name
        in table hosts. This does not affect the columns headers output by
	ColumnHeaders, though.
      * Fix invalid json output of group list column in tables hosts and services
      * Fix minor compile problem.
      * Fix hangup on AuthUser: at certain columns
      * Fix some compile problems on Solaris

      Multisite:
      * Replaced Multiadmin with Multisite.


1.1.2:
      Summary:
      * Lots of new checks
      * MK Livestatus gives transparent access to log files (nagios.log, archive/*.log)
      * Many bug fixes

      MK Livestatus:
      * Added new table "log", which gives you transparent access to the Nagios log files!
      * Added some new columns about Nagios status data to stable 'status'
      * Added new table "comments"
      * Added logic for count of pending service and hosts
      * Added several new columns in table 'status' 
      * Added new columns flap_detection and obsess_over_services in table services
      * Fixed bug for double columns: filter truncated double to int
      * Added new column status:program_version, showing the Nagios version
      * Added new column num_services_pending in table hosts
      * Fixed several compile problems on AIX
      * Fixed bug: queries could be garbled after interrupted connection
      * Fixed segfault on downtimes:contacts
      * New feature: sum, min, max, avg and std of columns in new syntax of Stats:

      Checks & Agents:
      * Check ps: this check now supports inventory in a very flexible way. This simplifies monitoring a great number of slightly different processes such as with ORACLE or SAP.
      * Check 'md': Consider status active(auto-read-only) as OK
      * Linux Agent: fix bug in vmware_state
      * New Checks for APC Symmetra USV
      * Linux Agent: made <<<meminfo>>> work on RedHat 3.
      * New check ps.perf: Does the same as ps, but without inventory, but with performance data
      * Check kernel: fixed missing performance data
      * Check kernel: make CPU utilization work on Linux 2.4
      * Solaris agent: don't use egrep, removed some bashisms, output filesystem type zfs or ufs
      * Linux agent: fixed problem with nfsmount on SuSE 9.3/10.0
      * Check 'ps': fix incompability with old agent if process is in brackets
      * Linux agent: 'ps' now no longer supresses kernel processes
      * Linux agent: make CPU count work correctly on PPC-Linux
      * Five new checks for monitoring DECRU SANs
      * Some new PNP templates for existing checks that still used the default templates
      * AIX Agent: fix filesystem output
      * Check logwatch: Fix problem occuring at empty log lines
      * New script install_nagios.sh that does the same as install_nagios_on_lenny.sh, but also works on RedHat/CentOS 5.3.
      * New check using the output of ipmi-sensors from freeipmi (Linux)
      * New check for LSI MegaRAID disks and arrays using MegaCli (based on the driver megaraid_sas) (Linux)
      * Added section <<<cpu>>> to AIX and Solaris agents
      * New Check for W&T web thermograph (webthermometer)
      * New Check for output power of APC Symmetra USP
      * New Check for temperature sensors of APC Symmetra WEB/SNMP Management Card.
      * apc_symmetra: add remaining runtime to output
      * New check for UPS'es using the generic UPS-MIB (such as GE SitePro USP)
      * Fix bug in PNP-template for Linux NICs (bytes and megabytes had been mixed up).
      * Windows agent: fix bug in output of performance counters (where sometimes with , instead of .)
      * Windows agent: outputs version if called with 'version'
      
      Core, Setup, etc.:
      * New SNMP scan feature: -I snmp scans all SNMP checks (currently only very few checks support this, though)
      * make non-bulkwalk a default. Please edit bulkwalk_hosts or non_bulkwalk_hosts to change that
      * Improve setup autodetection on RedHat/CentOS.  Also fix problem with Apache config for Mutliadmin: On RedHat Check_MK's Apache conf file must be loaded after mod_python and was thus renamed to zzz_check_mk.conf.
      * Fix problem in Agent-RPM: mark xinetd-configfile with %config -> avoid data loss on update
      * Support PNP4Nagios 0.6.2
      * New setup script "install_nagios.sh" for installing Nagios and everything else on SLES11
      * New option define_contactgroups: will automatically create contactgroup definitions for Nagios

1.1.0:
      * Fixed problems in Windows agent (could lead
        to crash of agent in case of unusal Eventlog
	messages)
      * Fixed problem sind 1.0.39: recompile waitmax for
        32 Bit (also running on 64)
      * Fixed bug in cluster checks: No cache files
        had been used. This can lead to missing logfile
	messages.
      * Check kernel: allow to set levels (e.g. on 
	pgmajfaults)
      * Check ps now allows to check for processes owned
        by a specific user (need update of Linux agent)
      * New configuration option aggregate_check_mk: If
        set to True, the summary hosts will show the
	status auf check_mk (default: False)
      * Check winperf.cpuusage now supports levels
        for warning and critical. Default levels are
	at 101 / 101
      * New check df_netapp32 which must be used
        for Netapps that do not support 64 bit 
	counters. Does the same as df_netapp
      * Symlink PNP templates: df_netapp32 and
        df_netapp use same template as df
      * Fix bug: ifoperstatus does not produce performance
        data but said so.
      * Fix bug in Multiadmin: Sorting according to
        service states did not work
      * Fix two bugs in df_netapp: use 64 bit counters
        (32 counter wrap at 2TB filesystems) and exclude
       	snapshot filesystems with size 0 from inventory.
      * Rudimentary support for monitoring ESX: monitor
        virtual filesystems with 'vdf' (using normal df
	check of check_mk) and monitor state of machines 
	with vcbVmName -s any (new check vmware_state).
      * Fixed bug in MRPE: check failed on empty performance
        data (e.g. from check_snmp: there is emptyness
        after the pipe symbol sometimes)
      * MK Livestatus is now multithreaded an can
        handle up to 10 parallel connections (might
        be configurable in a future version).
      * mk_logwatch -d now processes the complete logfile
        if logwatch.state is missing or not including the
	file (this is easier for testing)
      * Added missing float columns to Livestatus.
      * Livestatus: new header StatsGroupBy:
      * First version with "Check_MK Livestatus Module"!
        setup.sh will compile, install and activate
	Livestatus per default now. If you do not want
	this, please disable it by entering <tt>no</tt>,
	when asked by setup.
      * New Option --paths shows all installation, config
        and data paths of Check_mk and Nagios
      * New configuration variable define_hostgroups and
        define service_groups allow you to automatically
        create host- and service groups - even with aliases.
      * Multiadmin has new filter for 'active checks enabled'.
      * Multiadmin filter for check_command is now a drop down list.
      * Dummy commands output error message when passive services
        are actively checked (by accident)
      * New configuration option service_descriptions allows to
        define customized service descriptions for each check type
      * New configuration options extra_host_conf, extra_summary_host_conf
        and extra_service_conf allow to define arbitrary Nagios options
	in host and service defitions (notes, icon_image, custom variables,
        etc)
      * Fix bug: honor only_hosts also at option -C


1.0.39:
      * New configuration variable only_hosts allows
	you to limit check_mk to a subset of your
	hosts (for testing)
      * New configuration parameter mem_extended_perfdata
	sends more performance data on Linux (see 
	check manual for details)
      * many improvements of Multiadmin web pages: optionally 
	filter out services which are (not) currently in downtime
	(host or service itself), optionally (not) filter out summary
	hosts, show host status (down hosts), new action
	for removing all scheduled downtimes of a service.
	Search results will be refreshed every 90 seconds.
	Choose between two different sorting orders.
	Multadmin now also supports user authentication
      * New configuration option define_timeperiods, which
	allows to create Nagios timeperiod definitions.
	This also enables the Multiadmin tools to filter
	out services which are currently not in their
	notification interval.
      * NIC check for Linux (netctr.combined) now supports
	checking of error rates
      * fc_brocade_port: New possibility of monitoring
	CRC errors and C3 discards
      * Fixed bug: snmp_info_single was missing
        in precompiled host checks
	
1.0.38:
      * New: check_mk's multiadmin tool (Python based
	web page). It allows mass administration of
	services (enable/disable checks/notifications, 
	acknowledgements, downtimes). It does not need
	Nagios service- or host groups but works with
	a freeform search.
      * Remove duplicate <?php from the four new 
	PNP templates of 1.0.37.
      * Linux Agent: Kill hanging NFS with signal 9
	(signal 15 does not always help)
      * Some improvements in autodetection. Also make
	debug mode: ./autodetect.py: This helps to
	find problems in autodetection.
      * New configuration variables generate_hostconf and
	generate_dummy_commands, which allows to suppress
	generation of host definitions for Nagios, or 
	dummy commands, resp.
      * Now also SNMP based checks use cache files.
      * New major options --backup and --restore for
	intelligent backup and restore of configuration
	and runtime data
      * New variable simulation_mode allows you to dry
	run your Nagios with data from another installation.
      * Fixed inventory of Linux cpu.loads and cpu.threads
      * Fixed several examples in checks manpages
      * Fixed problems in install_nagios_on_lenny.sh
      * ./setup.sh now understands option --yes: This
        will not output anything except error messages
	and assumes 'yes' to all questions
      * Fix missing 'default.php' in templates for
	local
	
1.0.37:
      * IMPORTANT: Semantics of check "cpu.loads" has changed.
	Levels are now regarded as *per CPU*. That means, that
	if your warning level is at 4.0 on a 2 CPU machine, then 
	a level of 8.0 is applied.
      * On check_mk -v now also ouputs version of check_mk
      * logfile_patterns can now contain host specific entries.
	Please refer to updated online documentation for details.
      * Handling wrapping of performance counters. 32 and 64 bit
	counters should be autodetected and handled correctly.
	Counters wrapping over twice within one check cycle
	cannot be handled, though.
      * Fixed bug in diskstat: Throughput was computed twice
	too high, since /proc/diskstats counts in sectors (512 Bytes)
	not in KB
      * The new configuration variables bulkwalk_hosts and
	non_bulkwalk_hosts, that allow 	to specify, which hosts 
	support snmpbulkwalk (which is
	faster than snmpwalk) and which not. In previos versions,
	always bulk walk was used, but some devices do not support
	that.
      * New configuration variable non_aggregated_hosts allows
	to exclude hosts generally from service aggregation.
      * New SNMP based check for Rittal CMC TC 
	(ComputerMultiControl-TopConcept) Temperature sensors 
      * Fixed several problems in autodetection of setup
      * Fixed inventory check: exit code was always 0
	for newer Python versions.
      * Fixed optical problem in check manual pages with
	newer version of less.
      * New template check_mk-local.php that tries to
	find and include service name specific templates.
	If none is found, default.php will be used.
      * New PNP templates check_mk-kernel.php for major page
	faults, context switches and process creation
      * New PNP template for cpu.threads (Number of threads)
      * Check nfsmounts now detects stale NFS handles and
	triggers a warning state in that case

1.0.36:
      * New feature of Linux/UNIX Agent: "MRPE" allows
	you to call Nagios plugins by the agent. Please
	refer to online documentation for details.
      * Fix bug in logwatch.php: Logfiles names containing spaces
	now work.
      * Setup.sh now automatically creates cfg_dir if
	none found in nagios.cfg (which is the case for the
	default configuration of a self compiled Nagios)
      * Fix computation of CPU usage for VMS.
      * snmp_hosts now allows config-list syntax. If you do
	not define snmp_hosts at all, all hosts with tag
	'snmp' are considered to be SNMP hosts. That is 
	the new preferred way to do it. Please refer
	to the new online documentation.
      * snmp_communities now also allows config-list syntax
	and is compatible to datasource_programs. This allows
	to define different SNMP communities by making use
	of host tags.
      * Check ifoperstatus: Monitoring of unused ports is
	now controlled via ifoperstatus_monitor_unused.
      * Fix problem in Windows-Agent with cluster filesystems:
	temporarily non-present cluster-filesystems are ignored by
	the agent now.
      * Linux agent now supports /dev/cciss/d0d0... in section
	<<<diskstat>>>
      * host configuration for Nagios creates now a variable
	'name host_$HOSTNAME' for each host. This allows
	you to add custom Nagios settings to specific hosts
	in a quite general way.
      * hosts' parents can now be specified with the
	variable 'parents'. Please look at online documentation
	for details.
      * Summary hosts now automatically get their real host as a
	parent. This also holds for summary cluster hosts.
      * New option -X, --config-check that checks your configuration
	for invalid variables. You still can use your own temporary
	variables if you prefix them with an underscore.
	IMPORTANT: Please check your configuration files with
	this option. The check may become an implicit standard in
	future versions.
      * Fixed problem with inventory check on older Python 
	versions.
      * Updated install_nagios_on_lenny.sh to Nagios version
	3.2.0 and fixed several bugs.

1.0.35:
      * New option -R/--restart that does -S, -H and -C and
	also restarts Nagios, but before that does a Nagios
	config check. If that fails, everything is rolled
	back and Nagios keeps running with the old configuration.
      * PNP template for PING which combines RTA and LOSS into
	one graph.
      * Host check interval set to 1 in default templates.
      * New check for hanging NFS mounts (currently only
	on Linux)
      * Changed check_mk_templates.cfg for PING-only hosts:
	No performance data is processed for the PING-Check
	since the PING data is already processed via the
	host check (avoid duplicate RRDs)
      * Fix broken notes_url for logwatch: Value from setup.sh
	was ignored and always default value taken.
      * Renamed config variable mknagios_port to agent_port
	(please updated main.mk if you use that variable)
      * Renamed config variable mknagios_min_version to
	agent_min_version (update main.mk if used)
      * Renamed config variable mknagios_autochecksdir to 
	autochecksdir (update main.mk if used)
      * configuration directory for Linux/UNIX agents is
	now configurable (default is /etc/check_mk)
      * Add missing configuration variable to precompiled
	checks (fix problem when using clusters)
      * Improved multipath-check: Inventory now determines
	current number of paths. And check output is more
	verbose.
      * Mark config files as config files in RPM. RPM used
	to overwrite main.mk on update!
	
1.0.34:
      * Ship agents for AIX and SunOS/Solaris (beta versions).
      * setup script now autodetects paths and settings of your
	running Nagios
      * Debian package of check_mk itself is now natively build
	with paths matching the prepackaged Nagios on Debian 5.0
      * checks/df: Fix output of check: percentage shown in output
	did include reserved space for root where check logic did
	not. Also fix logic: account reserved space as used - not
	as avail.
      * checks/df: Exclude filesystems with size 0 from inventory.
      * Fix bug with host tags in clusters -> precompile did not
	work.
      * New feature "Inventory Check": Check for new services. Setting
	inventory_check_interval=120 in main.mk will check for new services
	every 2 hours on each host. Refer to online documentation
	for more details.
      * Fixed bug: When agent sends invalid information or check
	has bug, check_mk now handles this gracefully
      * Fixed bug in checks/diskstat and in Linux agent. Also
	IDE disks are found. The inventory does now work correctly
	if now disks are found.
      * Determine common group of Apache and Nagios at setup.
	Auto set new variable www_group which replaces logwatch_groupid.
	Fix bug: logwatch directories are now created with correct
	ownership when check_mk is called manually as root.
      * Default templates: notifications options for hosts and
	services now include also recovery, flapping and warning
	events.
      * Windows agent: changed computation of RAM and SWAP usage
	(now we assume that "totalPageFile" includes RAM *and*
	SWAP).
      * Fix problem with Nagios configuration files: remove
	characters Nagios considers as illegal from service
	descriptions.
      * Processing of performance data (check_icmp) for host
        checks and PING-only-services now set to 1 in default
	templates check_mk_templates.cfg.
      * New SNMP checks for querying FSC ServerView Agent: fsc_fans,
	fsc_temp and fsc_subsystems. Successfully tested with agents
	running	on Windows and Linux.
      * RPM packaged agent tested to be working on VMWare ESX 4.0 
	(simply install RPM package with rpm -i ... and open port 
	in firewall with "esxcfg-firewall -o 6556,tcp,in,check_mk")
      * Improve handling of cache files: inventory now uses cache
	files only if they are current and if the hosts are not
	explicitely specified.
	
1.0.33:
      * Made check_mk run on Python 2.3.4 (as used in CentOS 4.7
	und RedHat 4.7). 
      * New option -M that prints out manual pages of checks.
	Only a few check types are documented yet, but more will
	be following.
      * Package the empty directory /usr/lib/check_mk_agent/plugins
	and ../local into the RPM and DEB package of the agent
      * New feature: service_dependencies. check_mk lets you comfortably
	create Nagios servicedependency definitions for you and also
	supports them by executing the checks in an optimal order.
      * logwatch.php: New button for hiding the context messages.
	This is a global setting for all logfiles and its state is
	stored in a cookie.
	
1.0.32:
      * IMPORTANT: Configuration variable datasource_programs is now
        analogous to that of host_groups. That means: the order of
        program and hostlist must be swapped!
      * New option --fake-dns, useful for tests with non-existing
	hosts.
      * Massive speed improvement for -S, -H and -C
      * Fixed bug in inventory of clusters: Clustered services where
	silently dropped (since introduction of host tags). Fixed now.
      * Fixed minor bug in inventory: Suppress DNS lookup when using
	--no-tcp
      * Fixed bug in cluster handling: Missing function strip_tags()
	in check_mk_base.py was eliminated.
      * Changed semantics of host_groups, summary_host_groups,
	host_contactgroups, and summary_host_groups for clusters. 
	Now the cluster names will be relevant, not
	the names of the nodes. This allows the cluster hosts to
	have different host/contactgroups than the nodes. And it is more
	consistent with other parts of the configuration.
      * Fixed bug: datasource_programs on cluster nodes did not work
	when precompiling

1.0.31:
      * New option -D, --dump that dumps all configuration information
	about one, several or all hosts
	New config variables 'ignored_checktypes' and 'ignored_services',
        which allow to include certain checktypes in general or
        some services from some hosts from inventory
      * Config variable 'clustered_services' now has the same semantics
	as ignored_checktypes and allows to make it host dependent.
      * Allow magic tags PHYSICAL_HOSTS, CLUSTER_HOSTS and ALL_HOSTS at
	all places, where lists of hosts are expected (except checks).
	This fixes various problems that arise when using all_hosts at
	those places:
	  * all_hosts might by changed by another file in conf.d
	  * all_hosts does not contain the cluster hosts
      * Config file 'final.mk' is read after all other config files -
	if it exists. You can put debug code there that prints the
	contents of your variables.
      * Use colored output only, if stdout is a tty. If you have
	problems with colors, then you can pipe the output
	through cat or less
      * Fixed bug with host tags: didn't strip off tags when
	processing configuration lists (occurs when using
	custom host lists)
      * mk_logwatch is now aware of inodes of logfiles. This
	is important for fast rotating files: If the inode
	of a logfile changes between two checks mk_logwatch
	assumes that the complete content is new, even if
	the new file is longer than the old one.
      * check_mk makes sure that you do not have duplicate
	hosts in all_hosts or clusters.

1.0.30:
      * Windows agent now automatically monitors all existing
	event logs, not only "System" and "Application".

1.0.29:
      * Improved default Nagios configuration file:
	added some missing templates, enter correct URLs
	asked at setup time.
      * IMPORANT: If you do not use the new default 
	Nagios configuration file you need to rename
	the template for aggregated services (summary
	services) to check_mk_summarizes (old name
	was 'check_mk_passive-summary'). Aggregated
	services are *always* passive and do *never*
	have performance data.
      * Hopefully fixed CPU usage output on multi-CPU
	machines
      * Fixed Problem in Windows Agent: Eventlog monitoring
	does now also work, if first record has not number 1
	(relevant for larger/older eventlogs)
      * Fixed bug in administration.html: Filename for Nagios
	must be named check_mk.cfg and *not* main.mk. Nagios
	does not read files without the suffix .cfg. 
      * magic factor for df, that allows to automatgically 
        adapt levels for very big or very small filesystems.
      * new concept of host tags simplyfies configuration.
      * IMPORTANT: at all places in the configuration where
	lists of hosts are used those are not any longer
	interpreted as regular expressions. Hostnames
	must match exactly. Therefore the list [ "" ] does
	not any longer represent the list of all hosts.
	It is a bug now. Please write all_hosts instead
	of [ "" ]. The semantics for service expressions
	has not changed.
      * Fixed problem with logwatch.php: Begin with
	<?php, not with <?. This makes some older webservers
	happy.
      * Fixed problem in check ipmi: Handle corrupt output
	from agent
      * Cleaned up code, improved inline documentation
      * Fixed problem with vms_df: default_filesystem_levels,
	filesystem_levels and df magic number now are used
	for df, vms_df and df_netapp together. Works now also
	when precompiled.
	
1.0.28:
      * IMPORTANT: the config file has been renamed from
	check_mk.cfg to main.mk. This has been suggested
	by several of my customers in order to avoid 
	confusion with Nagios configuration files. In addition,
	all check_mk's configuration file have to end in
	'.mk'. This also holds for the autochecks. The 
	setup.sh script will automatically rename all relevant
	files. Users of RPM or DEB installations have to remove
	the files themselves - sorry.
      * Windows agent supports eventlogs. Current all Warning
        and Error messages from 'System' and 'Application' are
        being sent to check_mk. Events can be filtered on the
	Nagios host.
      * Fixed bug: direct RRD update didn't work. Should now.
      * Fixed permission problems when run as root.
      * Agent is expected to send its version in <<<check_mk>>>
	now (not any longer in <<<mknagios>>>
      * Fixed bug in Windows agent. Performance counters now output
	correct values
      * Change checks/winperf: Changed 'ops/sec' into MB/s.
	That measures read and write disk throughput
	(now warn/crit levels possible yet)
      * new SNMP check 'ifoperstatus' for checking link
        of network interfaces via SNMP standard MIB
      * translated setup script into english
      * fixed bug with missing directories in setup script
      * made setup script's output nicer, show version information
      * NEW: mk_logwatch - a new plugin for the linux/UNIX agent
	for watching logfiles
      * Better error handling with Nagios pipe
      * Better handling of global error: make check_mk return
	CRIT, when no data can retrieved at all.
      * Added missing template 'check_mk_pingonly' in sample
	Nagios config file (is needed for hosts without checks)
	
1.0.27:
      * Ship source code of windows agent
      * fix several typos
      * fix bug: option --list-hosts did not work
      * fix bug: precompile "-C" did not work because
	of missing extension .py
      * new option -U,--update: It combines -S, -H and
	-U and writes the Nagios configuration into a
	file (not to stdout).
      * ship templates for PNP4Nagios matching most check_mk-checks.
	Standard installation path is /usr/share/check_mk/pnp-templates
	
1.0.26:
      -	Changed License to GNU GPL Version 2
      * modules check_mk_admin and check_mk_base are both shipped
	uncompiled.
      * source code of windows agent togehter with Makefile shipped
	with normal distribution
      * checks/md now handles rare case where output of /proc/mdstat
	shows three lines per array

1.0.25:
      * setup skript remembers paths

1.0.24:
      * fixed bug with precompile: Version of Agent was always 0

1.0.23:
      * fixed bug: check_config_variables was missing in precompiled
	files
      * new logwatch agent in Python plus new logwatch-check that
	handles both the output from the old and the new agent

1.0.22:
      * Default timeout for TCP transfer increased from 3.0 to 60.0
      * Windows agent supports '<<<mem>>>' that is compatible with Linux
      * Windows agents performance counters output fixed
      * Windows agent can now be cross-compiled with mingw on Linux
      * New checktype winperf.cpuusage that retrieves the percentage
	of CPU usage from windows (still has to be tested on Multi-CPU
	machine)
      * Fixed bug: logwatch_dir and logwatch_groupid got lost when
	precompiling. 
      * arithmetic for CPU usage on VMS multi-CPU machines changed

1.0.21:
      * fixed bug in checks/df: filesystem levels did not work
	with precompiled checks

1.0.20:
      * new administration guide in doc/
      * fixed bug: option -v now works independent of order
      * fixed bug: in statgrab_net: variable was missing (affected -C)
      * fixed bug: added missing variables, imported re (affected -C)
      * check ipmi: new option ipmi_summarize: create only one check for all sensors
      * new pnp-template for ipmi summarized ambient temperature
 
1.0.19:
      * Monitoring of Windows Services
      * Fixed bug with check-specific default parameters
      * Monitoring of VMS (agent not included yet)
      * Retrieving of data via an external programm (e.g. SSH/RSH)
      * setup.sh does not overwrite check_mk.cfg but installs
	the new default file as check_mk.cfg-1.0.19
      * Put hosts into default hostgroup if none is configured<|MERGE_RESOLUTION|>--- conflicted
+++ resolved
@@ -23,11 +23,8 @@
     * FIX: Fixed wrong localization right after a user changed its language
     * FIX: Improved handling of error messages in bulk inventory
     * FIX: fixed focus bug in transform valuespec class
-<<<<<<< HEAD
     * FIX: sidebar snapins which refresh do not register for restart detection anymore
-=======
     * FIX: stop doing snapin refreshes after they have been removed
->>>>>>> 87680832
 
     BI:
     * FIX: fixed invalid links to hosts and services in BI tree view
