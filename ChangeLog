1.2.5i7:
    Core & Setup:
    * 1483 FIX: Savely replace illegal vertical bars in check plugin output...
    * 1431 FIX: windows_agent: fixed error on parsing unicode formatted logfiles...

    Checks & Agents:
    * 1197 climaveneta_temp: New check for temperature sensors on Climaveneta clima devices
    * 1167 citrix_license/esx_license: Can now be configured to always show OK as state
    * 1198 climaveneta_fan: New check for fan speed on Climaveneta devices
    * 1199 climaveneta_alarm: New check to display the alarm states on Climaveneta devcies
    * 1484 dell_om_sensors: Use sensor name as item...
            NOTE: Please refer to the migration notes!
    * 1200 Docsis Checks: Now HW Rev2 of Arris Cable Modems are detected.
    * 1486 mk_oracle: completely overhauled ORACLE monitoring...
    * 1201 allnet_ip_sensoric: Detect Temperature Sensors now in more cases...
    * 1171 Added new check for monitoring mail delivery (SMTP -> IMAP/POP3 mailbox)...
    * 1444 f5_bigip_chassis_temp, f5_bigip_cpu_temp: Two new checks to replace the old f5_bigip_temp...
            NOTE: Please refer to the migration notes!
    * 1432 agent_vsphere: now able to monitor virtual machines snapshots...
    * 1507 New optional parse_function for check API...
    * 1445 quantum_libsmall_door, quantum_libsmall_status: Two new checks for monitoring small Quantum tape libraries
    * 1448 domino_info: check is extended to also show and monitor the lnNotesServerState
    * 1509 if, if64: New option for make inventory based on port alias...
    * 1478 FIX: kernel.util, statgrab_cpu: fix computation of utilization...
    * 1480 FIX: brocade_vdx_status: disable check on some devices that do not support it...
    * 1485 FIX: dell_om_disks, dell_om_esmlog, dell_om_mem, dell_om_processors, dell_om_sensors: detect more devices...
    * 1202 FIX: cisco_power, cisco_temp_perf: Both checks now using a new service description...
            NOTE: Please refer to the migration notes!
    * 1446 FIX: cisco_temp_perf: Check now finds missing sensors in case where also cisco_temp_sensor is being used....
    * 1203 FIX: veeam_client: Now supports multiple Backups for one host...
            NOTE: Please refer to the migration notes!
<<<<<<< HEAD
    * 1437 FIX: veeam_jobs: fixed incorrect state for BackupSync job...
=======
    * 1511 FIX: oracle_jobs: avoid broken checks, make compatible with old version...
>>>>>>> 0f218818

    Multisite:
    * 1508 Allow input of plugin output and perfdata when faking check results...
    * 1493 Added config option "Default filter group" to set the initial network topology view filter...
    * 1497 Implemented password policy capabilities for local users...
    * 1499 SEC: Fixed XSS injections in different places...
    * 1069 SEC: Replaced insecure auth.secret mechanism...
            NOTE: Please refer to the migration notes!
    * 1500 SEC: Preventing livestatus injections in different places...
    * 1164 FIX: Fixed links from servicegroup overviews to single servicegroups
    * 1166 FIX: Also prevting stylesheet update issues during version updates (just like for JS files)
    * 1481 FIX: Fix broken layout of Host-, Service- and Contactgroup filters
    * 1482 FIX: Fix exception when editing a visual of type single host group...
    * 1487 FIX: Fixed exception in Web GUI "Internal error:: name 'Filter' is not defined" in manual setups (using setup.py)...
    * 1488 FIX: Fixed wrong information showing up on "Host Group" and "Service Group" views...
    * 1433 FIX: Quicksearch: no longer shows an invalid search result when looking for multiple hosts...
    * 1494 FIX: Fixed error in NagVis Maps snapin when some users had no contact groups assigned
    * 1496 FIX: Fixed exception after editing a dashboard as user without permission to publish dashboards...
    * 1436 FIX: quicksearch: search with multiple patterns (h: / s:) no longer discards the host pattern...

    WATO:
    * 1170 Added buttons to move rules to top/bottom of the list to ruleset edit dialog
    * 1489 Added iCalendar import for generating timeperiods e.g. for holidays...
    * 1495 Most WATO tables can now be sorted (where useful)...
    * 1165 FIX: Fixed exception in service discovery of logwatch event console forwarding checks...
    * 1490 FIX: Timperiod excludes can now even be configured when creating a timeperiod...
    * 1491 FIX: Fixed bug in dynamic lists where removing an item was not always possible...
    * 1492 FIX: Fixed too long URL bug when deleting a timeperiod right after creating one
    * 1498 FIX: Fixed displaying of global settings titles / help texts...

    Notifications:
    * 1168 FIX: HTML mails can now be configured to display graphs among each other...

    BI:
    * 1435 FIX: Saving BI aggregations: No longer reports 'Request-URI Too Large'...

    Event Console:
    * 1169 Added host state type filter to "recent event history" view

    HW/SW-Inventory:
    * 1479 liveproxyd: new function for collecting remote inventory data...
            NOTE: Please refer to the migration notes!


1.2.5i6:
    Core & Setup:
    * 1008 Overall check timeout for Check_MK checks now defaults to CRIT state...
    * 1373 SEC: Do not ouput complete command line when datasource programs fail...
    * 1425 New section header option "encoding" for agent output...
    * 1129 FIX: Windows MSI-Installer: some systems created corrupted check_mk_agent.msi files...
    * 1426 FIX: windows agent: logwatch: no longer reports incorrect formatted texts (japanese characters)...
    * 1429 FIX: Disabled snmp checktypes are now sorted out before Check_MK contacts the snmp host...

    Checks & Agents:
    * 0185 knuerr_rms_humidity, knuerr_rms_temp: Two new Checks to Monitor the Temperature and the Humidity on Knürr RMS Devices
    * 1065 heartbeat_crm / heartbeat_crm.resources: Rewrote checks / formalized parameters...
    * 1068 livedump: Added optional check interval (detect staleness) / option to encrypt mails...
    * 1093 windows agent: performance counter can now be specified by name...
    * 0189 docsis_channels: Support for Frequency of Downstream Channels for Devices with DOCSIS MIB
    * 0190 docsis_channels_upstream: New check for monitoring upstream channels on cable modems with DOCSIS MIB
    * 0193 docsis_cm_status: New Check Status Check for Cable Modems with Docsis MIB.
    * 1070 printer_input/printer_output: New checks to monitor input/output sub-units of printers...
    * 0196 esx_vsphere_hostsystem: New subcheck for maintenance mode...
    * 0197 check_uniserv: New Check for Uniserv Data Management Services...
    * 0199 veeam_client: Check rewritten to get a nicer output
    * 0200 arris_cmts_cpu,arris_cmts_temp: New Checks for Arris CMTS Devices ( Temperature and CPU Utilization)
    * 0202 cisco_temp_sensor: It is now possible to configure this check in WATO....
    * 1172 New check sap.value_groups...
    * 1173 cisco_secure: Check creates now a summary instead one service by port...
            NOTE: Please refer to the migration notes!
    * 1174 rms200_temp: New Temperature check for RMS200 Devices
    * 1175 dell_idrac_disks: New Check for Harddisks using Dell iDrac
    * 0644 adva_fsp_if: instead of lower warning and critical levels check now supports lower and upper levels
            NOTE: Please refer to the migration notes!
    * 1006 printer_pages: add Perf-O-Meter and PNP template
    * 0646 brocade_fcport: the administrative states for which ports are inventorized can now be configured in WATO
    * 1010 chrony: new check for NTP synchronization via chrony on Linux...
    * 1011 ibm_svc_systemstats.disk_latency: introduce levels for alerting...
    * 1372 cisco_vss: new check for monitoring state of Cisco Virtual Switches
    * 0648 brocade_fcport: new speed calculation of isl_ports...
    * 0649 f5_bigip_pool: check now also prints the node names of down nodes
    * 1374 arc_raid_status: moved plugin into main Linux agent...
            NOTE: Please refer to the migration notes!
    * 1375 vxvm_enclosures, vxvm_multipath, vxvm_objstatus: joined into one agent plugin called vxvm...
    * 1376 dmraid: moved plugin code into normal Linux agent...
    * 1377 Renamed agent plugin resolve_hostname into dnsclient, make portable to all Unices...
    * 1146 nfsmounts: supported by AIX agent now...
    * 1103 windows agent: now able to omit context text of logfiles...
    * 1150 netstat: new check for monitoring TCP/UDP connections and Linux and AIX...
    * 0654 oracle_instance: now also monitors the log mode
    * 1176 winperf_msx_queues: The list of counters for inventory can now be configured host based using wato
    * 0656 brocade_fcport: inventory rule can now choose upon physical und operations states as well, state choices were also updated
    * 1177 Hivemanger: New agent to check hivemanager devices
    * 1383 oracle_asm_diskgroup: Account for offline disks and required mirror free space...
            NOTE: Please refer to the migration notes!
    * 1178 arris_cmts_mem: New check for Memory usage on arris cmts modules.
    * 1179 bluecat_dhcp: New Check for DHCP Service on bluecat adonis devices.
    * 1180 bluecat_dns, bluecat_dns_queries: New DNS Checks for Bluecat Adonis.
    * 1181 bluecat_ntp: New Check for NTP on bluecat adonis or proteus devices
    * 1105 wmic_if.ps1: Powershell version of the wmic_if.bat script...
    * 1182 bluecat_ha: New Check for HA Status on Bluecat Adonis devices
    * 1183 bluecat_commandserver: New Check for bluecat adonis devices
    * 1397 juniper_screenos_cpu, juniper_screenos_fan, juniper_screenos_mem, juniper_screenos_temp, juniper_screenos_vpn: new checks for Juniper ScreenOS Firewalls
    * 1106 mk_inventory.ps1: now uses the MK_CONFDIR environment variable from the agent (if available)...
    * 1107 windows agent: now sets additional environment variables...
    * 1108 printer_io.include: included tray description in check output
    * 0657 diskstat: cluster support added for single disk modes
    * 1111 vCenter monitoring: greatly improved performance (at least 40 times faster)...
    * 1112 esx_vsphere_hostsystem.mem_usage_cluster: allows to monitor total RAM usage of all nodes in a cluster...
    * 0658 brocade_info: new check to retrieve informational data about Brocade switches
    * 1385 oracle_instance: new WATO rules for archivelog, logging, login and uptime...
    * 1403 kernel.util: allow levels for the total CPU utilization...
            NOTE: Please refer to the migration notes!
    * 1117 agent_vsphere: now able to query license information from esx system...
    * 1118 bluecat_dns, bluecat_dhcp: no able to run as clustered checks...
    * 1409 Extended Check_MK-API: check function may return None...
    * 0659 domino_tasks: new check to monitor tasks on a lotus domino server via snmp
    * 1187 Hivemanager: Extended Check and Agent...
    * 1130 esx monitoring: agent_vsphere now retrieves additional data (used by HW-inventory)...
    * 1422 agent_vsphere: now able to configure where the power state of a vm or esx-host should be assigned...
    * 1442 ups_socomec_out_source: New check for checking the power source of out phases for Socomec UPSs
    * 0662 domino_mailqueues: new check to monitor mail queues in Lotus Domino
    * 1188 veeam_client: Check now also outputs ReadSize and TransferedSize...
    * 0663 domino_info: new check to extract informational data about a Lotus Domino Server
    * 0664 domino_users: new check to monitor the number of users on a Domino Notes server
    * 1447 domino_transactions: new check to monitor the number of transactions per minute on Lotus Domino servers
    * 1190 statgrab_cpu: Check can now handle parameters
    * 1191 Linux agent now also sends information about tmpfs...
    * 1193 ps: Manual Checks can now use RegEx for user matching...
    * 1194 Linux Agent now supports monitoring of cifs mounts
    * 1195 AIX Agent now also supports monitoring of cifs mounts
    * 1196 apache_status: Added timeout...
    * 1443 ups_socomec_outphase: New check for monitoring the out phases of Socomec UPSs
    * 1051 FIX: tcp_conn_stats: fix missing performance data...
    * 1142 FIX: winperf_ts_sessions: fix computation, check has never really worked
    * 1090 FIX: zfsget: fixed exception which happened on incomplete zfs entries
    * 0187 FIX: hp_proliant_power: Fixed Wato configuration
    * 0192 FIX: oracle_rman_backups: Not longer try to make a inventory for broken plugin outputs
    * 0194 FIX: raritan_pdu_inlet: Check now outputs the correct values...
            NOTE: Please refer to the migration notes!
    * 1071 FIX: oracle_rman_backups: Only inventorize ARCHIVELOG / DB FULL / DB INCR entries...
    * 1152 FIX: mk-job: The check now captures currently running jobs and their start time...
    * 0198 FIX: cisco_temp_sensor: Removed dicey detection for temperature value....
    * 0645 FIX: brocade_fcport: since in newer firmware (7.*) swFCPortSpeed is deprecated, we then calculate port speed from IF-MIB::ifHighSpeed
    * 1097 FIX: windows_agent: preventing missing agent sections on first query...
    * 1009 FIX: df: deal with space in file system type for PlayStation file system...
    * 1098 FIX: esx_vsphere_counters.diskio: Now reports unknown when counter data is missing
    * 1143 FIX: dell_powerconnect_temp: fix configuration via WATO...
    * 1144 FIX: blade_bx_temp, dell_chassis_temp, emerson_temp, ibm_svc_enclosurestats, ups_bat_temp: rename service description...
            NOTE: Please refer to the migration notes!
    * 1145 FIX: windows_tasks: handle case correctly where task is currently running...
    * 1378 FIX: mk_logwatch: remove exceeding \n when rewriting message and using \0...
    * 1147 FIX: upc_capacity, ups_socomec_capacity: Fix checking of battery left levels...
    * 1099 FIX: tsm_scratch: now returns the variable name instead the values during inventory...
    * 0650 FIX: f5_bigip_pool: limits to the number of active nodes are now correctly applied...
            NOTE: Please refer to the migration notes!
    * 1102 FIX: esx_vsphere_counters: no longer raise false alarms because of invalid data from ESX Host...
    * 1149 FIX: check_mk-ibm_svc_systemstats.diskio, check_mk-ibm_svc_systemstats.iops: fix exception in Perf-O-Meter
    * 0651 FIX: f5_bigip_interfaces: Fix invalid throughput values, detect newer F5 devices...
    * 1393 FIX: casa_cpu_temp, casa_cpu_util: Change service description to standard...
            NOTE: Please refer to the migration notes!
    * 1104 FIX: winperf_if: Improved matching of data from wmic_if.bat / wmic_if.ps1 scripts...
    * 1110 FIX: windows agent: fixed missing agent section problem if a cached script ran into a timeout...
    * 1113 FIX: oracle_rman: fixed exception when backup was currently running
    * 1114 FIX: bluecat_threads: no longer detected on wrong systems...
    * 1116 FIX: megaraid_ldisk: now longer raises an exception for adapters with 'No Virtual Drive Configured'
    * 1122 FIX: windows agent: unicode logfile monitoring: now able to detect incomplete written lines...
    * 1184 FIX: cisco_power: Fixed detection of item. In some cases the status information was part of the item...
            NOTE: Please refer to the migration notes!
    * 1078 FIX: Fix compensation for daylight safing time in prediction
    * 1126 FIX: bluecat_ntp: check no longer crashes on evaluating sysLeap values higher than 1...
    * 1127 FIX: bluecat_dhcp: fixed exception when data was available.. returns UNKNOWN when data is missing
    * 1128 FIX: bluecat_dns: now reports UNKNOWN if no snmp data is available
    * 1131 FIX: esx_vsphere_hostsystem.maintenance: fixed misspelling in service description...
            NOTE: Please refer to the migration notes!
    * 1161 FIX: fc_port: Fixed invalid values of counters, fixed wrong values in graphs...
    * 1192 FIX: veeam_jobs: Check now recognize sync jobs...
    * 1386 FIX: oracle_jobs: Bugfix for forever running jobs...
    * 1427 FIX: esx_vsphere_hostsystem.multipath: no longer crashes at invalid multipath types...

    Multisite:
    * 1066 New Dashboard Designer...
    * 1392 WATO Folder filter: show only the paths a user is allowed to see
    * 1398 Allow to spread times of next check when rescheduling...
    * 1405 Checkbox for settings downtimes on the hosts of the selected services...
    * 1410 Output log text of scheduled downtime log entries...
    * 1411 New builting views for the history of scheduled downtimes
    * 1185 mobile ui: Added a new view to see events from the Event Console
    * 1412 Speed up of displaying and sorting after WATO folder path
    * 1477 New screenshot mode for Multisite...
    * 1067 FIX: Fixed login problem in LDAP connector when no user filter specified...
    * 1094 FIX: sidebar snaping 'Tree of folders': fixed exception
    * 1154 FIX: Availability: Fixed unwanted redirect to edit annotation page after editing availability options...
    * 1401 FIX: Display options in views are now again persistent...
    * 1120 FIX: Multisite filters Host/Service Contactgroup: Fixed livestatus exception...
    * 1158 FIX: Moved filter logic to visuals module...
            NOTE: Please refer to the migration notes!
    * 1077 FIX: Fixed labelling of Y achsis in prediction graphs...
    * 1162 FIX: User profiles can not be edited on WATO remote sites anymore...

    WATO:
    * 1096 New WATO web service: manage hosts via a new HTTP API...
    * 1155 NagVis map edit/view permissions can now be set using roles/groups...
    * 1115 Renamed rule: Hosts using SNMP v2c -> Legacy SNMP devices using SNMP v2c...
    * 1404 Make title/help of custom user attributes localizable...
    * 1159 Remote BI Aggregations can now be configured to be checked as single services...
    * 1163 Service discovery: Added direct link to check parameter ruleset of services...
    * 1428 Web-API: now able to add cluster hosts...
    * 1064 FIX: Fixed rare issue with WATO communication in distributed setups (different OS versions)...
    * 1089 FIX: Snapshot restore: fixed exception during exception handling......
    * 1091 FIX: logwatch patterns: allow unicode text in pattern comment
    * 1092 FIX: logwatch: now able to enter unicode text into the "Pattern (Regex)" field
    * 0191 FIX: Added swp files to the ignore list for the WATO git feature...
    * 1153 FIX: Changed custom user attributes can now be used immediately...
    * 0201 FIX: Fixed error message in Rulelist of RBN...
    * 1100 FIX: WATO backup domains: fixed bug were excluded files still got deleted on snapshot restore...
    * 1101 FIX: WATO check parameter: renamed 'Nominal Voltages' to 'Voltage Levels..'
    * 1396 FIX: Fix default setting of Enable sounds in views...
    * 1109 FIX: WATO active checks: passwords no longer shown as plain text....
    * 1119 FIX: WATO create rule: No longer raises an incorrect permission warning when creating a new rule...
    * 1121 FIX: Rule based notifications formular: No longer raises Request-Uri-Too-Large errors...
    * 1160 FIX: Fixed wrong named column in mkeventd rules
    * 1430 FIX: Clone group: Now displays correct alias name of cloned group...

    Notifications:
    * 1151 Add variables (HOST/SERVICE)ACK(AUTHOR/COMMENT) to notification context...
    * 1394 HTML notifications have a new content field for debugging variables...
    * 1400 Added example notification script for Pushover to doc/treasures/notifications...
    * 1123 Rule based notifications: New condition "Match Service Groups"
    * 1186 RBN: It's now possible to Filter for contactgroups...
    * 1189 sms notification: also send information about Downtimes, Acknowledgments and Fallping now
    * 1424 mknotifyd: now able to check if its still listening for telegrams...
    * 1156 FIX: Graphs in HTML mails are now sent again where they where missing...
    * 1157 FIX: Fixed SMS plugin on at least debian (distrs which have no sendsms/smssend)...
    * 1407 FIX: Fix exception in rule based notification on non-Ascii characters in log message
    * 1408 FIX: mknotifyd now really reads all configuration files below mknotifyd.d...

    BI:
    * 1406 Assume PEND in count_ok aggregations if all nodes are PEND...

    Event Console:
    * 1148 Allow execution of actions when cancelling events...
    * 1395 Event Console can now create notifications via Check_MK RBN...
    * 1007 FIX: check_mkevents: fix case where events contain binary zeroes
    * 1399 FIX: Fix left-over tac processes when showing Event Console history...
    * 1402 FIX: Fixed cased where counting events did not reach required count...
    * 1124 FIX: WATO EC configuration: no longer raises an exception when user has restricted WATO access...
    * 1125 FIX: EC actions are now saved when an EC rule has "Send monitoring notification" set...

    HW/SW-Inventory:
    * 0643 windows inventory: OS now contains the install date, reg_uninstall now contains the path...
            NOTE: Please refer to the migration notes!
    * 0652 windows software inventory gives some more details about OS and installed software...
            NOTE: Please refer to the migration notes!
    * 0653 script to extract HW/SW-Inventory data in CSV format...
    * 0660 mk_inventory-ps1: new uses the Install Location as path for win_reg_uninstall
    * 0661 HW/SW-Inventory: install date of software packages no longer in unix timestamps but date format...
            NOTE: Please refer to the migration notes!
    * 1413 HW/SW-Inventory implementation step one finished...
    * 0655 FIX: win_cpuinfo and mk_inventory.ps1 agent: unit of CPU speed fixed, fixes for long output lines in agent
    * 1379 FIX: Fixed filter "Host has inventory data"...
    * 1423 FIX: Host HW-inventory: now longer generates an exception on displaying the BIOS date

    check:
    * 1384 oracle_jobs: new WATO rules, changed service name to SID.OWNER.NAME...
            NOTE: Please refer to the migration notes!


1.2.5i5:
    Core & Setup:
    * 1012 Fix quoting of backslashes in custom checks with nagios core...
            NOTE: Please refer to the migration notes!
    * 1038 Massive speedup of cmk --snmptranslate
    * 1035 FIX: Do not fail on errors in *.mk files anymore - except in interactive mode...
    * 0174 FIX: Fixed appending of --keepalive-fd parameters to checkhelpers...
    * 1053 FIX: Fixed events check always being reporting OK state...
    * 1045 FIX: Gracefully restart check_mk helpers in case of memory leak...
    * 0633 FIX: diskstat: fixed performance data of old legacy disk IO read/write data...

    Checks & Agents:
    * 0168 f5_bigip_pool: Added Wato configuration...
    * 0995 raritan_pdu_outletcount: new check for outlet count of Raritan PX-2000 family PDUs
    * 0169 websphere_mq_channels,ebsphere_mq_queues: New Checks to monitor IBM Websphere MQ Queues and Channels...
    * 1034 Always provide also 64 bit version of Windows agent
    * 0170 hp_proliant_power: New check to monitor the Power Meter on Prolaint Servers and iLO Boards
    * 0172 zfsget: Check is now usable in cluster_mode...
    * 1039 aix_diskiod: new check for disk IO on AIX
    * 0997 New checks and a special agent for ALLNET IP Sensoric devices...
    * 0175 logwatch.groups: New logwatch subcheck who can be used to group logfiles together....
    * 1041 aix_memory: new check for RAM and SWAP on AIX
    * 0998 ibm_imm_health: Trying to recognice newer versions of IBM IMM now too
    * 0628 raritan_pdu_inlet: now also monitors the three phases of the inlet
    * 1073 sni_octopuse_cpu: added PNP graph definition and Perf-O-Meter
    * 0178 mssql_tablespaces: It is now possible to define thresholds
    * 0999 allnet_ip_sensoric.pressure: New Check for Pressure Sensors in ALLNET IP Sensoric devices
    * 1082 windows agent: now also available as msi installer...
    * 0179 check_dns: It is now possible to use the local dns server in wato configuration...
    * 1058 livedump-mail-fetch: Now supporting either quoted-printable or non encoded mails...
    * 0180 sap: It is now possible to add multiple sap instances to the sap.cfg file...
    * 0181 citrix_sessions, citrix_serverload: New checks for Citrix Load (a Score calculated by citrix) and the number of sessions
    * 0637 jolokia_metrics.gc, jolokia_metrics.tp, jolokia_info: two new subchecks for the jolokia_metrics checks and better error handling for jolokia_info...
    * 1000 qlogic_sanbox.temp: New Check for temperature sensors in QLogic SANbox Fibre Channel Switches
    * 1001 qlogic_sanbox.psu: New Check for power supplies in QLogic SANbox Fibre Channel Switches
    * 0182 MegaCli: Agent now also supports the 64bit version (Thanks to Philipp Lemke)
    * 1132 qlogic_fcport: New Check for Fibre Channel Ports in QLogic SANbox FC Switches
    * 1133 qlogic_sanbox_fabric_element: New Check for Fabric Elements in QLogic SANbox Fibre Channel Switches
    * 1134 bintec_sensors.fan: New Check for Fan Speed of Bintec Routers
    * 1135 bintec_sensors.voltage, bintec_sensors.temp: New Checks for Voltage and Temperature Sensors of Bintec Routers
    * 1048 mem.win: support predictive levels...
    * 1136 bintec_brrp_status: New Check for BRRP States on Bintec Routers
    * 0640 jolokia_metrics.gc, jolokia_metrics.tp: now come with its own pnp templates
    * 1088 included check_mk_agent windows msi installer...
    * 0183 sentry_pdu: New check to monitor plugs of sentry PDUs
    * 0184 knuerr_sensors: New Check to monitor Sensors on a Knürr RMS Device
    * 0994 FIX: agent plugin smart: fixed syntax error
    * 0989 FIX: logwatch.ec: Fix forwarding multiple messages via syslog/TCP...
    * 0943 FIX: if.include: fixed incorrect traffic percentage values in the check output of if checks...
    * 0944 FIX: oracle_tablespaces: fixed calculation of space left and number of remaining increments...
    * 1032 FIX: check_traceroute: Fix option Use DNS, worked vice versa
    * 0171 FIX: hp_blade_psu: Fixed pnp template...
    * 0996 FIX: apc_symmetra_test: Handle unknown date of last self test as intended...
    * 0173 FIX: hitachi_hnas_volume: Fixed bug when snmp outputs empty lines
    * 1037 FIX: bintec_info: support bintec RXL12500
    * 0948 FIX: mk_inventory.ps1: increased caching time to 14400, fixed incorrect default cachefile path
    * 0827 FIX: lnx_thermal: Not checking active trip points (e.g. cooling device triggers) anymore
    * 1043 FIX: printer_supply: fix value error in default parameters...
    * 0626 FIX: veeam_jobs: agent now supports output lines longer than 80 chars
    * 1072 FIX: printer_supply: fix colors of Perf-O-Meter on HP OfficeJet...
    * 0950 FIX: check_mkevents: now able to resolve the hostname of the remote hosts...
    * 0177 FIX: esx_vsphere_hostsystem.multipath: Fixed return state in case of paths in standby...
    * 1054 FIX: mysql_slave: Only monitor the age of the slave when it is running
    * 1075 FIX: if, if64: Fixed PNP template in order to correctly scale Y axis
    * 0631 FIX: fc_port: several fixes for the perfometer to display the right values...
    * 0632 FIX: brocade_fcport: fix perfometer output of out bandwidth when averaging is switched on
    * 1055 FIX: mysql_slave: Fixed detecting CRIT states when IO/SQL slaves are not running
    * 0634 FIX: Max Bandwidth for PNP-Graphs of Interface checks corrected...
    * 0635 FIX: fc_port: the check no longer inventorizes ports with administrative state of 'unknown' or 'offline'
    * 0636 FIX: fc_port: do not inventorize if brocade fibre channel mib is also supported on the device...
    * 1083 FIX: ad_replication.bat: does not return data if the server is no DC
    * 0638 FIX: windows_updates: agent plugin now always sends section header, even if no update information provided...
    * 1084 FIX: ps: now able to handle bigger process groups without constant MKCounterWrapped Exceptions...
    * 1087 FIX: Active checks: Non-ascii check commands now converted into utf-8...
    * 1049 FIX: ups_capacity: Fix exception when running on battery...
    * 0639 FIX: jolokia_metrics: fix for problem when catalina uses the standalone engine
    * 1050 FIX: websphere_mq_queues: make compatible with old agent, fix not-found case

    Multisite:
    * 1013 Sort host names naturally, e.g. foobar11 comes after foobar2...
    * 1033 New Mutisite filter for the number of services a host has...
    * 0949 quicksearch: now able to search for multiple hosts at once...
    * 1052 SEC: index start URL can not be used to redirect to absolute URLs anymore...
    * 1085 quicksearch: multiple hostname matches now lead to the searchhost view instead of the hosts view...
    * 1047 Virtual Host Tree: Allow to use topic as tree level...
    * 1062 SEC: Fixed several XSS issues on different pages...
    * 1063 SEC: Fixed several XSS issues on different pages...
    * 0945 FIX: Sidebar snapin "Problem hosts": Now excludes hosts and services in downtime
    * 1036 FIX: doc/treasures/downtime: fix --url option, better error output
    * 1074 FIX: Fix Virtual Host Tree snapin...
    * 1059 FIX: LDAP: Using configured user filter during login to prevent temporary created users...
    * 1060 FIX: Fixed exception during first login of a user when saving of access times is enabled...

    WATO:
    * 0825 WATO: Hover menu of user online state shows the last seen date/time now
    * 1057 WATO folder permissions are only exported to NagVis when configured...
    * 1086 check_http: now able to enter non-ascii signs in "Send HTTP POST data" rule...
    * 0990 FIX: Fix HTTP error handling in bulk inventory...
    * 1004 FIX: Fix exception when saving rules, caused by empty item
    * 0947 FIX: WATO snapshots: fixed missing files on restoring nagvis backup domains
    * 0826 FIX: Fixed problem where user access times were not updated correctly
    * 1044 FIX: Remove icon for service parameters in WATO service list for missing services...
    * 1056 FIX: Fixed selection of hosts for bulk actions

    Notifications:
    * 1042 Rule based notifications: allow matching on host groups...
    * 0828 FIX: Mails sent with mail/asciimail plugin now really set the from address
    * 1061 FIX: SMS notifications: correctly handling spaces in phone numbers...

    Reporting & Availability:
    * 0991 FIX: Availability: optionally show time stamps as UNIX epoch time...
    * 1076 FIX: Fix wrong percentual host availability > 100% when excluding downtimes...

    Event Console:
    * 1040 FIX: Avoid sporadic errors when checking event state in Event Console...

    Livestatus:
    * 0988 FIX: livedump: Fix exception in case no contact groups are defined for a service
    * 0951 FIX: table servicegroups: fixed service visibility when using group_authorization AUTH_STRICT...

    HW/SW-Inventory:
    * 0625 hw/sw inventory now reads the kernel version and architecture for linux and windows
    * 0627 lnx_video, win_video: added inventory function and agent for linux video cards, modified windows inventory function
    * 0629 improvements to windows sw/hw inventory (encoding, more details for sw inventory)
    * 0630 win_disks: hardware inventory for physical disks in windows
    * 1046 Added AIX support for HW/SW-Inventory...
    * 0167 FIX: mk_inventory.linux: Changed field separator from pipe to tab...
    * 1005 FIX: Fix exception when using pretty-print output format
    * 0946 FIX: hw/sw inventory: fixed display bug for byte fields with the value 0...
    * 0641 FIX: windows inventory: moved encoding from checks to windows agent plugin


1.2.5i4:
    Core & Setup:
    * 0940 SEC: Fixed various core SIGSEGV when using malformed livestatus queries...

    Checks & Agents:
    * 0812 nginx_status: New check for monitoring status information of the Nginx web server...
    * 0986 citrix_licenses: new check for monitoring Citrix licenses
    * 0814 Agent versions can now be checked with "at least version X" parameters...
    * 0815 mysql_slave: New check for monitoring MySQL slave sync state
    * 0617 adva_fsp_if: new check to monitor interfaces of the ADVA FSP 3000 scalable optical transport solution
    * 0618 adva_fsp_current: new check for the power supply units of the ADVA FSP 3000 scalable optical transport solution
    * 0619 adva_fsp_temp: new check to monitor temperature and temperature trends on ADVA scalable optical transport solutions
    * 0993 raritan_pdu_inlet: now delivers performance data
    * 0624 fc_port: new check for fibre channel devices supporting the FCMGMT MIB
    * 1003 ibm_svc_enclosure: support new firmware, also check fan modules
    * 0616 FIX: brocade.fan, brocade.power, brocade.temp: will now only discover services which are not marked as absent
    * 0992 FIX: zfs_arc_cache: returns OK even if values of arc meta are missing...
    * 0936 FIX: agent_ibmsvc: improved error messages on using wrong credentials
    * 0621 FIX: zfsget: better filesystem selection and calculation of sizes...
    * 0819 FIX: Fixed keepalive termination in case of exceptions during checking...
    * 0622 FIX: cisco_temp_sensor: fix to also work with newer IOS versions
    * 0623 FIX: fsc_fans: upper levels for fan RPMs are now optional also for the check
    * 0823 FIX: mk_sap: Fixed some wrong calculated values (decimal numbers)...

    Multisite:
    * 0982 SEC: Fix two XSS weaknesses according to CVSS 8.5 AV:N/AC:M/Au:S/C:C/I:C/A:C...
    * 0983 SEC: Fix security issue in code of row selections (checkboxes) (CVSS 4.9 AV:N/AC:M/Au:S/C:N/I:P/A:P)...
    * 0934 FIX: Logwatch messages with class unknown ( 'u' ) now displayed as WARN...
    * 0166 FIX: mobile gui: Fixed colors of command list...
    * 0820 FIX: Fixed wrong NagVis links in "custom links" snapin
    * 0938 FIX: logwatch: fixed incorrect display of warning messages
    * 0939 FIX: Fixed multisite exception caused by missing explanation text for a AUTODELETE event action
    * 0822 FIX: Sorting columns in view dashlets is now working again
    * 0941 FIX: esx_vsphere_hostsystem.cpu_usage: pnpgraph now displays AVERAGE instead of MAX values in all timeframes...
    * 0942 FIX: check_mk-winperf.cpuusage.php: now displays AVERAGE values instead of MAX...

    WATO:
    * 0984 Fix code injection for logged in users via automation url...
            NOTE: Please refer to the migration notes!
    * 0987 New button for updating DNS cache...
    * 0824 SEC: Valuespecs: Fixed several possible HTML injections in valuespecs...
    * 0813 FIX: LDAP: Improved slightly missleading logging of LDAP sync actions...
    * 0935 FIX: CPU utilization: increased maximum value to 10000...
    * 0821 FIX: Reducing size of auth.php (needed for authorisation in NagVis) in large environments...

    Notifications:
    * 1002 FIX: Fix crash when debugging notifications with non-Ascii characters...

    Reporting & Availability:
    * 0985 Availability: display phases of freqent state changes as "chaos"...

    Event Console:
    * 0816 States of events can now be set by patterns...

    HW/SW-Inventory:
    * 0620 new version of Check_MKs hardware and software inventory including a much extended windows agent and inventory functions
    * 0818 FIX: Fixed exception in HW/SW inventory search dialog...


1.2.5i3:
    Core & Setup:
    * 0884 New options --oid and --extraoid for cmk --snmpwalk...
    * 0785 FIX: Availability: fixed memory leak in table statehist...
    * 0903 FIX: availability: fixed bug causing the availability feature not considering timeperiod transitions
    * 0888 FIX: Fix SNMP inventory check in simulation mode

    Checks & Agents:
    * 0149 cisco_secure: New check for Port Security on Cisco swichtes
    * 0751 New localcheck for Linux that makes sure that filesystems in /etc/fstab are mounted...
    * 0783 enterasys_lsnat: new check monitoring the current LSNAT bindings
    * 0601 printer_alerts: check can now display a textual representation of the alert code...
            NOTE: Please refer to the migration notes!
    * 0799 ibm_svc_systemstats.cpu_util: New check for CPU Utilization of an IBM SVC / V7000 device in total
    * 0800 ibm_svc_nodestats.cache, ibm_svc_systemstats.cache: New checks for Cache Usage of IBM SVC / V7000 devices
    * 0150 printer_suply: New option to upturn toner levels...
    * 0801 ibm_svc_eventlog: New Check for Messages in Event log of IBM SVC / V7000 devices
    * 0151 enterasys_cpu_util: Changed check to not longer summarize all modules...
            NOTE: Please refer to the migration notes!
    * 0802 ibm_svc_nodestats.iops, ibm_svc_systemstats.iops: new checks for IO operations/sec on IBM SVC / V7000 devices
    * 0602 cmciii.humidity: new check for Rittals CMC III humidity sensors
    * 0829 oracle_tablespaces: improved formatting of levels text in check output...
    * 0757 Linux multipath check can now use the alias instead of the UUID as item...
    * 0879 windows_tasks: output last and next run time
    * 0881 rmon_stats: now needs to be activated via a rule in order to be inventorized...
            NOTE: Please refer to the migration notes!
    * 0804 ibm_svc_portfc: New check for status of FC Ports in IBM SVC / Storwize V3700 / V7000 devices
    * 0805 ibm_svc_enclosure: New Check for Enclosures, Canisters and PSUs in IBM SVC / Storwize V3700 / V7000 devices
    * 0806 ibm_svc_enclosurestats.temp: New Check for temperature in enclosures of IBM SVC / Storwize V3700 / V7000 devices
    * 0807 ibm_svc_enclosurestats.power: New check for power consumption of enclosures of IBM SVC / Storwize V3700 / V7000 devices
    * 0808 brocade_mlx*: Checks now also work correctly with Brocade ADX / FGS / ICX devices
    * 0892 wagner_titanus_topsense: new info check and overall status check for Wagner Titanus Top Sens devices
    * 0893 wagner_titanus_topsense.alarm: New check for Alarms Triggered on Wagner Titanus Top Sens devices
    * 0894 wagner_titanus_topsense.smoke: New check for Smoke Detectors in Wagner Titanus Top Sens devices
    * 0895 wagner_titanus_topsense.chamber_deviation: New Check for Chamber Deviation from Calibration Point in Wagner Titanus Top Sens devices
    * 0152 fsc_fans: Added support for Wato configuration and upper limits
    * 0896 wagner_titanus_topsense.airflow_deviation: New Check for Airflow Deviation in Wagner Titanus Top Sens devices
    * 0897 wagner_titanus_topsense.temp: New Check for Temperature measured by Wagner Titanus Top Sens devices
    * 0898 ibm_svc_nodestats.disk_latency, ibm_svc_systemstats.disk_latency: New Checks for Disk Latency in IBM SVC / Storwize V3700 / V7000 devices
    * 0156 akcp_daisy_temp: New Check for akcp daisyTemp sensor chains...
    * 0899 enterasys_temp: New Check for temperature sensor in Enterasys Switches
    * 0901 ibm_svc_portfc: more devices recognized...
    * 0952 ibm_svc_array: New check for Status of RAID Arrays in IBM SVC / Storwize devices.
    * 0911 esx_vsphere_hostsystem.multipath: now able to configure paths minimum count...
    * 0159 brocade: Added support for brocade fdx switches
    * 0160 brocade_vdx_status: New check to monitor the operational state of vdx switches.
    * 0916 if: now able to configure minimum bandwidth limits
    * 0917 df checks: now able to show time left until disk full as perfometer and pnpgraph...
    * 0954 juniper_bgp_state: New Check for BGP status at Juniper Routers
    * 0955 zfs_arc_cache, zfs_arc_cache.l2: New Checks for Hit Ratios and Sizes of ZFS arc Cache
    * 0162 if_brocade: New if64 Check version for Brocade VDX Switches...
            NOTE: Please refer to the migration notes!
    * 0956 fast_lta_headunit.status, fast_lta_headunit.replication: New checks for FAST LTA Storage Systems
    * 0957 fast_lta_silent_cubes.capacity: New check for Total Capacity over all Silent Cubes on FAST LTA Storage Systems
    * 0975 esx_vsphere_vm.guest_tools: renamed check (formerly esx_vsphere_vm.guestTools)...
            NOTE: Please refer to the migration notes!
    * 0920 blade_bays: now also detects if blade server is switched off
    * 0977 check_traceroute: new active check for checking presence and absence of routes...
    * 0959 libelle_business_shadow.info, libelle_business_shadow.process, libelle_business_shadow.status: New Checks for Libelle Business Shadow
    * 0960 libelle_business_shadow.archive_dir: New check for the Archive Dir of Libelle Business Shadow...
    * 0978 Fix security issue with mk-job on Linux...
            NOTE: Please refer to the migration notes!
    * 0925 ps: improved/fixed calculation of CPU utilization (linux)...
    * 0926 windows agent: local / plugin scripts now get the REMOTE_HOST as environment variable
    * 0163 kaspersky_av_quarantine,kaspersky_av_tasks,kaspersky_av_updates: New checks for kaspersky anti virus on linux
    * 0164 symantec_av_progstate,symantec_av_quarantine, symantec_av_updates: New checks for Symantec Anti Virus on Linux
    * 0615 apc_symmetra: check now also monitors the battery replacement status
    * 0927 windows agent: now able to evaluate logfiles written in unicode (2 bytes per character)...
    * 0165 ups checks now supports also GE devices (Thanks to Andy Taylor)...
    * 0928 runas: new plugin script to include and execute mrpe, local and plugin scripts as different user...
    * 0929 windows agent: now able to include and execute additional local and plugin scripts as different user...
    * 0812 nginx_status: New check for monitoring status information of the Nginx web server...
    * 0961 fast_lta_volumes: new check of capacity of volumes in FAST LTA Storage Systems...
    * 0777 FIX: special agent emcvnx: did not work with security file authentication...
    * 0786 FIX: zfsget: fixed compatibility with older Solaris agents...
    * 0809 FIX: brocade_fcport: Fixed recently introduced problem with port speed detection
    * 0787 FIX: df: fixed problems on some filesystem checks when legacy check parameters where used...
    * 0803 FIX: agent_ibmsvc: raw data for System Info Check and License Check now in correct format...
    * 0788 FIX: oracle_tablespaces: now able to bear None values as warn/crit levels...
    * 0789 FIX: oracle_tablespaces: fixed bug when using dynamic filesystem levels...
    * 0603 FIX: cmciii checks: more general scan function plus perf-o-meters for humidity and temperature checks
    * 0604 FIX: windows_updates: now handles situations with forced reboot and no limits correctly
    * 0605 FIX: enterasys_cpu_util enterasys_lsnat: syntax fixes
    * 0889 FIX: logwatch: fix case where rule wouldn't be applied...
    * 0882 FIX: check_bi_local.py: fix crash in case of non-ascii characters...
    * 0606 FIX: apache_status: now also sends an accept header to make it work with mod_security enables servers
    * 0832 FIX: solaris_mem: fixed invalid calculation of total swap...
    * 0810 FIX: fritz.link: Not inventorizing "unconfigured" interfaces anymore
    * 0154 FIX: zfsget: Fixed inventory of filesystems
    * 0155 FIX: mssql_counters: harded check agains odd agent output
    * 0907 FIX: windows agent: register_service: fixed ImagePath registry entry...
    * 0608 FIX: oracle_asm_diskgroup: check now also handles older oracle version 11.1.0
    * 0157 FIX: apc_symmetra_test: Fixed case of unkown last test date
    * 0910 FIX: brocade.power: fixed an error where the check reports an UNKNOWN on power supply failure...
    * 0158 FIX: dell_om_disks: Handle hotspares more correctly
    * 0161 FIX: cisco_fru_power: Exluded not existing devices from the inventory
    * 0969 FIX: blade_health: correctly output error message in non-OK state
    * 0611 FIX: nfsexports.solaris: fix in determination of path prefix
    * 0953 FIX: brocade_mlx_temp: special treatment for devices sometimes not delivering temperature by SNMP
    * 0958 FIX: df.include: failed for checks with grouping patterns...
    * 0924 FIX: windows agent: now able to execute python scripts again
    * 0614 FIX: cmciii.temp, cmciii.humidity: fixed bugs to get performance data back
    * 0932 FIX: prediction: fixed bug where predicted levels were not recalculated

    Multisite:
    * 0779 Hostgroups (Summary): Empty hostgroups are no longer shown (can be re-enabled by filter)
    * 0887 Add new column painter "Host Notifications Enabled"...
    * 0963 New snapin with virtual host trees...
    * 0914 Improved transaction handling to speedup the Web-GUI...
    * 0905 FIX: Multisite context buttons: links in context buttons are no longer called twice...
    * 0906 FIX: Improved transaction handling in Web GUI...
    * 0909 FIX: Table checkboxes: Fixed bug where selected checkboxes got ignored...
    * 0811 FIX: Fixed handling of exceptions occuring before login in debug mode
    * 0912 FIX: Multisite Views: Fixed bug where custom views could not get deleted
    * 0921 FIX: dashboards: fixed bug not updating header timestamp...
    * 0923 FIX: json export: fixed bug not stripping html tags from output
    * 0931 FIX: pnp-template ps.perf: fixed display bug of cpu averaging

    WATO:
    * 0784 Improved security of WATO bulk inventory by using transaction ids
    * 0880 Added support for 389 Directory Server to LDAP connector
    * 0607 online help text for host creation in WATO now also explains hostname caching
    * 0908 Check event state: New option "Less Verbose Output"...
    * 0965 Cumulative permissions and contact groups for WATO folders...
    * 0973 Renaming of hosts via WATO...
    * 0976 Show preview of active and custom checks in WATO services table...
    * 0930 WATO snapshots: disabled upload of legacy snaphots and snapshots with invalid checksums...
    * 0781 FIX: host diag page: fixed problem with update of diagnose subwindows...
    * 0904 FIX: Fixed exception in host parameter overview...
    * 0971 FIX: Fix missing authentication of PHP addons in D-WATO when activation mode is reload...
    * 0972 FIX: Do not loose site specific global settings anymore when chaning a site's configuration...
    * 0933 FIX: WATO snapshots: excluded some superfluous files from nagvis backup domaim...

    Notifications:
    * 0754 Allow users to disable their notifications completely...
    * 0755 Added variables LASTHOSTUP_REL and LASTSERVICEOK_REL to notification context...
    * 0883 Added Date / Time to HTML notification email
    * 0900 notify_multitech.py: new treasures script for notifying via MultiTech SMS Gateway...
    * 0968 Notification scripts are now configurable via WATO...
    * 0974 New notification plugin for ASCII emails...
    * 0752 FIX: FIX: compute correct state transitions for notifications...
    * 0753 FIX: FIX: correctly show original state in HTML notification mails...
    * 0609 FIX: mail notification script now uses 6 digit hex codes for colors to be better compatible with web based mail browsers
    * 0964 FIX: Fix hanging shutdown of CMC on RedHat 5.X...
    * 0918 FIX: notification: fixed exception when sending notifications as sms / ascii mail...

    Reporting & Availability:
    * 0756 Allow availability of multisite BI aggregates at once...
    * 0966 CSV export for availability works now also for BI aggregates
    * 0967 BI Availability timewarp: new buttons for moving back and forth
    * 0962 FIX: Fix CSV-Export in availability table
    * 0890 FIX: Fix availability computation for hosts...
    * 0891 FIX: Fix HTML encoding of tootip in inline timeline of availability

    Event Console:
    * 0885 New option for writing all messages into a syslog-like logfile...
    * 0902 FIX: event console view: fixed exception on rendering host tags for unknown hosts...

    Livestatus:
    * 0747 FIX: livestatus table hostsbygroup: fixed bug with group_authorization strict...
    * 0831 FIX: table statehist: no longer crashes on TIMEPERIOD TRANSITION entries with an invalid syntax...

    Livestatus-Proxy:
    * 0970 FIX: liveproxyd: handle situations with more then 1024 open files...
    * 0613 FIX: liveproxyd: fewer log messages in case a site is unreachable

    HW/SW-Inventory:
    * 0913 lnx_distro: Now able to detect SuSE distributions...
    * 0610 mk_inventory: windows inventory check now included, install date added to data
    * 0886 FIX: Fix exception on non-UTF-8 encoded characters in software list
    * 0922 FIX: dmidecode: fixed exceptions on missing/unknown data


1.2.5i2:
    Checks & Agents:
    * 0147 enterasys_fans: New Check to monitor fans of enterasys swichtes
    * 0773 ibm_svc_system: new check for System Info of IBM SVC / V7000 devices
    * 0774 ibm_svc_nodestats.diskio: new check for disk troughput per node on IBM SVC / V7000 devices
    * 0775 ibm_svc_systemstats.diskio: new check for disk throughput in IBM SVC / V7000 devices in total
    * 0764 lnx_quota: Added new check to monitor Linux File System Quota...
    * 0776 ibm_svc_nodestats.cpu_util: new check for CPU Utilization per Node on IBM SVC / V7000 devices
    * 0600 nfsexports.solaris: new agent plugin for monitoring nfs exports on solaris systems...
    * 0743 mem, fortigate_memory, solaris_mem: display total SWAP info in check output
    * 0745 drbd: Roles and diskstates are now configurable via WATO...
    * 0740 FIX: winperf_if: now able to handle bandwidth > 4GBit...

    Multisite:
    * 0765 NagVis-Maps-Snapin: Now visualizes downtime / acknowledgment states of maps...
    * 0766 FIX: Changed transid implemtation to work as CSRF protection (Fixes CVE-2014-2330)...

    WATO:
    * 0767 FIX: Signing and verification of WATO snapshot (addresses CVE-2014-2330)...

    BI:
    * 0741 FIX: BI editor: fixed display bug in "Create nodes based on a service search"...

    Livestatus:
    * 0742 FIX: table statehist: now able to cancel a running query if limit is reached...


1.2.5i1:
    Core & Setup:
    * 0386 Added all active checks to check_mk -L output...
    * 0452 Speedup generation of configuration...
    * 0124 Support multiline plugin output for Check_MK Checks...
    * 0675 Activate inline SNMP per default (if available)...
    * 0695 Remove obsolete option -u, --cleanup-autochecks...
            NOTE: Please refer to the migration notes!
    * 0087 FIX: Fixed possible locking issue when using datasource program with long output...
    * 0313 FIX: Avoid duplicate reading of configuration file on --create-rrd...
    * 0379 FIX: check_mk -c: Now also rewrites the location of conf.d directory
    * 0354 FIX: Catch exception when check plugins do not return a state...
    * 0398 FIX: Tolerate debug output in check plugins when using CMC...
    * 0314 FIX: Fix CMC not executing any Check_MK checks after config reload...
    * 0401 FIX: Fix rule precedence in WATO-configured manual checks...
    * 0402 FIX: Fix exception in case of missing agent sections of cluster-aware checks...
    * 0426 FIX: Fixed processing of cached agent plugins / local scripts...
    * 0451 FIX: Ignore missing check types when creating configuration for Nagios
    * 0259 FIX: Fixed htpasswd permission problem in check_mk standalone installation...
    * 0453 FIX: Fix ugly Python exception in host diagnosis page in case of SNMP error...
    * 0696 FIX: Remove garbled output of cmk -v in state of CMC
    * 0682 FIX: Allow overriding of active and custom checks by more specific rule...
    * 0267 FIX: Fixed auth.serials permission problem in check_mk standalone installation...
    * 0282 FIX: TIMEPERIOD TRANSITION messages no longer cut at 64 bytes...
    * 0730 FIX: cmc: fixed bug displaying logentries after a logfile rotation...
    * 0140 FIX: Fixed unwanted handling of hostname as regex...
    * 0739 FIX: Availablity: Prevent crash if the notification period is missing...

    Checks & Agents:
    * 0306 esx_vsphere_counters: added missing ramdisk levels sfcbtickets
    * 0073 moxa_iologik_register: new check to monitor moxa e2000 series registers
    * 0105 apc_humidity: New Check for humidity levels on APC Devices
    * 0106 3ware_units: The verifying state is now handled as ok...
    * 0086 timemachine: new check checking the age of latest backup by timemachine on MAC OS
    * 0074 raritan_pdu_plugs: new check for Raritan PX-2000 family PDUs...
    * 0107 stulz_alerts, stulz_powerstate, stulz_temp, stulz_humidity: New Checks for Stulz clima devices
    * 0075 raritan_pdu_inlet: new check to monitor inlet sensors of the Raritan PX-2000 PDUs
    * 0315 hitachi_hnas_quorumdevice, hitachi_hnas_pnode, hitachi_hnas_vnode: New checks for Hitachi HNAS devices
    * 0316 hitachi_hnas_cpu: New check for CPU utilization of Hitachi HNAS devices
    * 0373 wut_webtherm: Supporting several other devices now
    * 0377 check_http: Certificate Age mode now supports SNI...
    * 0317 emc_isilon: New checks for EMC Isilon Storage System
    * 0395 cmctc.temp: also detect older CMC devices
    * 0396 cmciii_access cmciii_io cmciii_psm_current cmciii_psm_plugs: Support other firmeware versions as well...
    * 0111 kemp_loadmaster_ha, kemp_loadmaster_realserver, kemp_loadmaster_services: New Checks for Kemp Loadbalancer
    * 0318 hitachi_hnas_fan: New check for fans in Hitachi HNAS systems
    * 0319 hitachi_hnas_psu, hitachi_hnas_psu: New checks for Hitachi HNAS storage systems
    * 0320 hitachi_hnas_fpga: new check for Hitachi HNAS storage systems
    * 0321 brocade_mlx: enhancing checks (BR-MLX modules, more OK states)...
    * 0323 emcvnx_hwstatus, emcvnx_hba, emcvnx_disks: new checks for EMC VNX storage systems
    * 0254 agent_vsphere: Make handling of spaces in hostnames of ESX configurable...
    * 0077 cmciii.psm_current, cmciii_psm_plugs, cmciii_io, cmciii.access, cmciii.temp, cmciii.can_current, cmciii.sensor, cmciii.state: new sub checks included in one new check cmcmiii superseding and improving several previous checks of the Rittal CMCIII device...
            NOTE: Please refer to the migration notes!
    * 0078 job: check now monitors the time since last start of the job, limits can be configured in WATO
    * 0079 f5_bigip_conns: new check to monitor number of current connections
    * 0324 hitachi_hnas_cifs: new check for the number of users using a CIFS share
    * 0455 hitachi_hnas_span: new check for Spans (Storage Pools) in Hitachi HNAS storage systems
    * 0445 mem.win: Allow time-averaging of values before applying levels...
    * 0446 mem.used, solaris_mem: Introduce optional averaging of used memory...
    * 0566 services.summary: new check to monitor stopped services of mode autostart in windows
    * 0568 f5_big_ip_conns: check now supports predictive monitoring and both connections types are merged in one check
    * 0257 windows_agent: now reports extended process information (obsoletes psperf.bat plugin)...
    * 0457 hitachi_hnas_volume: New check for Usage and Status of Volumes in Hitachi HNAS storage systems
    * 0450 mem.used: Add information about shared memory (on Linux hosts)
    * 0458 hitachi_hnas_fc_if: New check for FibreChannel Interfaces in Hitachi HNAS storage systems
    * 0459 emcvnx_info: New info check providing Model, Revision and Serial Number of EMC VNX storage systems
    * 0461 emcvnx_raidgroups.list_luns: New check for EMC VNX storage system...
    * 0462 emcvnx_raidgroups.list_disks: New check for EMC VNX storage system...
    * 0463 emcvnx_raidgroups.capacity, emcvnx_raidgroups.capacity_contiguous: New Checks for EMC VNX Storage systems...
    * 0570 fileinfo.groups: file groups now allow exclude patterns as well
    * 0464 stulz_pump: new check for the status of pumps of Stulz clima units
    * 0125 unitrends_backup:Unitrends Backup...
    * 0126 mikrotik_signal: Check for mikrotik wifi bridges
    * 0127 hp_proliant_raid: Check for proliant RAID status.
    * 0571 cmciii_lcp_fans: now monitors the lower limit for the rpm
    * 0572 cmciii_lcp_waterflow: lower and upper limits to the flow are now monitored
    * 0573 cmciii_lcp_airin, cmciii_lcp_airout, cmciii_lcp_waterin, cmciii_lcp_waterout: checks now observe limits to the temperatures
    * 0128 unitrends_replication: Check for monitoring  Replicaion staus on Unitrend systems
    * 0265 mpre_include: run additional mrpe configs within user context...
    * 0266 windows_agent: now supports mrpe include files...
    * 0574 if64: check now supports clustering...
    * 0576 fileinfo.groups: new feature to include current date in file pattern
    * 0130 Support of new Firmware version of various Fujitsu Sotarge Systems
    * 0698 emc_isilon.nodehealth: new check for EMC Isilon Storage systems: NodeHealth
    * 0699 emc_isilon_iops: New check for Disk Operations per Second (IOPS) in EMC Isilon Storage
    * 0132 New checks fjdarye101_disks fjdarye101_rluns: Fujitsu Storage Systems with 2013 Firmware
    * 0697 check_dns: allow to specify multiple expected answers
    * 0700 arcserve_backup: new check for status of backups in an Arcserve Backup Server
    * 0580 emc_datadomain_fans, emc_datadomain_nvbat, emc_datadomain_power, emc_datadomain_temps: new hardware checks for EMC Datadomain
    * 0691 Solaris agent: include lofs in list of monitored filesystem types
    * 0694 wut_webtherm: Support new versions of WUT-Thermometer...
    * 0135 apc_inputs: New Check for APC Input Contacts
    * 0701 emc_isilon_diskstatus: new check for Status of Disks in EMC Isilon Storage Systems
    * 0581 emc_datadomain_disks emc_datadomain_fs:  new checks to monitor disks and filesystems of EMC Datadomain
    * 0718 logwatch.ec: Optionally monitor the list of forwarded logfiles...
    * 0556 esx_vsphere_counters.diskio: now also shows disk latency
    * 0583 stulz_pump: now monitors the pumps rpm in precent of maximum and gathers performance data
    * 0560 check_mk_agent.solaris: report statgrab_mem section if solaris_mem section is missing...
    * 0702 Rule for checking agents for wanted version...
    * 0586 rmon_stats: new snmp check to gather network traffic statistics on RMON enabled network interfaces
    * 0704 windows_os_bonding: new check for bonding interfaces on windows...
    * 0562 esx_vsphere_vm.guest_tools: new check to monitor guest tools status...
    * 0674 brocade_fcport: Now supporting interface speed of 16 Gbit (just discovered in the wild)
    * 0138 Removed caching function in Windows Update agent plugin...
            NOTE: Please refer to the migration notes!
    * 0564 esx_vsphere_vm.datastores: displays the datastores of the VM...
    * 0731 mk_postgres: improved support for versions postgres < 9.2...
    * 0588 dell_poweredge_amperage.current, dell_poweredge_amperage.power, dell_poweredge_cpu, dell_poweredge_status, dell_poweredge_temp: new checks for the Dell PowerEdge Blade Server
    * 0589 brocade_tm: new check monitoring traffic manager statistics for interfaces of brocade devices
    * 0591 dell_poweredge_mem: new check to monitor memory modules of Dell PowerEdge Servers
    * 0592 dell_poweredge_pci: new check for pci devices on dell PowerEdge Servers
    * 0141 ups_socomec_capacity: Battery Capacity Check for Socomec UPS Devices.
    * 0705 arcserve_backup: improved documentation (check manpage and comments in the agent plugin)
    * 0143 ups_socomec_in_voltage, ups_socomec_out_voltage: Socomec UPS Devices, Input and Output Voltages...
    * 0732 df: now able to monitor inodes...
    * 0716 Add Linux caching agent also to normal agent RPM...
    * 0594 dell_poweredge_netdev: new check to monitor the status of network devices on Dells Poweredge Servers
    * 0733 mem, solaris_mem: now able to configure amount of free memory...
    * 0706 EMC VNX: special agent can alternatively authenticate via security files...
    * 0734 esx_vsphere_vm.running_on: shows the esx host of the VM
    * 0144 enterasys_cpu_util enterasys_powersupply: New Checks for CPU Utilization and Power Supplies on enterasys switches
    * 0595 dell_chassis_power, dell_chassis_powersupplies: new checks for Dell Poweredge Chassis Ppower consumption...
    * 0596 dell_chassis_status, dell_chassis_temp, dell_chassis_kvm, dell_chassis_io, dell_chassis_fans: new checks to monitor the overall status of various sections of the Dell Poweredge Chassis via CMC
    * 0597 dell_chassis_slots: new check to monitor the status of the blade slots of the Dell Poweredge Blade Servers
    * 0145 apc_symmetra: Changed naming of Batterie Temperature to System Temerature...
            NOTE: Please refer to the migration notes!
    * 0146 innovaphone_priports_l1, innovaphone_priports_l2: New Checks for Innovaphone PRI Ports
    * 0707 ibm_svc_host: New check: Status of hosts an IBM SVC / V7000 presents volumes to
    * 0598 kentix_temp, kentix_humidity: new checks for Kentix MultiSensor-Rack
    * 0768 ibm_svc_license: New check for Licensing Status on IBM SVC / V7000 devices
    * 0778 New Special Agent for innovaphone gateways...
    * 0769 juniper_trpz_cpu_util, juniper_trpz_flash, juniper_trpz_info, juniper_trpz_power: new Checks for juniper trapeze switches
    * 0770 innovaphone_licenses: New check to monitor licenses on innovaphone devices"
    * 0771 juniper_trpz_aps: Show the number of connected access points on juniper wlan controllers
    * 0772 added special agent for IBM SVC / V7000 storage systems...
    * 0147 enterasys_fans: New Check to monitor fans of enterasys swichtes
    * 0759 check_notify_count: New active check to monitor the number of notifications sent to contacts...
    * 0760 The windows agent contains meta information about version, manufacturer etc....
    * 0103 FIX: services: Fixed bug with service inventory defined in main.mk...
    * 0299 FIX: borcade_mlx_fan: Prettified output, handling "other" state now
    * 0300 FIX: cisco_fru_power: Trying not to inventorize not plugged in FRUs...
    * 0305 FIX: apache_status: Fixed exception when agent reports HTML code as apache-status data...
    * 0104 FIX: mssql: Server instances with underline in name are now supported....
    * 0240 FIX: Virtualmachine names with space no longer have missing piggyback data...
    * 0310 FIX: apache_status: Improved handling of unexpeted data sent by agents...
    * 0088 FIX: esx_vsphere_datastores: fixed error with reported capacity of 0 bytes...
    * 0243 FIX: cisco_qos: no longer crashes when the qos policy name is not set...
    * 0326 FIX: hr_fs printer_supply: Improved translation of wrong encoded chars...
    * 0059 FIX: agent_vpshere: new option for supporting ESX 4.1...
    * 0334 FIX: cisco_fantray: Fixed error on Cisco devices which do not support this check...
    * 0355 FIX: heartbeat_crm: Now handling "Failed actions:" output in agent...
    * 0357 FIX: megaraid_bbu: Fixed expected state checking...
    * 0358 FIX: df: now ignores filesystems with a reported size of '-'...
    * 0360 FIX: multipath: Inventory handles non loaded kernel module now...
    * 0339 FIX: blade_bays blade_blades blade_blowers blade_health blade_mediatray blade_powerfan blade_powermod: fix scan function...
    * 0340 FIX: blade_health: fix check, it was totally broken...
    * 0363 FIX: mysql_capacity: Did use wrong calculated warn / crit thresholds...
    * 0364 FIX: brocade_mlx*: Several cleanups, fixed bug in brocade_mlx_fan where only the first worst state was shown in output
    * 0365 FIX: RPMs: Cleaning up xinetd checkmk.rpmnew file after updating package...
    * 0366 FIX: heartbeat_crm: Agent code is now compatible to pacemaker 1.1.9...
    * 0367 FIX: Now using /dev/null instead of closing stdin in linux agent...
    * 0342 FIX: postgres_stat_database: make agent compatible with PostgreSQL 8.4.x...
    * 0343 FIX: postgres_sessions: make agent plugin compatible with PostgreSQL 9.2...
    * 0369 FIX: cups_queues: Fixed bug checking the last queue reported by agent...
    * 0370 FIX: brocade_mlx_module*: Improved output of checks
    * 0372 FIX: megaraid_ldisks: Ignoring adapters without configured logical disks...
    * 0345 FIX: Linux agent: fix detaching of background plugins...
    * 0378 FIX: agent_vsphere.pysphere: Trying to deal with permissions only on some guests/hosts
    * 0245 FIX: Inline SNMP no longer throws an exception when using SNMPv3 credentials...
    * 0380 FIX: jolokia_metrics.mem: PNP-Template now handles non existant max values...
    * 0381 FIX: win_printers: Fixed creation of duplicate services...
    * 0347 FIX: smart.stats: Remove duplicate disks...
    * 0349 FIX: winperf.cpuusage: update man page: this check is deprecated
    * 0383 FIX: solaris_mem: Is now compatible to more systems...
    * 0109 FIX: cisco_fantray: Prevent inventory for not available fans
    * 0110 FIX: cisco_fru_power:  Prevent inventory for not available FRUs
    * 0350 FIX: nfsmounts: correctly handle mount points with spaces...
    * 0387 FIX: df*: Negative filesystem space levels get a more clear text in check output...
    * 0351 FIX: local: Catch invalid state codes and map to 3 (UNKNOWN)...
    * 0397 FIX: mrpe: tolerate performance variable names with spaces...
    * 0399 FIX: check_ftp: cleanup configuration via WATO, remove Hostname field...
    * 0435 FIX: esx_vsphere_sensors: Fix garbled output in case of placeholder VMs...
    * 0251 FIX: agent_vsphere / check_mk agent: fixed outdated systemtime of check_mk agent...
    * 0439 FIX: postfix_mailq: Linux agent better detects Postfix installation...
    * 0440 FIX: heartbeat_crm: Inventory more gracefully handles case where agent output is invalid...
    * 0113 FIX: blade_blades: Now only make inventory for blades that are powered on...
    * 0441 FIX: megaraid_bbu: Fix several false alarms and cases where inventory failed
    * 0442 FIX: dell_om_disks: Treat global hot spare disks as OK, instead of WARN...
    * 0443 FIX: brocade_fcport: cope with firmware that does not provide speed information...
    * 0322 FIX: timemachine: Check now also works if there are spaces in the name of the backup volume or the hostname
    * 0253 FIX: windows agent: fixed crash on processing eventlog records...
    * 0403 FIX: mem.used: Prefer statgrab on FreeBSD for supporting more than 4GB...
    * 0404 FIX: cups_queues: fix exception in case of alternative time format...
    * 0444 FIX: timemachine: do not inventorize check when timemachine is not used
    * 0116 FIX: cisco_vpn_tunnel: Fixed typo that lead to an exception
    * 0118 FIX: stulz_humidity: Fixed coloring in pnp template...
    * 0119 FIX: stulz_humidity: Fixed lower thresholds...
    * 0565 FIX: windows_updates: fix for some cases when forced_reboot is not set
    * 0255 FIX: windows_agent: now able to handle the removal of local/plugin scripts during runtime...
    * 0447 FIX: fortigate_memory: Fix inventory, do not add check if no info available...
    * 0567 FIX: apc_symmetra: transformation from old tuple to new dict format fixed and improved
    * 0432 FIX: stulz_humidity: Fixed syntax error...
    * 0120 FIX: stulz_humidity, apc_humidity: Fixed bug while processing check params...
    * 0460 FIX: endless waiting for printer queues fixed...
    * 0260 FIX: Fixed incorrect formatting of checks with long output...
    * 0261 FIX: df_netapp32 / df_netapp: Fixed bug with negative size in check output...
    * 0262 FIX: ps: Now able to skip disabled "Process Inventory" rules...
    * 0264 FIX: printer_supply_ricoh: now reports correct filling levels...
    * 0575 FIX: cmciii_lcp_airin, cmciii_lcp_airout, cmciii_lcp_waterin, cmciii_lcp_waterout: improved handling of warning state...
    * 0272 FIX: if checks: port type 56 (fibrechannel) is no longer inventorized per default...
    * 0577 FIX: fileinfo.groups: new date pattern is now available for inventory check as well
    * 0688 FIX: winperf_msx_queues: Support output of Exchange 2013...
    * 0578 FIX: zypper: check is always registered as soon as mk_zypper plugin detects zypper tool...
    * 0689 FIX: postgres_sessions: fix empty agent section in case of 0 sessions...
    * 0579 FIX: veeam_client: fix for case when no StopTime section in agent output
    * 0692 FIX: fileinfo: Avoid duplicate entries in Solaris agent...
    * 0693 FIX: hpux_lvm: avoid problem when alternative vgdisplay is installed...
    * 0708 FIX: ntp.time, ntp: avoid DNS lookups in NTP queries and avoid timeouts...
    * 0277 FIX: solaris agent: ntp now able to work with ntpd and xntpd...
    * 0279 FIX: check_mk_agent.solaris: removed proc section from statgrab...
    * 0281 FIX: statgrab_net.ctr: only inventorize interfaces with actual traffic...
    * 0582 FIX: cisco_sys_mem: check now has a man page and a new WATO integration
    * 0667 FIX: oracle_asm_diskgroup: Now really uses the generic filesystem levels...
    * 0555 FIX: snmp_uptime: no longer fails if uptime is < 1 seconds
    * 0136 FIX: cisco_fru_power: Prevent inventory of not exsisting devices
    * 0557 FIX: check_mk_agent.solaris: removed section statgrab mem...
    * 0673 FIX: zfsget: Fixed broken check - was not compatible to current agent output of "df"
    * 0719 FIX: postfix_mailq: fix Linux agent in case of ssmtp being installed
    * 0584 FIX: agent_vsphere: special agent now handles non-standard https port correctly...
    * 0585 FIX: check_mk_agent.linux: more efficient handling of cups printer queues...
    * 0703 FIX: brocade_mlx: omit inventory of cpu and memory on more states...
    * 0137 FIX: Fixed printer_pages...
    * 0587 FIX: if64: problems resolved when running as a clustered service...
    * 0563 FIX: windows agent: now able to process perl scripts...
    * 0729 FIX: esx_vsphere_hostsystem: fixed incorrect status label (not state)...
    * 0142 FIX: winperf_if: treat unknown packets no longer as error packets
    * 0593 FIX: zypper: agent plugin and check now lead to UNKNOWN result in case of repo problems
    * 0758 FIX: check_sql: Fixed monitoring of stored procedures with oracle
    * 0599 FIX: esx_vsphere_datastores: provisioning levels in WATO are no longer limited to 101%
    * 0737 FIX: megaraid_ldisks: now able to handle "No Virtual Drive Configured" states...
    * 0763 FIX: hpux_if: Fixed exception during parsing of provided data on some systems...

    Multisite:
    * 0371 Added log class filter to hostsvcevents view
    * 0352 Avoid Livestatus connections on pages that do not need them...
    * 0390 Added an icon selector to the view editor...
    * 0391 Added sorter / filter for host/service service levels...
    * 0247 New mkp package for web applications: iNag / nagstatus / nagios status.dat...
    * 0429 Implemented role permissions for dashboards...
    * 0430 It is now possible to define custom time ranges in PNP graph search...
    * 0449 Show all custom variables of hosts and services in the detail views...
    * 0665 Added mail notificaton method to custom user notification dialog...
    * 0123 New time range filter for Downtimes and Comments...
    * 0683 New column painter for the last time a service was OK...
    * 0561 quicksearch: now able to search with multiple filters...
    * 0748 Also custom views now have permissions...
    * 0302 FIX: Fixed highlight of choosen elements in foldertee/views snapin in Chrome/IE
    * 0239 FIX: Fixed incorrect html formatting when displaying host or service comments...
    * 0307 FIX: Increased performance of multisite GUI with a large userbase...
    * 0312 FIX: Hiding views related to not existing datasources, like the EC now...
    * 0325 FIX: Removed CSV export icon from availability views...
    * 0327 FIX: Most forms did now work with "Profile Requests" enabled...
    * 0333 FIX: Fixed too long page title during performing several actions...
    * 0356 FIX: Fixed exception caused by utf8 chars in tooltip text...
    * 0368 FIX: Generating selection id is hopefully now compatible to more systems...
    * 0374 FIX: Fixed syntax error in exception handler of LDAP search code...
    * 0375 FIX: LDAP: Now handling user-ids with umlauts...
    * 0246 FIX: brocade_fcport: fixed error in pnp-template...
    * 0393 FIX: LDAP: Enabled paged LDAP search by default now with a page size of 1000...
    * 0394 FIX: LDAP: Auth expiration plugin now checks users for being disabled (in AD)...
    * 0436 FIX: Fix broken Site status switching via sidebar snapin...
    * 0420 FIX: LDAP: Roles/Groups are now synced even if case of DNs do not match...
    * 0421 FIX: UserDB: Fixed lost passwords when changing users in large user databases...
    * 0423 FIX: Users are not logged out anymore during changing their own passwords...
    * 0424 FIX: Improved error handling in case of incorrect auth config in distributed WATO environments
    * 0425 FIX: Fix login loop bug in distributed environments with different auth secrets
    * 0117 FIX: Availability button is now visible for users without the right to edit views
    * 0431 FIX: LDAP: Fixed group syncrhonisation when nested group sync is enabled
    * 0122 FIX: Multisite view editor not longer throwing a exception when loading views from other users
    * 0569 FIX: recurring updates of serial numbers of disabled ldap users fixed...
    * 0676 FIX: Move view "Stale services" to Problems folder
    * 0270 FIX: Multisite host tag filter: Now uses exact match...
    * 0273 FIX: Fixed exceptions when modifying / cloning views...
    * 0274 FIX: Fixed exception when view title or description was missing
    * 0278 FIX: Fixed bookmark icon images for non-english user languages...
    * 0670 FIX: LDAP: Fixed sync when non lower case attributes are configured...
    * 0671 FIX: LDAP: Disable logging of password changes received from LDAP
    * 0558 FIX: availability: fixed exception on specific filter settings...
    * 0712 FIX: Fix multiple groups with same tag when grouping hosts after a tag...
    * 0738 FIX: csv_export: now able to handle umlauts in download filenames...
    * 0762 FIX: Fixed availability filters not opening in IE7

    WATO:
    * 0308 Multisite can now set rotation view permissions for NagVis...
    * 0329 Removed Distributed WATO peer mode...
            NOTE: Please refer to the migration notes!
    * 0244 New features for WATO page Backup & Restore...
    * 0382 Active HTTP check now supports multiline regexp matching...
    * 0112 Explicit mapping of clustered services can now be done with WATO...
    * 0437 Convert WATO rule for debug_log into simple Checkbox...
    * 0428 Changed user profiles (e.g. pw changes) are now replicated in distributed setups...
    * 0114 User Custom Attributes can now be exported to the core...
    * 0448 New button in WATO service list for displaying check parameters...
    * 0454 Add output of traceroute to host diagnostic page
    * 0677 Make title of tags and tag groups localizable...
    * 0685 Distributed WATO now disabled WATO on slave sites per default...
    * 0687 New summary pages with all settings of a host or service...
    * 0275 WATO "Notify Users" feature: Improved confirmation info...
    * 0134 New option to use expect string in response heads for check_http in wato...
    * 0717 Sort permissions of views, dashboards, commands and snapins alphabetically
    * 0761 New bulk host import mode in WATO...
    * 0057 FIX: Fix exception in WATO host editor on custom tag without topic...
    * 0241 FIX: Improved sorting of WATO folders in dropdown menu...
    * 0019 FIX: Fixed wording in WATO rule for MSSQL check
    * 0242 FIX: Parameters for clustered services can now be configured on the cluster host...
    * 0309 FIX: Trying to prevent read/write conflicts with a large user base...
    * 0311 FIX: Fixed "Inventory failed" message when trying an inventory on clusters via WATO...
    * 0330 FIX: Improved performance of WATO slave push with a large user base...
    * 0331 FIX: LDAP diagnostic LOG can now have the $OMD_SITE$ macro configured via WATO...
    * 0332 FIX: Own host tag groups without topics resulted in two groups "Host tags" in the rule editor
    * 0361 FIX: The page linked by "new rule" can now be bookmarked again
    * 0341 FIX: Avoid rare exception in WATO when deleting a host...
    * 0376 FIX: LDAP: Default configuration of attributes is reflected within WATO now
    * 0346 FIX: Fix folder visibility in WATO for unpriviledged users...
    * 0385 FIX: Better error handling for invalid service regex in rule conditions...
    * 0389 FIX: Showing LDAP settings on site specific global settings page now...
    * 0400 FIX: WATO BI editor now supports percentages for count_ok...
    * 0392 FIX: LDAP: Improved error messages of LDAP configuration test...
    * 0415 FIX: LDAP: The LDAP Settings dialog is now disabled when the LDAP Connector is disabled
    * 0416 FIX: When doing user sync on user page rendering, contact group memberships are shown correctly now...
    * 0417 FIX: LDAP: Fixed "Sync-Plugin: Roles" test with OpenLDAP
    * 0248 FIX: Backup & Restore: Snapshot comments now support unicode character...
    * 0418 FIX: LDAP: Fixed broken role sync plugin with OpenLDAP...
    * 0419 FIX: LDAP: The default user profile roles are only assigned to users without roles...
    * 0249 FIX: Backup & Restore: fixed bug when uploading legacy snapshots...
    * 0250 FIX: Fixed error on creating very large WATO snapshots...
    * 0422 FIX: Fixed numbers shown in log entries of bulk inventory...
    * 0252 FIX: ESX vSphere configuration: Fixed non-working configuration parameters...
    * 0456 FIX: Column was too short...
    * 0256 FIX: wato snapshots: snapshot restore no longer fails with older python versions...
    * 0433 FIX: Creating WATO lock during automations (like e.g. master to slave syncs)...
    * 0434 FIX: Fixed wrong count of failed hosts in bulk inventory mode...
    * 0678 FIX: Move two last global settings of Event Console to proper places
    * 0268 FIX: wato inventory: fixed missing services...
    * 0686 FIX: Fix replication with WATO if EC is enabled on master and disabled on slave
    * 0129 FIX: Fixed permission bug in "Edit user profile" dialog....
    * 0269 FIX: brocade_fcport: fixed problem on displaying check_parameters in WATO...
    * 0271 FIX: Fixed sorting in duallist element (two lists with interchangable elements)...
    * 0131 FIX: Error rates for network interfaces can now be set smaller then 0.1 when using Wato....
    * 0690 FIX: Fix language jumping to German when saving user profiles
    * 0666 FIX: Minimum port for the mknotifyd is now 1024 (never use well known ports)...
    * 0559 FIX: WATO snapshots: improved validation of (uploaded) snapshots...
    * 0709 FIX: Fix NoneType has not attribute userdb_automatic_sync bug in D-WATO
    * 0728 FIX: mem.win: fixed bug in WATO configuration rule...
    * 0139 FIX: ldap sync: syncing if rules against ldap is not longer case sensitiv
    * 0736 FIX: WATO backup and restore: improved error handling...

    Notifications:
    * 0362 sms: now searching PATH for sendsms and smssend commands...
    * 0684 New notification variables NOTIFY_LASTSERVICEOK and NOTIFY_LASTHOSTUP...
    * 0711 New rules based notifications...
    * 0713 New bulk notifications...
    * 0108 FIX: Prevent service notification on host alerts...
    * 0058 FIX: Fix email notifications containing non-ASCII characters in some situtations...
    * 0133 FIX: Fixed mkeventd notification plugin...
    * 0720 FIX: Fix timeperiod computation with CMC and flexible notifications...

    BI:
    * 0721 Use hard states in BI aggregates...
    * 0714 BI aggregations now also honor scheduled downtimes...
    * 0715 BI aggregates now acknowledgement information...
    * 0669 FIX: Fixed regex matching in BI when using character groups [...]...

    Reporting & Availability:
    * 0018 New option for displaying a legend for the colors used in the timeline...
    * 0405 Add CSV export to availability views...
    * 0338 FIX: Introduce time limit on availability queries...
    * 0681 FIX: Display correct year for availability range for last month in january
    * 0750 FIX: Availability: fix exception when summary is on and some elements have never been OK

    Event Console:
    * 0301 Handling messages of special syslog format correctly...
    * 0388 Moved Event Console related settings to own settings page...
    * 0710 Create a history entry for events that failed their target count...
    * 0749 Allow to restrict visibility of events by their host contacts...
    * 0303 FIX: Old log entries were shown in event history first...
    * 0304 FIX: Escaping several unwanted chars from incoming log messages...
    * 0089 FIX: CSV export of event console was broken...
    * 0359 FIX: Fixed exception in event simulator when one match group did not match
    * 0384 FIX: Trying to prevent problem when restarting mkeventd...
    * 0427 FIX: Fixed exception when handling connections from event unix socket...
    * 0679 FIX: Allow non-Ascii characters in generated events
    * 0680 FIX: Do not allow spaces in host names in event simulator...
    * 0672 FIX: Service item of "Check event state in event console" checks can now be configured...
    * 0590 FIX: mkeventd: fixed encoding of unicode characters in the snmptrap receiver...

    Livestatus:
    * 0337 New header for limiting the execution time of a query...
    * 0276 nagios4 livestatus support...
    * 0335 FIX: Parse state of downtime notification log entries correctly...
    * 0336 FIX: Limit the number of lines read from a single logfile...
    * 0344 FIX: Fix semantics of columns num_services_hard_*...

    Livestatus-Proxy:
    * 0263 FIX: livestatus log table: fixed missing logentries of archived logfiles...


1.2.3i7:
    Core & Setup:
    * 0011 Introduce optional lower limit for predicted levels...
    * 0217 FIX: More verbose error output for SNMP errors on the command line...
    * 0288 FIX: Error messages of datasource programs (e.g. VSphere Agent) are now visible within WATO...
    * 0010 FIX: Fix computation of hour-of-the-day and day-of-month prediction...
    * 0292 FIX: Inline SNMP: Check_MK check helpers are closing UDP sockets now...

    Checks & Agents:
    * 0060 cisco_fantray: new check for monitoring fan trays of Cisco Nexus switches
    * 0061 cisco_cpu: check now recognizes new object cpmCPUTotal5minRev...
    * 0063 veeam_client: new check to monitor status of veeam clients with special agent plugin...
    * 0064 veeam_jobs: new check to monitor the backup jobs of the veeam backup tool...
    * 0047 fritz.conn fritz.config fritz.uptime fritz.wan_if fritz.link: New checks for monitoring Fritz!Box devices...
    * 0027 esx_vsphere_sensors: it is now possible override the state of sensors...
    * 0090 apc_ats_status: New Check for monitoring APC Automatic Transfer Switches
    * 0080 Added new checks for Brocade NetIron MLX switching / routing devices...
    * 0091 apc_ats_output: new check for output measurements on APC ATS devices
    * 0068 check_sql: support for mssql databases included
    * 0208 fileinfo.groups: Added minimum/maximum file size parameters...
    * 0093 check_http: Default service description prefix can be avoided...
    * 0004 df: dynamic filesystem levels now reorder levels automatically...
    * 0069 veeam_client: limits for time since last backup introduced
    * 0214 Logwatch: context lines can now be disabled using nocontext=1...
    * 0038 casa_cpu_mem casa_cpu_temp casa_cpu_util casa_fan casa_power: New checks for casa Cable Modem Termination Systems...
    * 0097 arc_raid_status: New check for Areca RAID controllers
    * 0070 cmciii_lcp_airin cmciii_lcp_airout cmciii_lcp_fans cmciii_lcp_waterflow cmciii_lcp_waterin cmciii_lcp_waterout: new checks for the Rittal CMC-III LCP device
    * 0098 apc_inrow_airflow, apc_inrow_fanspeed, apc_inrow_temp: New checks for APC inrow devices
    * 0099 apc_mod_pdu_modules: New check for APC Modular Power Distribution Unit
    * 0072 cmciii_pu_access cmciii_pu_canbus cmciii_pu_io cmciii_pu_temp: New checks for the Rittal CMC-III PU Unit
    * 0100 juniper_cpu: New check for CPU utilization on Juniper switches
    * 0236 windows_agent: each script can now be configured to run sync / async...
    * 0101 liebert_chiller_status: New check for Liebert Chiller devices
    * 0083 brocade_mlx: Temperature sensors of one module now in one common check...
    * 0008 df: Solaris agent now also supports samfs
    * 0084 brocade_mlx: single checks now instead of sub checks...
    * 0291 winperf_ts_sessions: New check to monitor Microsoft Terminal Server sessions...
    * 0102 modbus_value: New check and Agent to modbus devices...
    * 0013 Solaris Agent: implement cached async plugins and local checks...
    * 0238 vsphere monitoring: new option to skip placeholder vms in agent output...
    * 0016 Linux+Windows agent: allow spooling plugin outputs via files...
    * 0017 local: New state type P for state computation based on perfdata...
    * 0085 brocade_mlx: now handles more different module states...
    * 0024 FIX: cisco_wlc: removed check configuration parameter ap_model...
    * 0003 FIX: ps: Remove exceeding [ and ] in service description when using process inventory...
    * 0037 FIX: checkman browser (cmk -m) was not working properly in network subtree...
    * 0283 FIX: Interface Checks: ignore invalid error counts while interface is down...
    * 0081 FIX: Fixed corruption in SNMP walks created with cmk --snmpwalk...
    * 0286 FIX: esx_vsphrere_counters.ramdisk: Better handling for non existant ramdisks...
    * 0290 FIX: winperf_processor mem.win: Handling no/empty agent responses correctly now...
    * 0293 FIX: esx_vsphere_counters_ramdisk_sizes: Handles ram disk "ibmscratch" by default now
    * 0012 FIX: Solaris Agent: fixed broken fileinfo section...
    * 0297 FIX: mk-job is now also usable on CentOS 5+...
    * 0298 FIX: win_dhcp_pools: Fixed wrong percentage calculation
    * 0237 FIX: tsm_sessions: fixed invalid check output during backups...

    Multisite:
    * 0001 New filters for selecting several host/service-groups at once...
    * 0050 New concept of favorite hosts and services plus matching filters and views...
    * 0211 GUI Notify: Added notify method "popup" to really create popup windows...
    * 0215 Added option to make HTML escape in plugin outputs configurable...
    * 0071 livedump: new option to include contact_groups instead of contacts when dumping configuration
    * 0043 FIX: LDAP: Improved error reporting during synchronisation...
    * 0044 FIX: LDAP: Fixed error with empty groups during non nested group sync...
    * 0045 FIX: LDAP: Fixed error when synchronizing non nested groups to roles...
    * 0046 FIX: Fixed editing contactgroup assignments of hosts or folders with "-" in names...
    * 0049 FIX: Fixed useless I/O during page processing...
    * 0203 FIX: Changed sidebar reload interval to be more random...
    * 0204 FIX: Reduced I/O on logins with access time recording or failed login counts...
    * 0206 FIX: Fixed logwatch permission check when using liveproxy for normal users...
    * 0210 FIX: LDAP: Fixed problem syncing contactgroups of a user with umlauts in CN
    * 0035 FIX: Convert HTTP(S) links in plugin output into clickable icon...
    * 0006 FIX: Checkboxes for hosts/services were missing on modified views...
    * 0284 FIX: Context help toggled on/off randomly...
    * 0285 FIX: Fixed bookmarking of absolute URLs or PNP/NagVis URLs in sidebar snapin...
    * 0296 FIX: Fixed moving of snapins while in scrolled sidebar...

    WATO:
    * 0053 New rule for configuring the display_name of a service...
    * 0216 Supporting float values as SNMP timeout value now...
    * 0082 Improved online help for LDAP connections...
    * 0009 Automatically schedule inventory check after service config change...
    * 0294 Added "services" button to host diagnose page
    * 0048 FIX: Tests on host diagnose page are executed parallel now...
    * 0033 FIX: Fixed problem when saving settings in WATOs host diagnostic page...
    * 0205 FIX: NagVis related permissions of roles can be edited again...
    * 0207 FIX: Explicit communities were not saved in all cases...
    * 0094 FIX: Hide SNMPv3 credentials in WATO...
    * 0212 FIX: Fixed broken site edit page in case a TCP socket has been configured...
    * 0095 FIX: Fixed problem with portnumber in Wato Distributed Monitoring dialog
    * 0213 FIX: LDAP: Various small improvements for handling the LDAP user connector...
    * 0039 FIX: Fixed exception on displaying WATO helptexts in the global settings...
    * 0219 FIX: Fixed display problems in WATO folders with long contact group names
    * 0220 FIX: Added HTML escaping to several global settings attributes...
    * 0234 FIX: Improved handling of interface inventory states / types...
    * 0289 FIX: Renamed "Hosts & Folders" page to "Hosts"
    * 0295 FIX: Fixed problem with new created tag groups with "/" in title...

    Notifications:
    * 0005 Added notification script for sending SMS via mobilant.com...
    * 0032 FIX: Fixed problem when forwarding notification mails in windows...
    * 0218 FIX: Fixed rendering of HTML mails for Outlook (at least 2013)...

    BI:
    * 0287 FIX: Fixed assuming states of services with backslashes in descriptions...

    Reporting & Availability:
    * 0051 Option for showing timeline directly in availability table...
    * 0052 Visual colorization of availability according to levels...
    * 0054 New labelling options for availability table...
    * 0055 Allow grouping by host, host group or service group...
    * 0056 New concept of service periods in availability reporting...
    * 0002 You can now annotate events in the availability reporting...
    * 0014 FIX: Fix styling of tables: always use complete width...
    * 0015 FIX: Fixed summary computation in availability when grouping is used...

    Event Console:
    * 0026 FIX: snmptd_mkevent.py: fixed crash on startup
    * 0036 FIX: Fixed bug where multsite commands did not work properly...

    Livestatus:
    * 0067 livedump: new option to mark the mode at the beginning of the dump and documentation fixes...
    * 0023 FIX: Fixed incorrect starttime of table statehist entries...
    * 0034 FIX: Availability no longer showes incorrect entries when only one logfile exists...
    * 0233 FIX: Fixed missing entries in log file and availability view...


1.2.3i6:
    Core & Setup:
    * 0041 FIX: setup.py now handles non existing wwwuser gracefully...

    Checks & Agents:
    * 0040 Add agent plugin to test local hostname resolving...
    * 0020 FIX: Inventory problem with inventory_processes parameter...

    Multisite:
    * 0000 Improved performance of LDAP sync by refactoring the group sync code

    WATO:
    * 0042 FIX: Removed debug outputs from service inventory...


1.2.3i5:
    Core:
    * Automatically remove duplicate checks when monitoring with Agent+SNMP
       at the same time. TCP based ones have precedence.
    * inventory check of SNMP devices now does scan per default (configurable)
    * FIX: inventory check now honors settings for exit code
    * FIX: avoid exception nodes of cluster have different agent type
    * FIX: continue inventory, if one check does not support it
    * FIX: fix configuration of explicit SNMP community, allow unicode
    * FIX: avoid invalid cache of 2nd and up hosts in bulk inventory
    * FIX: fixed error handling in SNMP scan, inventory check fails now
           if SNMP agent is not responding
    * FIX: Ignore snmp_check_interval cache in interactive situations (e.g.  -nv)
    * FIX: check_mk config generation: on computing the checks parameters
           there is no longer a small chance that existing rules get modified

    Event Console:
    * check_mkevents now available as C binary: check_mkevents_c
    * FIX: use default values for unset variables in actions

    Multisite:
    * Speed-O-Meter: now measure only service checks. Host checks
      are omitted, since they do not really matter and make the
      results less useful when using CMC.
    * Added host aliases filter to some views (host/service search)
    * It is now possible to enforce checkboxes in views upon view loading
      (needs to be confgured per view via the view editor)
    * Wiki Sidebar Snapin: showing navigation and quicksearch. OMD only.
    * Sidebar can now be folded. Simply click somewhere at the left 10 pixels.
    * Foldable sections now have an animated triangle icon that shows the folding state
    * Added new snapin "Folders", which interacts with the views snapin when
      both are enabled. You can use it to open views in a specific folder context
    * LDAP: Added option to make group and role sync plugin handle nested
            groups (only in Active Directory at the moment). Enabling this
	    feature might increase the sync time a lot - use only when really needed.
    * FIX: Fixed encoding problem in webservice column output
    * FIX: Fix output format python for several numeric columns
    * FIX: Fixed searching hosts by aliases/adresses
    * FIX: Remove duplicate entries from Quicksearch
    * FIX: Avoid timed browser reload after execution of exections
    * FIX: Hosttag filter now works in service related views
    * FIX: Added code to prevent injection of bogus varnames
           (This might break code which uses some uncommon chars for varnames)
    * FIX: Fixed computation of perfometer values, which did not care about
           the snmp_check_interval. Simplyfied computation of perfometer values
    * FIX: LDAP: Custom user attributes can now be synced again

    BI:
    * FIX: Fix exception when showing BI tree in reporting time warp
    * FIX: Fixed blue triangle link: would show more aggregations,
       if one name was the prefix of another

    Notifications:
    * Blacklisting for services in the felixble notification system
    * FIX: mail with graph plugin: set explicit session.save_path for php
           Fixes instances where the php command couldn't fetch any graphs

    Checks & Agents:
    * diskstat: removed (ever incorrect) latency computation for Linux
    * statgrab_load: support predictive levels, add perf-o-meter
    * ucd_cpu_load: support predictive levels
    * hpux_cpu, blade_bx_load: support predictive levels, add perf-o-meter,
       make WATO-configable
    * check_sql: Database port can now be explicitly set
    * steelhead_perrs: New check for Rivergate Gateways
    * alcatel_power: Check for power supplies on Alcatel switches
    * qnap_disks: New check for Hardisks in Qnap devices
    * Dell Open Manage: SNNP Checks for Physical Disks, CPU and Memory
    * check_tcp: Now able to set custom service description
    * Apache ActiveMQ: New Special Agent and Check to query ActiveMQ Queues
    * check_ftp: can now be configured via Wato
    * windows_tasks: New check to  monitor the Windows Task Scheduler
    * sensatronics_temp: New check for Sensatronic E4 Temperatur Sensor
    * akcp_sensor_drycontact: New Check for AKCP drycontact Sensors
    * esx_vsphere_vm.heartbeat: Heartbeat status alert level now configurable
    * ps:  new configuration option: handle_count (windows only)
    * FIX: Windows agent: gracefully handle garbled logstate.txt
    * FIX: esx_vsphere_counters: added missing ramdisk type upgradescratch
    * FIX: esx_vsphere_hostsystem: fixed bug in handling of params
    * FIX: local: tolerate invalid output lines
    * FIX: hp_proliant: Correct handling of missing snmp data
    * FIX: logwatch.ec: No longer forwards "I" lines to event console
    * FIX: check_dns: default to querying the DNS server on the localhost itself
    * FIX: ps: do not output perfdata of CPU averaging (use ps.perf for that)
    * FIX: nfsexports: also support systems with rpcbind instead of portmap
    * FIX: ups_in_freq: corrected spelling of service description
    * FIX: ups_bat_temp: renamed service description to "Temperature Battery",
           in order to make it consistent with the other temperature checks
    * FIX: hp_blade_blades: Fixed crash on inventory when receiving
           unexpected snmp data
    * FIX: apache_status: If ReqPerSec and BytesPerSec are not reported by
           the agent, no PNP graphs for them are drawn.
           (This is the case if ExtendedStatus set to Off in Apache config)
    * FIX: oracle_jobs: fixed issues with incorrect column count in check output
    * FIX: if/if64/...: layout fix in PNP template for packets


    WATO:
    * You can now have site-specific global settings when using
      distributed WATO (available in the "Distributed Monitoring")
    * bulk inventory: display percentage in progress bar
    * New option for full SNMP scan in bulk inventory
    * bulk operations now also available when checkboxes are off
    * LDAP: Added test to validate the configured role sync groups
    * LDAP: The sync hooks during activate changes can now be enabled/disabled
      by configuration (Global Settings)
    * Disabled replication type "peer" in site editor.
    * Added "permanently ignore" button to inventory services dialog which 
      links directly to the disabled services view
    * Added diagnose page linked from host edit dialog. This can be used to test
      connection capabilities of hosts
    * The rule "Process inventory" now offers the same configuration options 
      as its manual check equivalent "State and count of processes"
    * New configuration option handle_count (windows only) in the rules
      "Process inventory" and "State and count of processes"
    * FIX: correct display of number of hosts in bulk inventory
    * FIX: nailed down ".siteid" exception when added new site
    * FIX: fixed setting for locking mode from 'ait' to 'wait'
    * FIX: avoid removal of tags from rules when not yet acknowledged
    * FIX: avoid need for apache restart when adding new service levels
    * FIX: fix encoding problem on GIT integration

    Livestatus:
    * Removed "livecheck". It never was really stable. Nagios4 has something
      similar built in. And also the Check_MK Micro Core.
    * table statehist: no longer computes an unmonitored state for hosts and
                       services on certain instances.
                       (showed up as no hosts/services in the multisite gui)
    * table statehist: fixed SIGSEGV chance on larger queries

1.2.3i4:
    Core:
    * Create inventory check also for hosts without services, if they
          have *no* ping tag.

    WATO:
    * Bulk inventory: speed up by use of cache files and doing stuff in
          groups of e.g. 10 hosts at once
    * Multisite connection: new button for cloning a connection

    Checks & Agents:
    * Linux agent RPM: remove dependency to package "time". That package
         is just needed for the binary mk-job, which is useful but not
         neccessary.

    Multisite:
    * FIX: fix broken single-site setups due to new caching

1.2.3i3:
    Core:
    * FIX: fixed typo in core startup message "logging initial states"
    * FIX: livestatus table statehist: fixed rubbish entries whenever
           logfile instances got unloaded

    Livestatus:
    * FIX: check_mk snmp checks with a custom check interval no longer
           have an incorrect staleness value

    Notifications:
    * mkeventd: new notification plugin for forwarding notifications
       to the Event Console. See inline docu in share/check_mk/notification/mkeventd
       for documentation.
    * FIX: cleanup environment from notifications (needed for CMC)

    Checks & Agents:
    * Windows agent: increased maximum plugin output buffer size to 2MB
    * check_icmp: New WATO rule for custom PING checks
    * agent_vsphere: now able to handle < > & ' " in login credentials
    * if/if64 and friends: add 95% percentiles to graphs
    * services: inventory now also matches against display names of services
    * esx_vsphere_hostsystem.multipath: now able to set warn/crit levels
    * cpu_netapp: added Perf-O-Meter and PNP template
    * cisco_cpu: added Perf-O-Meter and PNP template
    * apc_symmetra: add input voltage to informational output
    * agent_vsphere: new debug option --tracefile
    * FIX: windows_agent: fixed bug in cleanup of open thread handles
    * FIX: cups default printer is now monitored again in linux agent
    * FIX: host notification email in html format: fixed formating error
           (typo in tag)
    * FIX: netapp_volumes: better output when volume is missing
    * FIX: winperf_phydisk: handle case where not performance counters are available
    * FIX: check_mk_agent.linux: limit Livestatus check to 3 seconds
    * FIX: esx_vsphere_vm: fixed exception when memory info for vm is missing
    * FIX: esx_vsphere_hostsystem: Fixed typo in check output
    * FIX: psperf.bat/ps: Plugin output processing no longer crashes when
           the ps service is clustered

    Multisite:
    * Filtering in views by Hostalias is possible now too
       (however the filter is not displayed in any standard view - user needs
       to enable it by customizing the needed views himself)
    * FIX: add missing service icons to view "All Services with this descr..."
    * FIX: ldap attribute plugins: fixed crash when parameters are None
    * FIX: avoid duplicate output of log message in log tables
    * FIX: fixed problem with ldap userid encoding
    * FIX: removed state-based colors from all Perf-O-Meters
    * FIX: brocade_fcport pnp-template: fixed incorrect display of average values
    * FIX: all log views are now correctly sorted from new to old

    Livestatus-Proxy:
    * Implement caching of non-status requests (together with Multisite)
    * FIX: fix exception when printing error message
    * FIX: honor wait time (now called cooling period) after failed TCP connection
    * FIX: fix hanging if client cannot accept large chunks (seen on RH6.4)

    WATO:
    * Rule "State and count of processes": New configuration options:
           virtual and resident memory levels
    * Added title of tests to LDAP diagnose table
    * Bulk inventory: new checkbox to only include hosts that have a failed
        inventory check.
    * Bulk inventory: yet another checkbox for skipping hosts where the
        Check_MK service is currently critical
    * New rule: Multipath Count (used by esx_vsphere_hostsystem.multipath)
    * FIX: The rule "State and count of processes" is no longer available
           in "Parameters for inventorized check". This rule was solely
           intented for "Manual checks" configuration
    * FIX: Trying to prevent auth.php errors while file is being updated

1.2.3i2:
    Core:
    * New option -B for just generating the configuration
    * Introduced persistent host address lookup cache to prevent issues
      loading an unchanged configuration after a single address is not resolvable anymore
    * Assigning a service to a cluster host no longer requires a reinventory
    * Setting a check_type or service to ignore no longer requires a reinventory
      Note: If the ignore rule is removed the services will reappear
    * Config creation: The ignore services rule now also applies to custom, active
                       and legacy checks
    * Predictive monitoring: correctly handle spaces in variable names (thanks
       to Karl Golland)
    * New man page browser for console (cmk -m)
    * New option explicit_snmp_communities to override rule based SNMP settings
    * Preparations for significant SNMP monitoring performance improvement
      (It's named Inline SNMP, which is available as special feature via subscriptions)
    * Allow to specify custom host check via WATO (arbitrary command line)
    * Implement DNS caching. This can be disabled with use_dns_cache = False

    Livestatus:
    * new service column staleness: indicator for outdated service checks
    * new host    column staleness: indicator for outdated host checks

    Checks & Agents:
    * esx_hostystem multipath: criticize standby paths only if not equal to active paths
    * mk_logwatch: fixed bug when rewriting logwatch messages
    * check_mk: Re-inventory is no longer required when a service is ignored via rule
    * check_mk: Now possible to assign services to clusters without the need to
                reinventorize
    * lnx_if: Fixed crash on missing "Address" field
    * viprinet_router: Now able to set required target state via rule
    * windows_agent: Now available as 64 bit version
    * agent_vsphere: fix problem where sensors were missing when
      you queried multiple host systems via vCenter
    * cached checks: no longer output cached data if the age of the
                     cache file is twice the maximum cache age
    * windows agent: no longer tries to execute directories
    * fileinfo: no longer inventorize missing files(reported by windows agent)
    * New checks for Brocade fans, temperature and power supplies
    * cluster hosts: removed agent version output from Check_MK service (this
      was misleading for different agent versions on multiple nodes)
    * job check: better handling of unexpected agent output
    * lnx_thermal: Added check for linux thermal sensors (e.g. acpi)
    * hwg_temp: Make WATO-Rule "Room Temperature" match, add man page, graph
                and Perf-O-Meter
    * ps.perf: Support Windows with new plugin "psperf.bat". wmicchecks.bat
               is obsolete now.
    * Special Agent vSphere: support ESX 4.1 (thanks to Mirko Witt)
    * esx_vsphere_object: make check state configurable
    * mk_logwatch: support continuation lines with 'A'. Please refer to docu.
    * mk_oracle: Added plugin for solaris
    * win_netstat: New check for Windows for checking the existance of a UDP/TCP
        connection or listener
    * ps/ps.perf: allow to set levels on CPU util, optional averaging of CPU
    * diskstat: Agent is now also processing data of mmcblk devices
    * qmail: Added check for mailqueue 
    * cisco_locif: removed obsolete and already disabled check completely
    * fc_brocade_port: removed obsolete check
    * fc_brocade_port_detailed: removed obsolete check
    * tsm_stgpool: removed orphaned check
    * vmware_state: removed ancient, now orphaned check. Use vsphere_agent instead.
    * vms_{df,md,netif,sys}: remove orphaned checks that are not needed by the current agent
    * tsm: Added new TSM checks with a simple windows agent plugin
    * windows_agent: now starts local/plugin scripts in separate threads/processes
                     new script parameters cache_age, retry_count, timeout
                     new script caching options "off", "async", "sync"
    * windows_agent: increased maximum local/plugin script output length to 512kB
                     (output buffer now grows dynamically)
    * jolokia_metrics: fixed incorrect plugin output for high warn/crit levels
    * jolokia_metrics.uptime: Added pnp template
    * hyperv: Added a check for checking state changes.
    * df / esx_vsphere_datastore: now able to set absolute levels and levels depending
                                  on total disk space of used and free space
    * cisco_wlc: New check for monitoring cisco wireless lan access points 
    * cisco_wlc_clients: New check for the nummber of clients in a wlc wifi
    * df: Negative integer levels for MB left on a device
    * win_printers: Monitoring of printer queue on a windows printserver
    * cisco_qos: Updated to be able to mintor IOS XR 4.2.1 (on a ASR9K device)
    * New active check, check_form_submit, to submit HTML forms and check the resulting page
    * mk-job: /var/lib/check_mk_agent/job directory is now created with mode 1777 so 
              mk-job can be used by unprivileged users too
    * ADD: etherbox: new check for etherbox (messpc) sensors.
           currently supported: temperature, humidity, switch contact and smoke sensors
    * cisco_wlc_client: now supports low/high warn and crit levels
    * cisco_wlc: now supports configuration options for missing AP
    * agent_vsphere: completely rewritten, now considerably faster
                     vCenter is still queried by old version
    * windows_agent: windows eventlog informational/audit logs now reported with O prefix
    * mk_logwatch: ignored loglines now reported with an "." prefix (if required)
    * apache_status: Nopw also supports multithreaded mpm
    * windows_agent: now able to suppress context messages in windows eventlogs
    * agent_vsphere: completely rewritten, now considerably faster
                     vCenter is still queried by old version
    * windows_agent: windows eventlog informational/audit logs now reported with O prefix
    * mk_logwatch: ignored loglines now reported with an "." prefix (if required)
    * check_mk-if.pnp: fixed bug with pnp template on esx hosts without perfdata
    * jolokia checks (JVM): uptime, threads, sessions, requests, queue
      now configurable via WATO
    * vSphere checks: secret is not shown to the user via WATO anymore
    * WATO rule to check state of physical switch (currently used by etherbox check)
    * cisco_wlc: Allows to configure handling of missing AP
    * logwatch.ec: show logfiles from that we forwarded messages
    * FIX: blade_blades: Fixed output of "(UNKNOWN)" even if state is OK
    * FIX: apache_status: fix exception if parameter is None
    * FIX: hr_mem: handle virtual memory correct on some devices
    * FIX: apache_status agent plugin: now also works, if prog name contains slashes
    * FIX: check_dns: parameter -A does not get an additional string
    * FIX: cisco_qos: Catch policies without post/drop byte information
    * FIX: cisco_qos: Catch policies without individual bandwidth limits
    * FIX: windows_agent: fixed bug on merging plugin output buffers
    * FIX: esx_vsphere_datastores: Fix incomplete performance data and Perf-O-Meter
    * FIX: cleaned up fileinfo.groups pattern handling, manual configuration
      is now possible using WATO
    * FIX: check_mk-ipmi.php: PNP template now displays correct units as delivered
           by the check plugin
    * FIX: check_disk_smb: Remove $ from share when creating service description.
           Otherwise Nagios will not accept the service description.
    * FIX: mrpe: gracefully handle invalid exit code of plugin

    Notifications:
    * notify.py: Matching service level: Use the hosts service level if a
                 service has no service level set
    * notify.py: fixed bug with local notification spooling
    * HTML notifications: Now adding optional links to host- and service names
      when second argument notification script is configured to the base url of the
      monitoring installation (e.g. http://<host>/<site>/ in case of OMD setups)
    * HTML notifications: Added time of state change

    Multisite:
    * Finally good handling of F5 / browser reloads -> no page switching to
      start page anymore (at least in modern browsers)
    * User accounts can now be locked after a specified amount of auth
      failures (lock_on_logon_failures can be set to a number of tries)
    * Column Perf-O-Meter is now sortable: it sorts after the *first*
      performance value. This might not always be the one you like, but
      its far better than nothing.
    * logwatch: Logwatch icon no longer uses notes_url
    * Inventory screen: Host inventory also displays its clustered services
    * Rules: Renamed "Ignored services" to "Disabled services"
             Renamed "Ignored checks" to "Disabled checks"
    * Sorter Host IP address: fixed sorting, no longer uses str compare on ip
    * Views: New: Draw rule editor icon in multisite views (default off)
             Can be activated in global settings
    * New global multisite options: Adhoc downtime with duration and comment
                                    Display current date in dashboard
    * LDAP: Using asynchronous searches / added optional support for paginated
      searches (Can be enabled in connection settings)
    * LDAP: It is now possible to provide multiple failover servers, which are
      tried when the primary ldap server fails
    * LDAP: Supporting posixGroup with memberUid as member attribute
    * LDAP: Added filter_group option to user configuration to make the
    synchonized users filterable by group memberships in directories without
    memberof attributes
    * LDAP: Moved configuration to dedicated page which also provides some
      testing mechanisms for the configuration
    * Added option to enable browser scrollbar to the multisite sidebar (only
      via "sidebar_show_scrollbar = True" in multisite.mk
    * Added option to disable automatic userdb synchronizations in multisite
    * Implemented search forms for most data tables
    * New icons in view footers: export as CSV, export as JSON
    * Availability: new columns for shortest, longest, average and count
    * Editing localized strings (like the title) is now optional when cloning
      views or editing cloned views. If not edited, the views inherit the
      localized strings from their ancestors
    * Added simple problems Dashboard
    * New filter and column painter for current notification number (escalations)
    * Added new painters for displaying host tags (list of tags, single tag
    groups). All those painters are sortable. Also added new filters for tags.
    * Added painters, icon and filters for visualizing staleness information
    * Improved filtering of the foldertree snapin by user permissions (when a user is
      only permitted on one child folder, the upper folder is removed from the
      hierarchy)
    * "Unchecked Services" view now uses the staleness of services for filtering
    * Globe dashlets make use of the parameter "id" to make it possible to
      provide unique ids in the render HTML code to the dashlets
    * Multisite can now track wether or not a user is online, this need to be
      enabled e.g. via Global Settings in WATO (Save last access times of
      users)
    * Added popup message notification system to make it possible to notify
      multisite users about various things. It is linked on WATO Users page at
      the moment. An image will appear for a user in the sidebar footer with
      the number of pending messages when there are pending messages for a user.
      To make the sidebar check for new messages on a regular base, you need
      to configure the interval of sidebar popup notification updates e.g. via
      WATO Global Settings.
    * Event views: changed default horizon from 31 to 7 days
    * New option for painting timestamp: as Unix Epoch time
    * New filters: Host state type and Service state type
    * FIX: better error message in case of exception in SNMP handling
    * FIX: Inventory screen: Now shows custom checks
    * FIX: Fixed locking problem of multisite pages related to user loading/saving
    * FIX: Fixed wrong default settings of view filters in localized multisite
    * FIX: line wrapping of logwatch entries
    * FIX: Fixed button dragging bug when opening the view editor
           (at least in Firefox)

    WATO:
    * Allow to configure check-/retry_interval in second precision
    * Custom user attributes can now be managed using WATO
    * Allow GIT to be used for change tracking (enable via global option)
    * Hosts/Folders: SNMP communities can now be configured via the host
      and folders hierarchy. Those settings override the rule base config.
    * Require unique alias names in between the following elements:
      Host/Service/Contact Groups, Timeperiods and Roles
    * Removed "do not connect" option from site socket editor. Use the
      checkbox "Disable" to disable the site for multisite.
    * Converted table of Event Console Rules to new implementation, make it sortable
    * FIX: do validation of check items in rule editor
    * FIX: More consistent handling of folderpath select in rule editor
    * FIX: Now correctly handling depends_on_tags on page rendering for
           inherited values
    * FIX: Changed several forms from GET to POST to prevent "Request-URI too
           large" error messages during submitting forms
    * FIX: automation snmp scan now adhere rules for shoddy snmp devices
           which have no sys description
    * FIX: Cisco ruleset "Cisco WLC WiFi client connections" has been generalized to
           "WLC WiFi client connections"
    * FIX: Snapshot handling is a little more robust agains manually created
           files in snapshot directory now
    * FIX: Slightly more transparent handling of syntax errors when loading rules.mk

    Notifications:
    * Flexible Notification can now filter service levels
    * FIX: check_tcp corrected order of parameters in definition

    Event Console:
    * New global setting "force message archiving", converts the EC into
      a kind of syslog archive
    * New built-in snmptrap server to directly receive snmp traps
    * FIX: fix layout of filter for history action type
    * FIX: better detect non-IP-number hosts in hostname translation

1.2.3i1:
    Core:
    * Agents can send data for other hosts "piggyback". This is being
      used by the vSphere and SAP plugins
    * New variable host_check_commands, that allows the definition of
      an alternative host check command (without manually defining one)
    * New variable snmp_check_interval which can be used to customize
      the check intervals of SNMP based checks
    * setup: Added missing vars rrd_path and rrdcached_sock
    * new variable check_mk_exit_status: allows to make Check_MK service OK,
      even if host in not reachable.
    * set always_cleanup_autochecks to True per default now
    * check_mk: new option --snmptranslate

    Multisite:
    * New availability view for arbitrary host/service collections
    * New option auth_by_http_header to use the value of a HTTP header
      variable for authentication (Useful in reverse proxy environments)
    * New permission that is needed for seeing views that other users
      have defined (per default this is contained in all roles)
    * New path back to the view after command exection with all
      checkboxes cleared
    * Added plugins to config module to make registration of default values
      possible for addons like mkeventd - reset to default values works now
      correctly even for multisite related settings
    * perfometer: Bit values now using base of 1000
    * Added PNP tempate for check_disk_smb
    * Dashboards can now be configured to be reloaded on resizing
      (automatically adds width/height url parameters)
    * LDAP authentification: New config option "Do not use persistent
                             connections to ldap server"
    * Hosttags and auxiliary tags can now be grouped in topics
    * Fixed output of time in view if server time differs from user time

    Event Console:
    * New rule feature: automatically delete event after actions
    * New filter for maximum service level (minimum already existed)
    * New global setting: hostname translation (allows e.g. to drop domain name)
    * New rule match: only apply rule within specified time period

    Checks & Agents:
    * solaris_mem: New check for memory and swap for Solaris agent
    * agent_vsphere: New VMWare ESX monitoring that uses pySphere and the VMWare
      API in order to get data very efficiently. Read (upcoming) documentation
      for details.
    * new special agent agent_random for creating random monitoring data
    * New checks: windows_intel_bonding / windows_broadcom_bonding
    * Implemented SAP monitoring based on the agent plugin mk_sap. This
      must be run on a linux host. It connects via RFC calls to SAP R/3
      systems to retrieve monitoring information for this or other machines.
    * sap.dialog: Monitors SAP dialog statistics like the response time
    * sap.value: Simply processes information provided by SAP to Nagios
    * openvpn_clients: new check for OpenVPN connections
    * if64_tplink: special new check for TP Link switches with broken SNMP output
    * job: Monitoring states and performance indicators of any jobs on linux systems
    * oracle_asm_diskgroups: Added missing agent plugin + asmcmd wrapper script
    * oracle_jobs: New check to monitor oracle database job execution
    * oracle_rman_backups: New check to monitor state of ORACLE RMAN backups
    * jar_signature: New check to monitor wether or not a jar is signed and
      certificate is not expired
    * cisco_qos: adhere qos-bandwidth policies
    * check_disk_smb: WATO formalization for active check check_disk_smb
    * if.include: new configurable parameters for assumed input and output speed
    * cisco_qos: new param unit:    switches between bit/byte display
                 new param average: average the values over the given minute
                 new params post/drop can be configured via int and float
                 fixed incorrect worst state if different parameters exceed limit
    * logwatch.ec: Added optional spooling to the check to prevent dataloss
      when processing of current lines needs more time than max execution time
    * mounts: ignore multiple occurrances of the same device
    * Linux agent: allow cached local/plugins checks (see docu)
    * mem.include: Linux memory check now includes size of page tables. This
      can be important e.g. on ORACLE systems with a lot of memory
    * windows_agent: Now buffers output before writing it to the socket
                     Results in less tcp packages per call
    * smart.stats: rewrote check. Please reinventorize. Error counters are now
      snapshotted during inventory.
    * smart.temp: add WATO configuration
    * windows_agent: check_mk.ini: new option "port" - specifies agent port
    * winperf_processor: introduce averaging, support predictive levels
    * cpu_util.include: fixed bug when params are set to None
    * predictive levels: fixed bug when existing predictive levels get new options
    * windows_plugin mssql.vbs: No longer queries stopped mssql instances
    * cisco_hsrp: fixed problem when HSRP groups had same ip address
    * winperf_if: hell has frozen over: a new check for network adapters on Windows
    * windows agent: new config section plugins, now able to set timeouts for specific plugins
                     new global config option: timeout_plugins_total
    * lnx_if in Linux agent: force deterministical order of network devices
    * Linux agent: remove obsolete old <<<netif>>> and <<<netctr>>> sections
    * logwatch, logwatch.ec: detect error in agent configuration
    * Linux agent: cups_queues: do not monitor non-local queues (thanks to Olaf Morgenstern)
    * AIX agent: call lparstat with argument 1 1, this give more accurate data
    * Check_MK check: enable extended performance data per default now
    * viprinet checks: New checks for firmware version/update, memory usage, power supply status, 
                       router mode, serialnumber and temperature sensors
    * uptime, snmp_uptime, esx_vsphere_counters.uptime: allow to set lower and upper levels
    * winperf_processor: Now displays (and scales) to number of cpus in pnpgraph
    * mk_postgres plugin: replace select * with list of explicit columns (fix for PG 9.1)
    * lnx_if: show MAC address for interfaces (needs also agent update)
    * winperf_tcp_conn: New check. Displays number of established tcpv4 connections in windows
                        Uses WATO Rule "TCP connection stats (Windows)"
    * windows_agent: fixed timeouts for powershell scripts in local/plugins
    * logwatch: Agent can now use logwatch.d/ to split config to multipe files
    * logwatch: Agent can now rewrite Messages
    * apache_status: New rule: set levels for number of remaining open slots
    * mrpe: handle long plugin output correctly, including performance data
    * cisco_qos: parameters now configurable via WATO

    Notifications:
    * notify.py: unique spoolfiles name no longer created with uuid
    * Warn user if only_services does never match

    Livestatus:
    * Table statehist: Improved detection of vanished hosts and services.
                       Now able to detect and remove nonsense check plugin output
    * FIX: able to handle equal comment_id between host and service
    * livestatus.log: show utf-8 decoding problems only with debug logging >=2
    * livestatus: fixed incorrect output formatting of comments_with_info column

    BI:
    * Integrated availability computing, including nifty time warp feature

    WATO:
    * Configuration of datasource programs via dedicated rules
    * New editor for Business Intelligence rules
    * Rule Editor: Now able to show infeffective rules
    * Valuespec: CascadingDropdown now able to process choice values from functions
    * Removed global option logwatch_forward_to_ec, moved this to the
      logwatch_ec ruleset. With this option the forwarding can now be enabled
      for each logfile on a host
    * Configuration of an alternative host check command
    * Inventory: Display link symbol for ps ruleset
    * New rule for notification_options of hosts and services
    * FIX: Rulesets: correct display of rules within subfolders
    * Remove Notification Command user settings, please use flexible notifications instead


1.2.2p3:
    Core:
    * FIX: get_average(): Gracefully handle time anomlies of target systems
    * FIX: notifications: /var/lib/check_mk/notify directory is now created 
           correctly during setup from tgz file. (Without it notifications
           did not get sent out.)
    * FIX: add missing $DESTDIR to auth.serials in setup.sh

    Checks & Agents:
    * FIX: winperf_processor: fix case where CPU percent is exactly 100%
    * FIX: blade_powerfan: fix mixup of default levels 50/40 -> 40/50
    * FIX: Cleaned up graph rendering of Check_MK services 
    * FIX: zypper: deal with output from SLES 10
    * FIX: zpool_status: Ignoring "No known data errors" text
    * FIX: dmi_sysinfo: Handling ":" in value correctly
    * FIX: check_http: Fixed syntax error when monitoring certificates
    * FIX: check_dns: parameter -A does not get an additional string
    * FIX: diskstat: Fixed wrong values for IO/s computation on linux hosts
    * FIX: blade_healts: Fixed wrong index checking resulting in exceptions
    * FIX: notifications: /var/lib/check_mk/notify directory is now created 
           correctly during setup from tgz file. (Without it notifications
           did not get sent out.)

    Multisite:
    * FIX: LDAP: Disabling use of referrals in active directory configuration
    * FIX: Fixed missing roles in auth.php (in some cases) which resulted in
           non visible pnp graphs and missing nagvis permissions
    * FIX: Fixed label color of black toner perfometers when fuel is low
    * FIX: Fixed wrong default settings of view filters in localized multisite
    * FIX: Fixed exception when enabling sounds for views relying on 
           e.g. alert statistics source
    * FIX: Folder Tree Snapin: make folder filter also work for remote
           folders that do not exist locally
    * FIX: correctly display sub-minute check/retry intervals
    * FIX: fix logic of some numeric sorters
    * FIX: Improved user provided variable validation in view code
    * FIX: Escaping html code in plugin output painters

    WATO:
    * FIX: fix layout of Auxiliary tags table
    * FIX: avoid exception when called first time and first page ist host tags
    * FIX: fix validation of time-of-day input field (24:00)
    * FIX: automation users can now be deleted again (bug was introduced in 1.2.2p1)
    * FIX: fix logwatch pattern analyzer message "The host xyz is not
           managed by WATO." after direct access via snapin
    * FIX: Fixed first toggle of flags in global settings when default is set to True
    * FIX: fix exception and loss of hosts in a folder when deleting all site connections
           of a distributed WATO setup
    * FIX: avoid Python exception for invalid parameters even in debug mode
    * FIX: check_ldap: Removed duplicate "-H" definition
    * FIX: Fixed some output encoding problem in snapshot restore / deletion code
    * FIX: Improved user provided variable validation in snapshot handling code
    * FIX: Improved user provided variable validation in inventory dialog

    Event Console:
    * FIX: apply rewriting of application/hostname also when cancelling events
    * FIX: check_mkevents now uses case insensitive host name matching

    Livestatus:
    * FIX: fixed incorrect output formatting of comments_with_info column
    * FIX: statehist table: fixed memory leak

1.2.2p2:
    Core:
    * FIX: livecheck: fixed handling of one-line plugin outputs and missing \n
           (Thanks to Florent Peterschmitt)

    Checks & Agents:
    * FIX: jolokia_info: ignore ERROR instances
    * FIX: apache_status: use (also) apache_status.cfg instead of apache_status.conf
    * FIX: f5_bigip_vserver: fix wrong OID (13 instead of 1), thanks to Miro Ramza
    * FIX: f5_bigip_psu: handle more than first power supply, thanks to Miro Ramza
    * FIX: ipmi_sensors: ignore sensors in state [NA] (not available)
    * FIX: aix_lvm: handle agents that output an extra header line
    * FIX: zfsget: do not assume that devices begin with /, but mountpoints
    * FIX: ipmi_sensors: handle two cases for DELL correctly (thanks to Sebastian Talmon)
    * FIX: check_dns: enable performance data
    * FIX: free_ipmi: fix name of sensor cache file if hostname contains domain part
    * FIX: ad_replication plugin: Fixed typo (Thanks to Dennis Honke)

    Multisite:
    * List of views: Output the alias of a datasource instead of internal name
    * FIX: fix column editor for join columns if "SERVICE:" is l10n'ed
    * FIX: fix invalid request in livestatus query after reconnect

    WATO:
    * FIX: convert editing of global setting to POST. This avoid URL-too-long
      when defining lots of Event Console actions
    * FIX: LDAP configuration: allow DNs without DC=

    Event Console:
    * FIX: fix icon in events check if host specification is by IP address
    * Renamed "Delete Event" to "Archive Event" to clearify the meaning

    Notifications:
    * FIX: contacts with notifications disabled no longer receive 
           custom notifications, unless forced

1.2.2p1:
    Core:
    * FIX: correctly quote ! and \ in active checks for Nagios
    * FIX: Performing regular inventory checks at configured interval even
           when the service is in problem state
    * Check_MK core now supports umlauts in host-/service- and contactgroup names

    Checks & Agents:
    * FIX: vsphere_agent: fix problems whith ! and \ in username or password
    * FIX: check_mk_agent.aix: fix shebang: was python, must be ksh
    * FIX: cisco_qos: Be compatible to newer IOS-XE versions (Thanks to Ken Smith)
    * FIX: mk_jolokia: Handling spaces in application server instances correctly

    Multisite:
    * FIX: do not remove directories of non-exisant users anymore. This lead to
           a deletion of users' settings in case of an external authentication
           (like mod_ldap).
    * FIX: Fixed handling of dashboards without title in sidebar view snapin
    * FIX: titles and services got lost when moving join-columns in views
    * FIX: Fixed exception during initial page rendering in python 2.6 in special cases
           (Internal error: putenv() argument 2 must be string, not list)

    Livestatus:
    * livestatus.log: show utf-8 decoding problems only with debug logging >=2

    Notifications:
    * FIX: HTML mails: Handle the case where plugin argument is not set
    * FIX: HTML mails: remove undefinded placeholders like $GRAPH_CODE$

    WATO:
    * Improved handling of valuespec validations in WATO rule editor. Displaying a
      warning message when going to throw away the current settings.
    * FIX: fix bug where certain settings where not saved on IE. This was mainly
           on IE7, but also IE8,9,10 in IE7 mode (which is often active). Affected
           was e.g. the nodes of a cluster or the list of services for service
           inventory

1.2.2:
    Core:
    * Added $HOSTURL$ and $SERVICEURL$ to notification macros which contain an
      URL to the host/service details views with /check_mk/... as base.

    Checks & Agents:
    * FIX: blade_bx_load: remove invalid WATO group
    * FIX: lnx_bonding: handle also 802.3ad type bonds

    Notifications:
    * FIX: Removing GRAPH_CODE in html mails when not available
    * Using plugin argument 1 for path to pnp4nagios index php to render graphs
    * Little speedup of check_mk --notify

    Multisite:
    * FIX: Fixed umlaut handling in reloaded snapins

    WATO:
    * FIX: Fix several cases where WATO rule analyser did not hilite all matching rules
    * Added tcp port parameter to SSL certificate check (Thanks to Marcel Schulte)

    Event Console:
    * FIX: Syslog server is now able to parse RFC 5424 syslog messages

1.2.2b7:
    Checks & Agents:
    * FIX: postfix_mailq: fix labels in WATO rule, set correct default levels
    

1.2.2b6:
    Core:
    * FIX: setup: detect check_icmp also on 64-Bit CentOS
           (thanks to あきら) 
    * FIX: setup.sh: create auth.serials, fix permissions of htpasswd
    * FIX: livecheck: now able to handle check output up to 16kB

    Checks & Agents:
    * FIX: apc_symmetra_power: resurrect garble PNP template for 
    * FIX: check_mk_agent.freebsd: remove garble from output
           (Thanks to Mathias Decker)
    * FIX: check_mk-mssql_counters.locks: fix computation, was altogether wrong
    * FIX: check_mk-mssql_counters.transactions: fix computation also
    * check_http: now support the option -L (urlizing the result)
    * Added mem section to Mac OSX agent (Thanks to Brad Davis)
    * FIX: mssql.vbs (agent plugin) now sets auth options for each instance
    * FIX: jolokia_metrics.mem: error when missing max values
    * Make levels for SMART temperature editable via WATO

    Multisite:
    * FIX: fix localization in non-OMD environment
           (thanks to あきら)
    * FIX: hopefully fix computation of Speed-O-Meter
    * Add $SERVICEOUTPUT$ and $HOSTOUTPUT$ to allowed macros for
      custom notes
    * FIX: Writing one clean message to webserver error_log when write fails
    * FIX: Escaping html entities when displaying comment fields
    * FIX: Monitored on site attribute always has valid default value

    Notifications:
    * FIX: fix event type for recoveries
    * FIX: fix custom notifications on older nagios versions
    * FIX: handle case where type HOST/SERVICE not correctly detected
    
    Livestatus:
    * FIX: memory leak when removing downtime / comment 

    WATO:
    * FIX: Removed "No roles assigned" text in case of unlocked role attribute
           in user management dialog
    * FIX: Fix output of rule search: chapters appeared twice sometimes

    Event Console:
    * FIX: check_mkevents: fix usage help if called with illegal options
    * check_mkevents now allows specification of a UNIX socket
      This is needed in non-OMD environments
    * setup.py now tries to setup Event Console even in non-OMD world

1.2.2b5:
    Core:
    * Checks can now omit the typical "OK - " or "WARN -". This text
      will be added automatically if missing.
    * FIX: livecheck: fixed compilation bug
    * FIX: check_mk: convert service description unicode into utf-8
    * FIX: avoid simultanous activation of changes by means of a lock
    
    Checks & Agents:
    * FIX: jolokia_metrics.mem - now able to handle negative/missing max values
    * ADD: tcp_conn_stats: now additionally uses /proc/net/tcp6
    * ADD: wmic_processs: cpucores now being considered when calculating 
           user/kernel percentages. (thanks to William Baum)
    * FIX: UPS checks support Eaton Evolution
    * FIX: windows agent plugin: mssql now exits after 10 seconds

    Notifications:
    * FIX: fixed crash on host notification when contact had explicit services set

    Livestatus:
    * FIX: possible crash with VERY long downtime comments

    WATO:
    * FIX: Fix hiliting of errors in Nagios output
    * FIX: localisation error

    Multisite:
    * FIX: Avoid duplicate "Services" button in host detail views
    * FIX: fix rescheduling icon for services with non-ASCII characters
    * New filter for IP address of a host
    * Quicksearch: allow searching for complete IP addresses and IP
      address prefixes
    * Add logentry class filter to view 'Host- and Service events'

    BI:
    * FIX: fix exception with expansion level being 'None'
    * FIX: speedup for single host tables joined by hostname (BI-Boxes)
    * FIX: avoid closing BI subtree while tree is being loaded

    Event Console:
    * FIX: make hostname matching field optional. Otherwise a .* was
           neccessary for the rule in order to match
    * FIX: event_simulator now also uses case insensitive matches

1.2.2b4:
    Core:
    * FIX: Fix output of cmk -D: datasource programs were missing
    * FIX: allow unicode encoded extra_service_conf
    * FIX: no default PING service if custom checks are defined
    * FIX: check_mk_base: fixed rounding error in get_bytes_human_readable
    * FIX: check_mk: improved support of utf-8 characters in extra_service_conf
    * FIX: livestatus: table statehist now able to check AuthUser permissions
    * New configuration variable contactgroup_members

    Checks & Agents:
    * FIX: smart - not trying to parse unhandled lines to prevent errors
    * FIX: winperf_processor - fixed wrong calculations of usage
    * FIX: WATO configuration of filesystem trends: it's hours, not days!
    * FIX: mysql: fixed crash on computing IO information
    * FIX: diskstat: fix local variable 'ios_per_sec' referenced before assignment
    * FIX: multipath: ignore warning messages in agent due to invalid multipath.conf
    * FIX: megaraid_bbu: deal with broken output ("Adpater"), found in Open-E
    * FIX: megaraid_pdisk: deal with special output of Open-E
    * FIX: jolokia_metrics.mem: renamed parameter totalheap to total
    * FIX: megaraid_bbu: deal with broken output ("Adpater")
    * FIX: check_ldap: added missing host address (check didn't work at all)
    * FIX: check_ldap: added missing version option -2, -3, -3 -T (TLS)
    * FIX: mssql: Agent plugin now supports MSSQL Server 2012
    * FIX: hr_mem: fix max value in performance data (thanks to Michaël COQUARD)
    * FIX: f5_bigip_psu: fix inventory function (returned list instead of tuple)
    * FIX: mysql.connections: avoid crash on legacy agent output
    * FIX: tcp_conn_stats: use /proc/net/tcp instead of netstat -tn. This
           should avoid massive performance problems on system with many
           connections
    * Linux agent: limit netstat to 10 seconds
    * ps: Allow %1, %2, .. instead of %s in process_inventory. That allows
      reordering of matched groups
    * FIX: f5_bigip_psu - fixed inventory function
    * FIX: printer_supply - fixed inventory function for some kind of OKI printers

    Multisite:
    * FIX: Fixed problem with error during localization scanning
    * FIX: Fixed wrong localization right after a user changed its language
    * FIX: Improved handling of error messages in bulk inventory
    * FIX: fixed focus bug in transform valuespec class
    * FIX: stop doing snapin refreshes after they have been removed
    * FIX: sidebar snapins which refresh do not register for restart detection anymore
    * FIX: fix user database corruption in case of a race condition
    * FIX: added checks wether or not a contactgroup can be deleted
    * FIX: Avoid deadlock due to lock on contacts.mk in some situations
    * Changed sidebar snapin reload to a global interval (option:
      sidebar_update_interval), defaults to 30 seconds
    * Sidebar snapins are now bulk updated with one HTTP request each interval

    BI:
    * FIX: fixed invalid links to hosts and services in BI tree view
    * FIX: fix exception in top/down and bottom/up views
    * FIX: fix styling of top/down and bottom/up views (borders, padding)
    * FIX: fix style of mouse pointer over BI boxes
    * FIX: list of BI aggregates was incomplete in some cases
    * FIX: single host aggregations didn't work for aggregations += [...]
    * FIX: top-down and bottom-up was broken in case of "only problems"
    * FIX: BI see_all permission is now working again
    * Do not handle PENDING as "problem" anymore
    * Make titles of non-leaf tree nodes klickable

    WATO:
    * FIX: flexible notification valuespec is now localizable
    * FIX: Alias values of host/service/contact groups need to be set and unique
           within the group
    * FIX: Fixed exception when editing contactgroups without alias
    * FIX: Fix localization of rule options
    * FIX: ValueSpec OptionalDropDown: fix visibility if default is "other"
    * Suggest use default value for filesystem levels that make sense
    * Valuespec: CascadingDropdown now able to process choice values from functions
    * Freshness checking for classical passive Nagios checks (custom_checks)

1.2.2b3:
    Checks & Agents:
    * FIX: Fixed date parsing code ignoring the seconds value in several checks
           (ad_replication, cups_queues, heartbeat_crm, mssql_backup, smbios_sel)
    * FIX: Fixed pnp template for apc_symmetra check when using multiple rrds

    Multisite:
    * FIX: Removed uuid module dependency to be compatible to python < 2.5
    * FIX: remove Javascript debug popup from multi-string input fields
    * FIX: list of strings (e.g. host list in rule editor) didn't work anymore

1.2.2b2:
    Checks & Agents:
    * Added dynamic thresholds to the oracle_tablespace check depending on the
      size of the tablespaces.

    BI:
    * FIX: fix exception in BI-Boxes views of host groups
    * FIX: fix problem where BI-Boxes were invisible if not previously unfolded

    Event Console:
    * FIX: support non-Ascii characters in matching expressions. Note:
           you need to edit and save each affected rule once in order
           to make the fix work.
    * FIX: Fixed exception when logging actions exectuted by mkeventd
    * FIX: etc/init.d/mkeventd flush did not work when mkeventd was stopped

    Multisite:
    * FIX: Fixed several minor IE7 related layout bugs
    * FIX: title of pages was truncated and now isn't anymore
    * Cleanup form for executing commands on hosts/services

    WATO:
    * FIX: Fixed layout of rulelist table in IE*
    * FIX: Fixed adding explicit host names to rules in IE7
    * Add: Improved navigation convenience when plugin output contains [running on ... ]

1.2.2b1:
    Core:
    * cmk --notify: added notification script to generate HTML mails including
      the performance graphs of hosts and services
    * cmk --notify: added the macros NOTIFY_LASTHOSTSTATECHANGE, NOTIFY_HOSTSTATEID,
      NOTIFY_LASTSERVICESTATECHANGE, NOTIFY_SERVICESTATEID, NOTIFY_NOTIFICATIONCOMMENT,
      NOTIFY_NOTIFICATIONAUTHOR, NOTIFY_NOTIFICATIONAUTHORNAME, NOTIFY_NOTIFICATIONAUTHORALIAS
    * FIX: more robust deletion of precompiled files to ensure the correct 
      creation of the files (Thanks to Guido Günther)
    * FIX: Inventory for cluster nodes who are part of multiple clusters 
    * cmk --notify: added plugin for sms notification
    * FIX: precompiled checks: correct handling of sys.exit() call when using python2.4 
    * cmk --notify: improved logging on wrong notification type
    * RPM: Added check_mk-agent-scriptless package (Same as normal agent rpm,
      but without RPM post scripts)

    Checks & Agents:
    * winperf_processor now outputs float usage instead of integer
    * FIX: mssql_counters.file_sizes - Fixed wrong value for "Log Files" in output
    * FIX: drbd: Parameters for expected roles and disk states can now be set to 
           None to disable alerting on changed values
    * printer_supply_ricoh: New check for Ricoh printer supply levels
    * jolokia_metrics.mem: now supports warn/crit levels for heap, nonheap, totalheap
    * jolokia_metrics.mem: add dedicated PNP graph
    * FIX: logwatch.ec: use UNIX socket instead of Pipe for forwarding into EC 
    * FIX: logwatch.ec: fixed exception when forwarding "OK" lines
    * FIX: logwatch.ec: fixed forwarding of single log lines to event console
    * Improved performance of logwatch.ec check in case of many messages
    * livestatus_status: new check for monitoring performance of monitoring
    * FIX: diskstat.include: fix computation of queue length on windows
      (thanks to K.H. Fiebig)
    * lnx_bonding: new check for bonding interfaces on Linux
    * ovs_bonding: new check for bonding interfaces on Linux / Open vSwitch
    * if: Inventory settings can now be set host based
    * FIX: lnx_bonding/ovs_bonding: correct definition of bonding.include
    * Add: if check now able to handle interface groups  (if_groups)
    * Add: New check for DB2 instance memory levels
    * Add: winperf_phydisk can now output IOPS
    * Add: oracle_tablespace now with flexible warn/crit levels(magic number)
    
    Livestatus:
    * Add: new column in hosts/services table: comments_with_extra_info
    Adds the entry type and entry time

    Multisite:
    * Added comment painter to notification related views
    * Added compatibility code to use hashlib.md5() instead of md5.md5(), which
      is deprecated in python > 2.5 to prevent warning messages in apache error log
    * Added host filter for "last host state change" and "last host check"
    * FIX: Preventing autocomplete in password fields of "edit profile" dialog
    * The ldap member attribute of groups is now configruable via WATO
    * Added option to enforce lower User-IDs during LDAP sync
    * Improved debug logging of ldap syncs (Now writing duration of queries to log)
    * Displaying date/time of comments in comment icon hover menu (Please
      note: You need to update your livestatus to current version to make this work)
    * FIX: Making "action" context link unclickable during handling actions / confirms

    BI:
    * Use Ajax to delay rendering of invisible parts of the tree (this
      saves lots of HTML code)

    WATO:
    * Added hr_mem check to the memory checkgroup to make it configurable in WATO
    * Make page_header configurable in global settings
    * FIX: Fixed some typos in ldap error messages
    * FIX: Fixed problem on user profile page when no alias set for a user
    * FIX: list valuespecs could not be extended after once saving
    * FIX: fix title of foldable areas contained in list valuespecs
    * FIX: Fixed bug where pending log was not removed in multisite setup
    * FIX: Fixed generation of auth.php (Needed for NagVis Multisite Authorisation)
    * FIX: Fixed missing general.* permissions in auth.php on slave sites in 
      case of distributed WATO setups
    * Added oracle_tablespaces configuration to the application checkgroup
    * FIX: Fixed synchronisation of mkeventd configs in distributed WATO setups
    * FIX: "Sync & Restart" did not perform restart in distributed WATO setups
    * FIX: Fixed exception in editing code of ldap group to rule plugin
    * FIX: Don't execute ldap sync while performing actions on users page

    Event Console:
    * Added UNIX socket for sending events to the EC
    * Speed up rule matches in some special cases by factor of 100 and more
    * Init-Script: Improved handling of stale pidfiles
    * Init-Script: Detecting and reporting already running processes
    * WATO: Added hook to make the mkeventd reload in distributed WATO setups
      during "activate changes" process
    * Added hook mkeventd-activate-changes to add custom actions to the mkeventd
      "activate changes" GUI function
    * FIX: When a single rule matching raises an exception, the line is now
      matched agains the following rules instead of being skipped. The
      exception is logged to mkeventd.log

1.2.1i5:
    Core:
    * Improved handling of CTRL+C (SIGINT) to terminate long runnining tasks 
      (e.g.  inventory of SNMP hosts)
    * FIX: PING services on clusters are treated like the host check of clusters
    * cmk --notify: new environment variable NOTIFY_WHAT which has HOST or SERVICE as value
    * cmk --notify: removing service related envvars in case of host notifications
    * cmk --notify: added test code to help developing nitofication plugins.
      Can be called with "cmk --notify fake-service debug" for example

    Checks & Agents:
    * Linux Agent, diskstat: Now supporting /dev/emcpower* devices (Thanks to Claas Rockmann-Buchterkirche)
    * FIX: winperf_processor: Showing 0% on "cmk -nv" now instead of 100%
    * FIX: win_dhcp_pools: removed faulty output on non-german windows 2003 servers 
           with no dhcp server installed (Thanks to Mathias Decker)
    * Add: fileinfo is now supported by the solaris agent. Thanks to Daniel Roettgermann
    * Logwatch: unknown eventlog level ('u') from windows agent treated as warning
    * FIX: logwatch_ec: Added state undefined as priority
    * Add: New Check for Raritan EMX Devices
    * Add: mailman_lists - New check to gather statistics of mailman mailinglists
    * FIX: megaraid_bbu - Handle missing charge information (ignoring them)
    * FIX: myssql_tablespaces - fix PNP graph (thanks to Christian Zock)
    * kernel.util: add "Average" information to PNP graph
    * Windows Agent: Fix startup crash on adding a logfiles pattern, but no logfile specified
    * Windows Agent: check_mk.example.ini: commented logfiles section

    Multisite:
    * FIX: Fixed rendering of dashboard globes in opera
    * When having row selections enabled and no selected and performing
      actions an error message is displayed instead of performing the action on
      all rows
    * Storing row selections in user files, cleaned up row selection 
      handling to single files. Cleaned up GET/POST mixups in confirm dialogs
    * Add: New user_options to limit seen nagios objects even the role is set to see all
    * Fix: On site configaration changes, only relevant sites are marked as dirty
    * Fix: Distributed setup: Correct cleanup of pending changes logfile after "Activate changes"
    * FIX: LDAP: Fixed problem with special chars in LDAP queries when having
    contactgroup sync plugin enabled
    * FIX: LDAP: OpenLDAP - Changed default filter for users
    * FIX: LDAP: OpenLDAP - Using uniqueMember instead of member when searching for groups of a user
    * FIX: LDAP: Fixed encoding problem of ldap retrieved usernames
    * LDAP: Role sync plugin validates the given group DNs with the group base dn now
    * LDAP: Using roles defined in default user profile in role sync plugin processing
    * LDAP: Improved error handling in case of misconfigurations
    * LDAP: Reduced number of ldap querys during a single page request / sync process
    * LDAP: Implemnted some kind of debug logging for LDAP communication
    * FIX: Re-added an empty file as auth.py (wato plugin) to prevent problems during update 

    WATO:
    * CPU load ruleset does now accept float values
    * Added valuespec for cisco_mem check to configure thresholds via WATO
    * FIX: Fixed displaying of tag selections when creating a rule in the ruleeditor
    * FIX: Rulesets are always cloned in the same folder
    * Flexibile notifications: removed "debug notification" script from GUI (you can make it
      executable to be choosable again)
    * Flexibile notifications: added plain mail notification which uses the
      mail templates from global settings dialog

    BI:
    * Added FOREACH_SERVICE capability to leaf nodes
    * Add: Bi views now support debug of livestatus queries

1.2.1i4:
    Core:
    * Better exception handling when executing "Check_MK"-Check. Printing python
      exception to status output and traceback to long output now.
    * Added HOSTTAGS to notification macros which contains all Check_MK-Tags
      separated by spaces
    * Output better error message in case of old inventory function
    * Do object cache precompile for monitoring core on cmk -R/-O
    * Avoid duplicate verification of monitoring config on cmk -R/-O
    * FIX: Parameter --cleanup-autochecks (long for -u) works now like suggested in help
    * FIX: Added error handling when trying to --restore with a non existant file

    Notifications:
    * Fix flexible notifications on non-OMD systems
    
    Checks & Agents:
    * Linux Agent, mk_postgres: Supporting pgsql and postgres as user
    * Linux Agent, mk_postgres: Fixed database stats query to be compatible
      with more versions of postgres
    * apache_status: Modified to be usable on python < 2.6 (eg RHEL 5.x)
    * apache_status: Fixed handling of PIDs with more than 4 numbers
    * Add: New Check for Rittal CMC PSM-M devices
    * Smart plugin: Only use relevant numbers of serial
    * Add: ibm_xraid_pdisks - new check for agentless monitoring of disks on IBM SystemX servers.
    * Add: hp_proliant_da_cntlr check for disk controllers in HP Proliant servers
    * Add: Check to monitor Storage System Drive Box Groups attached to HP servers
    * Add: check to monitor the summary status of HP EML tape libraries
    * Add: apc_rackpdu_status - monitor the power consumption on APC rack PDUs
    * Add: sym_brightmail_queues - monitor the queue levels on Symantec Brightmail mail scanners.
    * Add: plesk_domains - List domains configured in plesk installations
    * Add: plesk_backups - Monitor backup spaces configured for domains in plesk
    * Add: mysql_connections - Monitor number of parallel connections to mysql daemon
    * Add: flexible notifcations: filter by hostname
    * New script multisite_to_mrpe for exporting services from a remote system
    * FIX: postgres_sessions: handle case of no active/no idle sessions
    * FIX: correct backslash representation of windows logwatch files
    * FIX: postgres_sessions: handle case of no active/no idle sessions
    * FIX: zfsget: fix exception on snapshot volumes (where available is '-')
    * FIX: zfsget: handle passed-through filesystems (need agent update)
    * FIX: loading notification scripts in local directory for real
    * FIX: oracle_version: return valid check result in case of missing agent info
    * FIX: apache_status: fixed bug with missing 'url', wrote man page
    * FIX: fixed missing localisation in check_parameteres.py 
    * FIX: userdb/ldap.py: fixed invalid call site.getsitepackages() for python 2.6
    * FIX: zpool_status: fixed crash when spare devices were available
    * FIX: hr_fs: handle negative values in order to larger disks (thanks to Christof Musik)
    * FIX: mssql_backup: Fixed wrong calculation of backup age in seconds


    Multisite:
    * Implemented LDAP integration of Multisite. You can now authenticate your
      users using the form based authentication with LDAP. It is also possible
      to synchronize some attributes like mail addresses, names and roles from
      LDAP into multisite.
    * Restructured cookie auth cookies (all auth cookies will be invalid
      after update -> all users have to login again)
    * Modularized login and cookie validation
    * Logwatch: Added buttons to acknowledge all logs of all hosts or really
      all logs which currently have a problem
    * Check reschedule icon now works on services containing an \
    * Now showing correct representation of SI unit kilo ( k )
    * if perfometer now differs between byte and bit output
    * Use pprint when writing global settings (makes files more readable)
    * New script for settings/removing downtimes: doc/treasures/downtime
    * New option when setting host downtimes for also including child hosts
    * Option dials (refresh, number of columns) now turnable by mouse wheel
    * Views: Commands/Checkboxes buttons are now activated dynamically (depending on data displayed)
    * FIX: warn / crit levels in if-check when using "bit" as unit
    * FIX: Fixed changing own password when notifications are disabled
    * FIX: On page reload, now updating the row field in the headline
    * FIX: ListOfStrings Fields now correctly autoappend on focus
    * FIX: Reloading of sidebar after activate changes
    * FIX: Main Frame without sidebar: reload after activate changes
    * FIX: output_format json: handle newlines correctly
    * FIX: handle ldap logins with ',' in distinguished name
    * FIX: quote HTML variable names, fixes potential JS injection
    * FIX: Sidebar not raising exceptions on configured but not available snapins
    * FIX: Quicksearch: Fixed Up/Down arrow handling in chrome
    * FIX: Speedometer: Terminating data updates when snapin is removed from sidebar
    * FIX: Views: toggling forms does not disable the checkbox button anymore
    * FIX: Dashboard: Fixed wrong display options in links after data reloads
    * FIX: Fixed "remove all downtimes" button in views when no downtimes to be deleted 
    * FIX: Services in hosttables now use the service name as header (if no custom title set)
    * New filter for host_contact and service_contact
    
    WATO:
    * Add: Creating a new rule immediately opens its edit formular
    * The rules formular now uses POST as transaction method
    * Modularized the authentication and user management code
    * Default config: add contact group 'all' and put all hosts into it
    * Reverse order of Condition, Value and General options in rule editor
    * Allowing "%" and "+" in mail prefixes of contacts now
    * FIX: Fixed generated manual check definitions for checks without items
      like ntp_time and tcp_conn_stats
    * FIX: Persisting changing of folder titles when only the title has changed
    * FIX: Fixed rendering bug after folder editing

    Event Console:
    * Replication slave can now copy rules from master into local configuration
      via a new button in WATO.
    * Speedup access to event history by earlier filtering and prefiltering with grep
    * New builtin syslog server! Please refer to online docu for details.
    * Icon to events of host links to view that has context button to host
    * FIX: remove event pipe on program shutdown, prevents syslog freeze
    * FIX: hostnames in livestatus query now being utf8 encoded
    * FIX: fixed a nastiness when reading from local pipe
    * FIX: fix exception in rules that use facility local7
    * FIX: fix event icon in case of using TCP access to EC
    * FIX: Allowing ":" in application field (e.g. needed for windows logfiles)
    * FIX: fix bug in Filter "Hostname/IP-Address of original event"

    Livestatus:
    * FIX: Changed logging output "Time to process request" to be debug output

1.2.1i3:
    Core:
    * added HOST/SERVICEPROBLEMID to notification macros
    * New configuration check_periods for limiting execution of
      Check_MK checks to a certain time period.

    Checks & Agents:
    * Windows agent: persist offsets for logfile monitoring

    Notifications:
    * fix two errors in code that broke some service notifications

    Event Console:
    * New performance counter for client request processing time
    * FIX: fixed bug in rule optimizer with ranges of syslog priorities

    WATO:
    * Cloning of contact/host/service groups (without members)

    Checks & Agents:
    * logwatch: Fixed confusion with ignore/ok states of log messages
    * AIX Agent: now possible to specify -d flag. Please test :)

1.2.1i2:
    Core:
    * Improved validation of inventory data reported by checks
    * Added -d option to precompiled checks to enable debug mode
    * doc/treasures: added script for printing RRD statistics

    Notifications:
    * New system of custom notification, with WATO support

    Event Console:
    * Moved source of Event Console into Check_MK project 
    * New button for resetting all rule hits counters
    * When saving a rule then its hits counter is always reset
    * New feature of hiding certain actions from the commands in the status GUI
    * FIX: rule simulator ("Try out") now handles cancelling rules correctly
    * New global option for enabling log entries for rule hits (debugging)
    * New icon linking to event views for the event services
    * check_mkevents outputs last worst line in service output
    * Max. number of queued connections on status sockets is configurable now
    * check_mkevents: new option -a for ignoring acknowledged events
    * New sub-permissions for changing comment and contact while updating an event
    * New button for generating test events directly via WATO
    * Allow Event Console to replicate from another (master) console for
      fast failover.
    * Allow event expiration also on acknowledged events (configurable)

    Multisite:
    * Enable automation login with _username= and _secret=, while
      _secret is the content of var/check_mk/web/$USER/automation.secret
    * FIX: Fixed releasing of locks and livestatus connections when logging out
    * FIX: Fixed login/login confusions with index page caching
    * FIX: Speed-o-meter: Fixed calculation of Check_MK passive check invervals
    * Removed focus of "Full name" attribute on editing a contact
    * Quicksearch: Convert search text to regex when accessing livestatus
    * FIX: WATO Folder filter not available when WATO disabled
    * WATO Folder Filter no longer available in single host views
    * Added new painters "Service check command expanded" and
      "Host check command expanded"
    * FIX: Corrected garbled description for sorter "Service Performance data" 
    * Dashboard globes can now be filtered by host_contact_group/service_contact_group
    * Dashboard "iframe" attribute can now be rendered dynamically using the
      "iframefunc" attribute in the dashlet declaration
    * Dashboard header can now be hidden by setting "title" to None
    * Better error handling in PNP-Graph hover menus in case of invalid responses

    Livestatus:
    * Added new table statehist, used for SLA queries
    * Added new column check_command_expanded in table hosts
    * Added new column check_command_expanded in table services
    * New columns livestatus_threads, livestatus_{active,queued}_connections

    BI:
    * Added missing localizations
    * Added option bi_precompile_on_demand to split compilations of
      the aggregations in several fragments. If possible only the needed
      aggregations are compiled to reduce the time a user has to wait for
      BI based view. This optimizes BI related views which display
      information for a specific list of hosts or aggregation groups.
    * Added new config option bi_compile_log to collect statistics about
      aggregation compilations
    * Aggregations can now be part of more than one aggregation group
      (just configure a list of group names instead of a group name string)
    * Correct representation of (!), (!!) and (?) markers in check output
    * Corrected representation of assumed state in box layout
    * Feature: Using parameters for hosttags

    WATO:
    * Added progress indicator in single site WATO "Activate Changes"
    * Users & Contacts: Case-insensitive sorting of 'Full name' column
    * ntp/ntp.time parameters are now configurable via WATO
    * FIX: Implemented basic non HTTP 200 status code response handling in interactive
           progress dialogs (e.g. bulk inventory mode)
    * FIX: Fixed editing of icon_image rules
    * Added support of locked hosts and folders ( created by CMDB )
    * Logwatch: logwatch agents/plugins now with ok pattern support 
    * Valuespec: Alternative Value Spec now shows helptext of its elements
    * Valuespec: DropdownChoice, fixed exception on validate_datatype

    Checks & Agents:
    * New check mssql_counters.locks: Monitors locking related information of
      MSSQL tablespaces
    * Check_MK service is now able to output additional performance data
      user_time, system_time, children_user_time, children_system time
    * windows_updates agent plugin: Fetching data in background mode, caching
      update information for 30 minutes
    * Windows agent: output ullTotalVirtual and ullAvailVirtual (not yet
      being used by check)
    * Solaris agent: add <<<uptime>>> section (thanks to Daniel Roettgermann)
    * Added new WATO configurable option inventory_services_rules for the
      windows services inventory check
    * Added new WATO configurable option inventory_processes_rules for the
      ps and ps.perf inventory
    * FIX: mssql_counters checks now really only inventorize percentage based
      counters if a base value is set
    * win_dhcp_pools: do not inventorize empty pools any more. You can switch
      back to old behaviour with win_dhcp_pools_inventorize_empty = True
    * Added new Check for Eaton UPS Devices
    * zfsget: new check for monitoring ZFS disk usage for Linux, Solaris, FreeBSD
      (you need to update your agent as well)
    * Added new Checks for Gude PDU Units
    * logwatch: Working around confusion with OK/Ignore handling in logwatch_rules
    * logwatch_ec: Added new subcheck to forward all incoming logwatch messages
      to the event console. With this check you can use the Event Console 
      mechanisms and GUIs instead of the classic logwatch GUI. It can be 
      enabled on "Global Settings" page in WATO for your whole installation.
      After enabling it you need to reinventorize your hosts.
    * Windows Update Check: Now with caching, Thanks to Phil Randal and Patrick Schlüter
    * Windows Check_MK Agent: Now able to parse textfiles for logwatch output
    * Added new Checks sni_octopuse_cpu, sni_octopuse_status, sni_octopuse_trunks: These
      allow monitoring Siemens HiPath 3000/5000 series PBX.
    * if-checks now support "bit" as measurement unit
    * winperf_phydisk: monitor average queue length for read/write

1.2.0p5:
    Checks & Agents:
    * FIX: windows agent: fixed possible crash in eventlog section

    BI:
    * FIX: fixed bug in aggregation count (thanks Neil) 

1.2.0p4:
    WATO:
    * FIX: fixed detection of existing groups when creating new groups
    * FIX: allow email addresses like test@test.test-test.com
    * FIX: Fixed Password saving problem in user settings

    Checks & Agents:
    * FIX: postgres_sessions: handle case of no active/no idle sessions
    * FIX: winperf_processor: handle parameters "None" (as WATO creates)
    * FIX: mssql_counters: remove debug output, fix bytes output
    * FIX: mssql_tablespaces: gracefully handle garbled agent output

    Multisite:
    * FIX: performeter_temparature now returns unicode string, because of °C
    * FIX: output_format json in webservices now using " as quotes

    Livestatus:
    * FIX: fix two problems when reloading module in Icinga (thanks to Ronny Biering)

1.2.0p3:
    Mulitisite
    * Added "view" parameter to dashlet_pnpgraph webservice
    * FIX: BI: Assuming "OK" for hosts is now possible
    * FIX: Fixed error in makeuri() calls when no parameters in URL
    * FIX: Try out mode in view editor does not show context buttons anymore
    * FIX: WATO Folder filter not available when WATO disabled
    * FIX: WATO Folder Filter no longer available in single host views
    * FIX: Quicksearch converts search text to regex when accessing livestatus
    * FIX: Fixed "access denied" problem with multisite authorization in PNP/NagVis
           in new OMD sites which use the multisite authorization
    * FIX: Localize option for not OMD Environments

    WATO:
    * FIX: Users & Contacts uses case-insensitive sorting of 'Full name' column  
    * FIX: Removed focus of "Full name" attribute on editing a contact
    * FIX: fix layout bug in ValueSpec ListOfStrings (e.g. used in
           list of explicit host/services in rules)
    * FIX: fix inheritation of contactgroups from folder to hosts
    * FIX: fix sorting of users, fix lost user alias in some situations
    * FIX: Sites not using distritubed WATO now being skipped when determining
           the prefered peer
    * FIX: Updating internal variables after moving hosts correctly
      (fixes problems with hosts tree processed in hooks)

    BI:
    * FIX: Correct representation of (!), (!!) and (?) markers in check output

    Livestatus:
    * FIX: check_icmp: fixed calculation of remaining length of output buffer
    * FIX: check_icmp: removed possible buffer overflow on do_output_char()
    
    Livecheck:
    * FIX: fixed problem with long plugin output
    * FIX: added /0 termination to strings
    * FIX: changed check_type to be always active (0)
    * FIX: fix bug in assignment of livecheck helpers 
    * FIX: close inherited unused filedescriptors after fork()
    * FIX: kill process group of called plugin if timeout is reached
           -> preventing possible freeze of livecheck
    * FIX: correct escaping of character / in nagios checkresult file
    * FIX: fixed SIGSEGV on hosts without defined check_command
    * FIX: now providing correct output buffer size when calling check_icmp 

    Checks & Agents:
    * FIX: Linux mk_logwatch: iregex Parameter was never used
    * FIX: Windows agent: quote '%' in plugin output correctly
    * FIX: multipath check now handles '-' in "user friendly names"
    * New check mssql_counters.locks: Monitors locking related information of
      MSSQL tablespaces
    * FIX: mssql_counters checks now really only inventorize percentage based
      counters if a base value is set
    * windows_updates agent plugin: Fetching data in background mode, caching
      update information for 30 minutes
    * FIX: netapp_vfiler: fix inventory function (thanks to Falk Krentzlin)
    * FIX: netapp_cluster: fix inventory function
    * FIX: ps: avoid exception, when CPU% is missing (Zombies on Solaris)
    * FIX: win_dhcp_pools: fixed calculation of perc_free
    * FIX: mssql_counters: fixed wrong log size output

1.2.0p3:
    Multisite:
    * Added "view" parameter to dashlet_pnpgraph webservice

    WATO:
    * FIX: It is now possible to create clusters in empty folders
    * FIX: Fixed problem with complaining empty ListOf() valuespecs

    Livestatus:
    * FIX: comments_with_info in service table was always empty

1.2.1i1:
    Core:
    * Allow to add options to rules. Currently the options "disabled" and
      "comment" are allowed. Options are kept in an optional dict at the
      end of each rule.
    * parent scan: skip gateways that are reachable via PING
    * Allow subcheck to be in a separate file (e.g. foo.bar)
    * Contacts can now define *_notification_commands attributes which can now
      override the default notification command check-mk-notify
    * SNMP scan: fixed case where = was contained in SNMP info
    * check_imap_folder: new active check for searching for certain subjects
      in an IMAP folder
    * cmk -D shows multiple agent types e.g. when using SNMP and TCP on one host

    Checks & Agents:
    * New Checks for Siemens Blades (BX600)
    * New Checks for Fortigate Firewalls
    * Netapp Checks for CPU Util an FC Port throughput
    * FIX: megaraid_pdisks: handle case where no enclosure device exists
    * FIX: megaraid_bbu: handle the controller's learn cycle. No errors in that period.
    * mysql_capacity: cleaned up check, levels are in MB now
    * jolokia_info, jolokia_metrics: new rewritten checks for jolokia (formerly
      jmx4perl). You need the new plugin mk_jokokia for using them
    * added preliminary agent for OpenVMS (refer to agents/README.OpenVMS) 
    * vms_diskstat.df: new check file usage of OpenVMS disks
    * vms_users: new check for number of interactive sessions on OpenVMS
    * vms_cpu: new check for CPU utilization on OpenVMS
    * vms_if: new check for network interfaces on OpenVMS
    * vms_system.ios: new check for total direct/buffered IOs on OpenVMS
    * vms_system.procs: new check for number of processes on OpenVMS
    * vms_queuejobs: new check for monitoring current VMS queue jobs
    * FIX: mssql_backup: Fixed problems with datetime/timezone calculations
    * FIX: mssql agent: Added compatibility code for MSSQL 9
    * FIX: mssql agent: Fixed connection to default instances ("MSSQLSERVER")
    * FIX: mssql agent: Fixed check of databases with names starting with numbers
    * FIX: mssql agent: Fixed handling of databases with spaces in names
    * f5_bigip_temp: add performance data
    * added perf-o-meters for a lot of temperature checks
    * cmctc_lcp.*: added new checks for Rittal CMC-TC LCP
    * FIX: diskstat (linux): Don't inventorize check when data empty
    * Cisco: Added Check for mem an cpu util
    * New check for f5 bigip network interfaces
    * cmctc.temp: added parameters for warn/crit, use now WATO rule
      "Room temperature (external thermal sensors)"
    * cisco_asa_failover: New Check for clustered Cisco ASA Firewalls 
    * cbl_airlaser.status: New Check for CBL Airlaser IP1000 laser bridge.
    * cbl_airlaser.hardware: New Check for CBL Airlaser IP1000 laser bridge.
      Check monitors the status info and allows alerting based on temperature.
    * df, hr_fs, etc.: Filesystem checks now support grouping (pools)
      Please refer to the check manpage of df for details
    * FIX: windows agent: try to fix crash in event log handling
    * FreeBSD Agent: Added swapinfo call to mem section to make mem check work again
    * windows_multipath: Added the missing check for multipath.vbs (Please test)
    * carel_uniflair_cooling: new check for monitoring datacenter air conditioning by "CAREL"
    * Added Agent for OpenBSD
    * Added Checks for UPS devices
    * cisco_hsrp: New Check for monitoring HSRP groups on Cisco Routers. (SMIv2 version)
    * zypper: new check and plugin mk_zypper for checking zypper updates.
    * aironet_clients: Added support for further Cisco WLAN APs (Thanks to Stefan Eriksson for OIDs)
    * aironet_errors: Added support for further Cisco WLAN APs
    * apache_status: New check to monitor apache servers which have the status-module enabled.
      This check needs the linux agent plugin "apache_status" installed on the target host.

    WATO:
    * Added permission to control the "clone host" feature in WATO
    * Added new role/permission matrix page in WATO to compare
      permissions of roles
    * FIX: remove line about number of rules in rule set overview
      (that garbled the logical layout)
    * Rules now have an optional comment and an URL for linking to 
      documntation
    * Rule now can be disabled without deleting them.
    * Added new hook "sites-saved"
    * Allow @ in user names (needed for some Kerberos setups)
    * Implemented new option in WATO attributes: editable
      When set to False the attribute can only be changed during creation
      of a new object. When editing an object this attribute is only displayed.
    * new: search for rules in "Host & Service Configuration"
    * parent scan: new option "ping probes", that allows skipping 
      unreachable gateways.
    * User managament: Added fields for editing host/service notification commands
    * Added new active check configuration for check_smtp
    * Improved visualization of ruleset lists/dictionaries
    * Encoding special chars in RegExp valuespec (e.g. logwatch patterns)
    * Added check_interval and retry_interval rules for host checks
    * Removed wmic_process rule from "inventory services" as the check does not support inventory
    * Made more rulegroup titles localizable
    * FIX: Fixed localization of default permissions
    * FIX: Removed double collect_hosts() call in activate changes hook
    * FIX: Fixed double hook execution when using localized multisite
    * FIX: User list shows names of contactgroups when no alias given
    * FIX: Reflecting alternative mode of check_http (check ssl certificate
    age) in WATO rule editor
    * FIX: Fixed monitoring of slave hosts in master site in case of special
      distributed wato configurations
    * FIX: Remove also user settings and event console rule on factory reset
    * FIX: complex list widgets (ListOf) failed back to old value when
           complaining
    * FIX: complex list widgets (ListOf) lost remaining entries after deleting one
    * FIX: Fixed error in printer_supply valuespec which lead to an exception
           when defining host/service specific rules
    * FIX: Fixed button url icon in docu-url link

    BI:
    * Great speed up of rule compilation in large environments

    Multisite:
    * Added css class="dashboard_<name>" to the dashboard div for easier
    customization of the dashboard style of a special dashboard
    * Dashboard: Param wato_folder="" means WATO root folder, use it and also
      display the title of this folder
    * Sidebar: Sorting aggregation groups in BI snapin now
    * Sidebar: Sorting sites in master control snapin case insensitive
    * Added some missing localizations (error messages, view editor)
    * Introducted multisite config option hide_languages to remove available
      languages from the multisite selection dialogs. To hide the builtin
      english language simply add None to the list of hidden languages.
    * FIX: fixed localization of general permissions
    * FIX: show multisite warning messages even after page reload
    * FIX: fix bug in Age ValueSpec: days had been ignored
    * FIX: fixed bug showing only sidebar after re-login in multisite
    * FIX: fixed logwatch loosing the master_url parameter in distributed setups
    * FIX: Fixed doubled var "site" in view editor (site and siteopt filter)
    * FIX: Don't crash on requests without User-Agent HTTP header
    * Downtimes: new conveniance function for downtime from now for ___ minutes.
      This is especially conveniant for scripting.
    * FIX: fixed layout of login dialog when showing up error messages
    * FIX: Fixed styling of wato quickaccess snapin preview
    * FIX: Made printer_supply perfometer a bit more robust against bad perfdata
    * FIX: Removed duplicate url parameters e.g. in dashboard (display_options)
    * FIX: Dashboard: If original request showed no "max rows"-message, the
           page rendered during reload does not show the message anymore
    * FIX: Fixed bug in alert statistics view (only last 1000 lines were
           processed for calculating the statistics)
    * FIX: Added missing downtime icon for comment view
    * FIX: Fixed handling of filter configuration in view editor where filters
           are using same variable names. Overlaping filters are now disabled
	   in the editor.
    * FIX: Totally hiding hidden filters from view editor now

    Livecheck:
    * FIX: Compile livecheck also if diet libc is missing

1.2.0p2:
    Core:
    * simulation_mode: legacy_checks, custom_checks and active_checks
      are replaced with dummy checks always being OK
    * FIX: Precisely define order of reading of configuration files. This
      fixes a WATO rule precedence problem

    Checks & Agents:
    * FIX: Fixed syntax errors in a bunch of man pages
    * if_lancom: silently ignore Point-To-Point interfaces
    * if_lancom: add SSID to logical WLAN interface names
    * Added a collection of MSSQL checks for monitoring MSSQL servers
      (backups, tablespaces, counters)
    * New check wut_webio_io: Monitor the IO input channels on W&T Web-IO 
      devices
    * nfsmounts: reclassify "Stale NFS handle" from WARN to CRIT
    * ORACLE agent/checks: better error handling. Let SQL errors get
      through into check output, output sections even if no database
      is running.
    * oracle_version: new check outputting the version of an ORACLE
      database - and using uncached direct SQL output.
    * ORACLE agent: fix handling of EXCLUDE, new variable ONLY_SIDS
      for explicitely listing SIDs to monitor
    * mk_logwatch on Linux: new options regex and iregex for file selection
    * remove obsolete ORACLE checks where no agent plugins where available
    * FIX: printer_supply: Fix problem on DELL printers with "S/N" in output
      (thanks to Sebastian Talmon)
    * FIX: winperf_phydisk: Fix typo (lead to WATO rule not being applied)
    * Windows agent: new [global] option crash_debug (see online docu)
    * AIX agent: new check for LVM volume status in rootvg.
    * PostgreSQL plugin: agent is now modified to work with PostgreSQL 
      versions newer than 8.1. (multiple reports, thanks!)

    Multisite:
    * Show number of rows and number of selected rows in header line
      (also for WATO hosts table)
    * FIX: fix problem in showing exceptions (due to help function)
    * FIX: fixed several localization problems in view/command processing
    * FIX: fixed duplicated settings in WATO when using localisation
    * FIX: fixed exception when refering to a language which does not exist
    * FIX: Removing all downtimes of a host/service is now possible again
    * FIX: The refresh time in footer is updated now when changing the value
    * FIX: view editor shows "(Mobile)" hint in view titles when linking to views

    WATO: 
    * Main menu of ruleeditor (Host & Service Parameters) now has
      a topic for "Used rules" - a short overview of all non-empty
      rulesets.
    * FIX: add missing context help to host details dialog
    * FIX: set new site dirty is host move due to change of
      folder attributes
    * FIX: fix exception on unknown value in DropdownChoice
    * FIX: add service specification to ruleset Delay service notifications
    * FIX: fixed problem with disabled sites in WATO
    * FIX: massive speedup when changing roles/users and activing changes
      (especially when you have a larger number of users and folders)
    * Add variable CONTACTPAGER to allowed macros in notifications
    * FIX: fixed default setting if "Hide names of configuration variables"
      in WATO
    * FIX: ListOfString Textboxes (e.g. parents of folders) do now extend in IE
    * FIX: fixed duplicated sections of permissions in rule editor

    BI:
    * New iterators FOREACH_CHILD and FOREACH_PARENT
    * FIX: fix handling of FOREACH_ in leaf nodes (remove hard coded
      $HOST$, replace with $1$, $2$, ..., apply argument substitution)
    * New logical datatable for aggregations that have the same name
      as a host. Converted view "BI Boxes" to this new table. This allows
      for Host-Aggregations containing data of other hosts as well.
    * count_ok: allow percentages, e.g. "count_ok!70%!50%"

1.2.0p1:
    Core:
    * Added macros $DATE$, $SHORTDATETIME$ and $LONGDATETIME$' to
      notification macros

    Checks & Agents:
    * FIX: diskstat: handle output 'No Devices Found' - avoiding exception
    * 3ware_units: Following states now lead to WARNING state instead of
      CRITICAL: "VERIFY-PAUSED", "VERIFYING", "REBUILDING"
    * New checks tsm_stagingpools, tsm_drive and tsm_storagepools
      Linux/UNIX
    * hpux_fchba: new check for monitoring FibreChannel HBAs und HP-UX

    Multisite:
    * FIX: fix severe exception in all views on older Python versions
      (like RedHat 5.5).

    WATO:
    * FIX: fix order of rule execution: subfolders now take precedence
      as they should.

1.2.0:
    Setup:
    * FIX: fix building of RPM packages (due to mk_mysql, mk_postgres)

    Core:
    * FIX: fix error message in case of duplicate custom check

    WATO:
    * FIX: add missing icon on cluster hosts to WATO in Multisite views
    * FIX: fix search field in host table if more than 10 hosts are shown
    * FIX: fix bulk edit and form properties (visibility of attributes was broken)
    * FIX: fix negating hosts in rule editor

    Checks & Agents: 
    * fileinfo: added this check to Linux agent. Simply put your
      file patterns into /etc/check_mk/fileinfo.cfg for configuration.
    * mysql.sessions: New check for MySQL sessions (need new plugin mk_mysql)
    * mysql.innodb_io: New check for Disk-IO of InnoDB
    * mysql_capacity: New check for used/free capacity of MySQL databases
    * postgres_sessions: New check for PostgreSQL number of sessions
    * postgres_stat_database: New check for PostgreSQL database statistics
    * postgres_stat_database.size: New check for PostgreSQL database size
    * FIX: hpux_if: convert_to_hex was missing on non-SNMP-hosts -replace
      with inline implementation
    * tcp_conn_stats: handle state BOUND (found on Solaris)
    * diskstat: support for checking latency, LVM and VxVM on Linux (needs 
      updated agent)
    * avoid duplicate checks cisco_temp_perf and cisco_sensor_temp

1.2.0b6:
    Multisite:
    * FIX: Fixed layout of some dropdown fields in view filters
    * Make heading in each page clickable -> reload page
    * FIX: Edit view: couldn't edit filter settings
    * FIX: Fixed styling of links in multisite context help
    * FIX: Fixed "select all" button for IE
    * FIX: Context links added by hooks are now hidden by the display
           option "B" again
    * FIX: preselected "refresh" option did not reflect view settings
           but was simply the first available option - usually 30.
    * FIX: fixed exception with custom views created by normal users

    WATO:
    * FIX: Fixed "select all" button in hosts & folders for IE
    * Optically mark modified variables in global settings
    * Swapped icons for rule match and previous rule match (makes for sense)

    Core:
    * FIX: Fixed "make_utf is not defined" error when having custom
           timeperiods defined in WATO

    Checks & Agents: 
    * MacOS X: Agent for MacOS (Thanks to Christian Zigotzky)
    * AIX: New check aix_multipath: Supports checking native AIX multipathing from AIX 5.2 onward
    * Solaris: New check solaris_multipath: Supports checking native Solaris multipath from Solaris10 and up.
    * Solaris: The ZFS Zpool status check now looks more closely at the reported messages. (It's also tested to work on Linux now)

1.2.0b5:
    Core:
    * FIX: handle UTF-8 encoded binary strings correctly (e.g. in host alias)
    * FIX: fix configuration of passive checks via custom_checks
    * Added NOTIFICATIONTYPE to host/service mail bodies

    WATO:
    * Site management: "disabled" only applies to Livestatus now
    * FIX: fix folding problems with dependent host tags
    * FIX: Detecting duplicate tag ids between regular tags and auxtags
    * FIX: Fixed layout problem of "new special rule" button in rule editor
    * FIX: Fixed layout problem on "activate changes" page
    * FIX: Added check if contacts belong to contactgroup before contactgroup deletion
    * FIX: fix site configuration for local site in Multisite environments
    * FIX: "(no not monitor)" setting in distributed WATO now works
    * FIX: Site management: replication setting was lost after re-editing
    * FIX: fixed problems after changing D/WATO-configuration
    * FIX: D/WATO: mark site dirty after host deletion
    * FIX: D/WATO: replicate auth.secret, so that login on one site also
           is valid on the replication slaves
    * FIX: implement locking in order to prevent data corruption on
           concurrent changes
    * FIX: Fixed handling of validation errors in cascading dropdown fields
    * FIX: fix cloning of users
    * Keep track of changes made by other users before activating changes,
      let user confirm this, new permission can be used to prevent a user
      from activating foreign changes.
    * FIX: Allowing german umlauts in users mail addresses
    * Allow list of aux tags to be missing in host tag definitions. This
      makes migration from older version easier.
    * FIX: user management modules can now deal with empty lines in htpasswd
    * FIX: Fixed js error on hostlist page with search form

    Multisite:
    * New display type 'boxes-omit-root' for BI views
    * Hostgroup view BI Boxes omits the root level
    * Finalized layout if view options and commands/filters/painteroptions.
    * Broken plugins prevent plugin caching now
    * FIX: remove refresh button from dashboard.
    * FIX: remove use of old option defaults.checkmk_web_uri
    * FIX: fixed outgoing bandwidth in fc port perfometer
    * FIX: remove nasty JS error in sidebar
    * FIX: fix folding in custom links (directories would not open)
    * FIX: animation of rotation treeangle in trees works again
    * FIX: Logwatch: Changed font color back to black
    * FIX: show toggle button for checkboxes in deactivated state
    * FIX: fix repeated stacked refresh when toggling columns
    * FIX: disable checkbox button in non-checkboxable layouts
    * FIX: fix table layout for views (gaps where missing sometimes)
    * FIX: Fixed sorting views by perfdata values which contain floats
    * FIX: fix sometimes-broken sizing of sidebar and dashboard on Chrome
    * FIX: fix dashboard layout on iPad
    * FIX: Fixed styling issues of sidebar in IE7
    * FIX: fix problem where filter settings (of checkboxes) are not effective
           when it comes to executing commands
    * FIX: Fixed styling issues of view filters with dropdown fields
    * FIX: multisite login can now deal with empty lines in htpasswd
    * FIX: Fixed a bunch of js/css errors

    Mobile:
    * FIX: Fixed logtime filter settings in all mobile views
    * FIX: fix some layout problems

    BI:
    * New aggregation function count_ok, that counts the number
      of nodes in state OK.
    * FIX: Removed debug output int count_ok aggregation

    Checks & Agents:
    * Linux: Modified cluster section to allow pacemaker/corosync clusters without heartbeat
    * AIX: convert NIC check to lnx_if (now being compatible with if/if64)
    * AIX: new check for CPU utilization (using section lparstat_aix)
    * ntp checks: Changed default value of time offsets to be 200ms (WARN) / 500ms (CRIT)
    * aironet_{errors,clients}: detect new kinds of devices (Thanks to Tiago Sousa)
    * check_http, check_tcp: allow to omit -I and use dynamic DNS name instead

1.2.0b4:
    Core:
    * New configuration variable snmp_timing, allowing to 
      configure timeout and retries for SNMP requests (also via WATO)
    * New configuration variable custom_checks. This is mainly for
      WATO but also usable in main.mk It's a variant of legacy_checks that
      automatically creates the required "define command" sections.

    WATO:
    * ps and ps.perf configurable via WATO now (without inventory)
    * New layout of main menu and a couple of other similar menus
    * New layout of ruleset overviews
    * Hide check_mk variable names per default now (change via global settings)
    * New layout of global settings
    * Folder layout: show contact groups of folder
    * Folder movement: always show complete path to target folder
    * Sidebar snapin: show pending changes
    * New rule for configuring custom_checks - allowing to run arbitrary
      active checks even if not yet formalized (like HTTP and TCP)
    * Added automation_commands to make automations pluginable
    * New layout and new internal implementation of input forms
    * New layout for view overview and view editor
    * Split up host search in two distinct pages
    * Use dynamic items in rule editor for hosts and items (making use
      of ListOfStrings())
    * FIX: audit log was not shown if no entry for today existed
    * FIX: fix parent scan on single site installations
    * FIX: fix folder visibility permission handling
    * FIX: honor folder-permissions when creating, deleting 
           and modifiying rules
    * FIX: detect non-local site even if unix: is being used
    * FIX: better error message if not logged into site during 
           action that needs remote access
    * FIX: send automation data via POST not GET. This fixes inventory
           on hosts with more than 500 services.
    * FIX: make config options directly active after resetting them
           to their defaults (didn't work for start_url, etc.
    * FIX: Fixed editing of ListOf in valuespec editors (e.g. used in logwatch
    pattern editor)
    * FIX: Reimplemented correct behaviour of the logwatch pattern "ignore"
    state which is used to drop the matching log lines

    Multisite:
    * FIX: fixed filter of recent event views (4 hours didn't catch)
    * FIX: convert more buttons to new graphical style
    * FIX: Logwatch handles logs with only OK lines in it correctly in logfile list views
    * FIX: Fixed syntax error in "Single-Host Problems" view definition
    * New help button at top right of each page now toggles help texts
    * Snapin Custom Links allows to specify HTTP link target
    * Redesign of bar with Display/Filter/Commands/X/1,2,3,4,6,8/30,60,90/Edit

    Mobile GUI:
    * FIX: commands can be executed again
    * FIX: fixed styling of buttons

    Checks & Agents:
    * FIX: Logwatch: fixed missing linebreak during reclassifing lines of logfiles
    * FIX: Logwatch: Logwatch services in rules configured using WATO must be
      given as item, not as whole service name
    * New active check via WATO: check_ldap
    * printer_alerts: new configuration variable printer_alerts_text_map. Make
      'Energiesparen' on Brother printers an OK state.
    * services: This check can now be parameterized in a way that it warn if
      a certain service is running. WATO formalization is available.

    BI:
    * FIX: make rotating folding arrows black (white was not visible)
    * Display format 'boxes' now in all BI views available
    * Display format 'boxes' now persists folding state

1.2.0b3:
    Core:
    * FIX: fixed SNMP info declaration in checks: could be garbled
      up in rare cases
    * avoid duplicate parents definition, when using 'parents' and
      extra_host_conf["parents"] at the same time. The later one has
      precedence.

    Multisite:
    * Logwatch: Colorizing OK state blocks correctly
    * FIX: allow web plugins to be byte compiled (*.pyc). Those
      are preferred over *.py if existing
    * View Editor: Fixed jump to top of the page after moving painters during
      editing views
    * FIX: Fixed login redirection problem after relogging
    * Filter for times now accept ranges (from ... until)
    * New view setting for page header: repeat. This repeats the
      column headers every 20'th row.
    * FIX: Fixed problem with new eval/pickle
    * FIX: Fixed commands in host/service search views

    Checks & Agents:
    * FIX: Made logwatch parsing mechanism a little more robust
      (Had problems with emtpy sections from windows agent)
    * FIX: brocade_fcport: Configuration of portsates now possible  
    * if_lancom: special version for if64 for LANCOM devices (uses
      ifName instead of ifDescr)


    WATO:
    * Reimplemented folder listing in host/folders module
    * Redesigned the breadcrumb navigation
    * Global settings: make boolean switches directly togglable
    * New button "Recursive Inventory" on folder: Allows to do
      a recursive inventory over all hosts. Also allows to selectively
      retry only hosts that have failed in a previous inventory.
    * You can configure parents now (via a host attribute, no rules are
      neccessary).
    * You can now do an automated scan for parents and layer 3 (IP)
    * You can configure active checks (check_tcp, ...) via WATO now
    * FIX: fix page header after confirmation dialogs
    * FIX: Fixed umlaut problem in host aliases and ip addresses created by WATO
    * FIX: Fixed exception caused by validation problems during editing tags in WATO
    * FIX: create sample config only if both rules.mk and hosttags.mk are missing
    * FIX: do not loose host tags when both using WATO-configured and 
      manual ones (via multisite.mk)
    * Timeperiods: Make list of exceptions dynamic, not fixed to 10 entries
    * Timeperiods: Configure exclusion of other timeperiods
    * Configuration of notification_delay and notification_interval

1.2.0b2:
    Core:
    * FIX: Cluster host checks were UNKNOWN all the time
    * FIX: reset counter in case of (broken) future time
    * FIX: Automation try-inventory: Fixed problem on where checks which
      produce equal service descriptions could lead to invalid inventory
      results on cluster hosts.
    * FIX: do not create contacts if they won't be assigned to any host
      or service. Do *not* assign to dummy catch-all group "check_mk".

    WATO:
    * Added new permission "move hosts" to allow/deny moving of hosts in WATO
    * Also write out contact definitions for users without contactgroups to
      have the mail addresses and other notification options persisted
    * FIX: deletion of automation accounts now works
    * FIX: Disabling notifications for users does work now
    * New main overview for rule editor
    * New multisite.mk option wato_hide_varnames for hiding Check_MK 
      configuration variable names from the user
    * New module "Logwatch Pattern Analyzer" to verify logwatch rules
    * Added new variable logwatch_rules which can also be managed through the
      WATO ruleset editor (Host/Service Parameters > Parameters and rules for
      inventorized checks > Various applications > Logwatch Patterns)
    * Users & Contacts: Added new option wato_hidden_users which holds a list
      of userids to hide the listed users from the WATO user management GUI.
    * WATO API: Added new method rewrite_configuration to trigger a rewrite of
      all host related wato configuration files to distribute changed tags
    * Added new internal hook pre-activate-changes to execute custom
      code BEFORE Check_MK is called to restart Nagios
    * FIX: Only showing sudo hint message on sudo error message in automation
      command
    * FIX: Fixed js eror in IE7 on WATO host edit page
    * FIX: Using pickle instead of repr/eval when reading data structures from
      urls to prevent too big security issues
    * Rule editor: improve sorting of groups and rulesets
    * FIX: Escaping single quotes in strings when writing auth.php
    * FIX: Fix resorting of host tags (was bug in ListOf)

    Multisite
    * Added config option default_ts_format to configure default timestamp
      output format in multisite
    * Layout and design update
    * Quicksearch: display site name if more than one different site
      is present in the current search result list
    * FIX: Fixed encoding problem in "custom notification" message
    * New configuration parameter page_heading for the HTML page heads
      of the main frameset (%s will be replaced with OMD site name)
    * FIX: Fix problem where snapins where invisible
    * FIX: Fixed multisite timeout errors when nagios not running
    * Sidebar: some new layout improvements
    * Login page is not shown in framesets anymore (redirects framed page to
      full screen login page)
    * FIX: fix exception when disallowing changing display options
    * FIX: Automatically redirect from login page to target page when already
      logged in
    * FIX: Updating the dashboard header time when the dashlets refresh

    BI:
    * Added new painter "affected hosts (link to host page)" to show all
      host names with links to the "hosts" view
    * FIX: Fixed filtering of Single-Host Aggregations
    * New sorter for aggregation group
    * FIX: fix sorting of Single-Host Aggregations after group
    * Avoid duplicate rule incarnations when using FOREACH_*
    * BI Boxes: allow closing boxes (not yet persisted)
    * New filter for services (not) contained in any aggregate
    * Configure sorting for all BI views

    Checks & Agents:
    * FIX: snmp_uptime handles empty snmp information without exception
    * FIX: Oracle checks try to handle ORA-* errors reported by the agent
      All oracle checks will return UNKNOWN when finding an ORA-* message
    * FIX: filesystem levels set via WATO didn't work, but do now
    * FIX: Group filters can handle groups without aliases now
    * nfsmounts: Added nfs4 support thanks to Thorsten Hintemann
    * megaraid_pdisks megaraid_ldisks: Support for Windows.  Thanks to Josef Hack

1.2.0b1:
    Core, Setup, etc.:
    * new tool 'livedump' for dumping configuration and status
      information from one monitoring core and importing this
      into another.
    * Enable new check registration API (not yet used in checks)
    * FIX: fix handling of prefix-tag rules (+), needed for WATO
    * FIX: handle buggy SNMP devices with non-consecutive OIDS
      (such as BINTEC routers)
    * Check API allows a check to get node information
    * FIX: fix problem with check includes in subchecks
    * Option --checks now also applies to ad-hoc check (e.g.
      cmk --checks=mrpe,df -v somehost)
    * check_mk_templates.cfg: added s to notification options
      of host and service (= downtime alerts)

    WATO:
    * Hosttag-editor: allow reordering of tags
    * Create very basic sample configuration when using
      WATO the first time (three tag groups, two rules)
    * Much more checks are configurable via WATO now
    * Distributed WATO: Made all URL calls using curl now
    * FIX: fix bug in inventory in validate_datatype()
    * Better output in case of inventory error
    * FIX: fix bug in host_icon rule on non OMD
    * FIX: do not use isdisjoint() (was in rule editor on Lenny)
    * FIX: allow UTF-8 encoded permission translations
    * FIX: Fixed several problems in OMD apache shared mode
    * FIX: Do not use None$ as item when creating new rules
    * FIX: Do load *all* users from htpasswd, so passwords from
      users not created via WATO will not be lost.
    * FIX: honor site disabling in replication module
    * FIX: honor write permissions on folder in "bulk delete"
    * FIX: honor permissions for "bulk cleanup" and "bulk edit"
    * FIX: honor write permissions and source folder when moving hosts
    * FIX: honor permissions on hosts also on bulk inventory
    * Only create contacts in Nagios if they are member of at
      least one contact group.
    * It is now possible to configure auxiliary tags via WATO
      (formerly also called secondary tags)
    * FIX: Fixed wrong label "Main Overview" shown for moved WATO folders
      in foldertree snapin
    * FIX: Fixed localization of empty host tags
    * FIX: User alias and notification enabling was not saved

    Checks & Agents:
    * hpux_if: fix missing default parameter errors
    * hpux_if: make configurable via WATO
    * if.include: fix handling of NIC with index 0
    * hpux_lunstats: new check for disk IO on HP-UX
    * windows - mk_oracle tablespace: Added missing sid column
    * diskstat: make inventory mode configurable via WATO
    * added new checks for Fujitsu ETERNUS DX80 S2 
      (thanks to Philipp Höfflin)
    * New checks: lgp_info, lgp_pdu_info and lgp_pdu_aux to monitor Liebert
      MPH/MPX devices
    * Fix Perf-O-Meter of fileage
    * hpux_snmp_cs.cpu: new SNMP check for CPU utilization
      on HP-UX.
    * if/if64: inventory also picks up type 62 (fastEther). This
      is needed on Cisco WLC 21xx series (thanks to Ralf Ertzinger)
    * FIX: fix inventory of f5_bigip_temp
    * mk_oracle (lnx+win): Fixed TEMP tablespace size calculations
    * ps: output node process is running on (only for clusters)
    * FIX: Linux Agent: Fixed ipmi-sensors handling of Power_Unit data
    * hr_mem: handle rare case where more than one entry is present
      (this prevents an exception of pfSense)
    * statgrab_load: level is now checked against 15min average - 
      in order to be consistent with the Linux load check
    * dell_powerconnect_cpu: hopefully correctly handle incomplete
      output from agent now.
    * ntp: do not check 'when' anymore since it can produce false
      alarms.
    * postfix_mailq: handle output with 'Total requests:' in last line
    * FIX: check_mk-hp_blade_psu.php: allow more than 4 power supplies
    * FIX: smart plugin: handle cases with missing vendor (thanks
      to Stefan Kärst)
    * FIX: megaraid_bbu: fix problem with alternative agent output
      (thanks to Daniel Tuecks)
    * mk_oracle: fix quoting problem, replace sessions with version,
      use /bin/bash instead of /bin/sh

    Multisite:
    * Added several missing localization strings
    * IE: Fixed problem with clicking SELECT fields in the new wato foldertree snapin
    * Fixed problem when trying to visit dashboards from new wato foldertree snapin
    * Chrome: Fixed styling problem of foldertree snapin
    * Views: Only show the commands and row selection options for views where
      commands are possible
    * The login mask honors the default_language definition now
    * check_bi_local.py: works now with cookie based authentication
    * FIX: Fixed wrong redirection after login in some cases
    * FIX: Fixed missing stats grouping in alert statistics view
    * FIX: Fixed preview table styling in view editor
    * FIX: Multisite authed users without permission to multisite are
      automatically logged out after showing the error message
    * Retry livestatus connect until timeout is used up. This avoids
      error messages when the core is being restarted
    * Events view now shows icon and text for "flapping" events
    * Use buffer for HTML creation (this speeds up esp. HTTPS a lot)
    * FIX: Fixed state filter in log views

    Livestatus:
    * Add missing column check_freshness to services table

    BI:
    * New column (painter) for simplistic box display of tree.
      This is used in a view for a single hostgroup.

1.1.13i3:
    Core, Setup, etc.:
    * *_contactgroups lists: Single group rules are all appended. When a list
      is found as a value this first list is used exclusively. All other
      matching rules are ignored
    * cmk -d does now honor --cache and --no-tcp
    * cmk -O/-R now uses omd re{start,load} core if using OMD
    * FIX: setup.sh now setups up permissions for conf.d/wato
      correctly
    * cmk --localize update supports an optional ALIAS which is used as
      display string in the multisite GUI
    * FIX: Fixed encoding problems with umlauts in group aliases
    * FIX: honor extra_summary_host_conf (was ignored)
    * new config variable snmpv2c_hosts that allows to enable SNMP v2c
      but *not* bulkwalk (for some broken devices). bulkwalk_hosts still
      implies v2c.

    Checks & Agents:
    * Windows agent: output eventlog texts in UTF-8 encoding. This
      should fix problems with german umlauts in message texts.
    * Windows agent: Added installer for the windows agent (install_agent.exe)
    * Windows agent: Added dmi_sysinfo.bat plugin (Thanks to Arne-Nils Kromer for sharing)
    * Disabled obsolete checks fc_brocade_port and fc_brocade_port_detailed.
      Please use brocade_fcport instead.
    * aironet_errors, statgrab_disk, statgrab_net: Performance data has
      been converted from counters to rates. You might need to delete your
      existing RRDs of these checks. Sorry, but these have been that last
      checks still using counters...
    * ibm_imm_health: added last missing scan function
    * Filesystem checks: trend performance data is now normalized to MB/24h.
      If you have changed the trend range, then your historic values will
      be displayed in a wrong scale. On the other hand - from now on changes
      in the range-setting will not affect the graph anymore.
    * if/if64/lnx_if: pad port numbers with zeros in order to sort correctly.
      This can be turned off with if_inventory_pad_portnumbers = False.
    * Linux agent: wrap freeipmi with lock in order to avoid cache corruption
    * New check: megaraid_bbu - check existance & status of LSI MegaRaid BBU module
    * HP-UX Agent: fix mrpe (remove echo -e and test -e, thanks to Philipp Lemke)
    * FIX: ntp checks: output numeric data also if stratum too high
    * Linux agent: new check for dmraid-based "bios raid" (agent part as plugin)
    * FIX: if64 now uses ifHighSpeed instead of ifSpeed for determining the
      link speed (fixes speed of 10GBit/s and 20GBit/s ports, thanks Marco Poet)
    * cmctc.temp: serivce has been renamed from "CMC Temperature %s" to just
      "Temperature %s", in order to be consistent with the other checks.
    * mounts: exclude changes of the commit option (might change on laptops),
      make only switch to ro critical, other changes warning.
    * cisco_temp_sensor: new check for temperature sensors of Cisco NEXUS
      and other new Cisco devices
    * oracle_tablespace: Fixed tablespace size/free space calculations
    * FIX: if/if64: omit check result on counter wrap if bandwidth traffic levels
      are used.

    Multisite:
    * Improve transaction handling and reload detection: user can have 
      multiple action threads in parallel now
    * Sounds in views are now enabled per default. The new configuration
      variable enable_sounds can be set to False in multisite.mk in order
      to disable sounds.
    * Added filter for log state (UP,DOWN,OK,CRIT...) to all log views
    * New painter for normal and retry check interval (added to detail views)
    * Site filter shows "(local)" in case of non multi-site setup
    * Made "wato folder" columns sortable
    * Hiding site filter in multisite views in single site setups
    * Replaced "wato" sidebar snapin which mixed up WATO and status GUIs with
      the new "wato_foldertree" snapin which only links to the status views
      filtered by the WATO folder.
    * Added "Dashboard" section to views snapin which shows a list of all dashboards
    * FIX: Fixed auth problem when following logwatch icon links while using
      the form based auth
    * FIX: Fix problem with Umlaut in contact alias
    * FIX: Creating auth.php file on first login dialog based login to ensure
      it exists after login when it is first needed
    * Dashboard: link problem views to *unhandled* views (this was
      inconsistent)
    * Localization: Fixed detection of gettext template file when using the
      local/ hierarchy in OMD

    Mobile:
    * Improved sorting of views in main page 
    * Fix: Use all the availiable space in header
    * Fix: Navigation with Android Hardwarekeys now working
    * Fix: Links to pnp4nagios now work better
    * Fix: Host and Service Icons now finger friendly
    * Fix: Corrected some buildin views

    WATO:
    * Removed IP-Address attribute from folders
    * Supporting localized tag titles
    * Using Username as default value for full names when editing users
    * Snapshot/Factory Reset is possible even with a broken config
    * Added error messages to user edit dialog to prevent notification problems
      caused by incomplete configuration
    * Activate Changes: Wato can also reload instead of restarting nagios
    * Replication: Can now handle replication sites which use the form based auth
    * Replication: Added option to ignore problems with the ssl certificates
                   used in ssl secured replications
    * WATO now supports configuring Check_MK clusters
    * FIX: Fixed missing folders in "move to" dropdown fields
    * FIX: Fixed "move to target folders" after CSV import
    * FIX: Fixed problem with duplicate extra_buttons when using the i18n of multiisite
    * FIX: Fixed problem with duplicate permissions when using the i18n of multiisite
    * FIX: Writing single host_contactgroups rules for each selected
      contactgroup in host edit dialog
    * FIX: Fixed wrong folder contacgroup related permissions in auth.php api
    * FIX: Fixed not up-to-date role permission data in roles_saved hook
    * FIX: Fixed duplicate custom columns in WATO after switching languages

    BI:
    * improve doc/treasures/check_bi_local.py: local check that creates
      Nagios services out of BI aggregates

    Livestatus:
    * ColumnHeaders: on is now able to switch column header on even if Stats:
      headers are used. Artifical header names stats_1, stats_2, etc. are
      begin used. Important: Use "ColumnHeaders: on" after Columns: and 
      after Stats:.

1.1.13i2:
    Core, Setup, etc.:
    * cmk -I: accept host tags and cluster names

    Checks & Agents:
    * linux agent - ipmi: Creating directory of cache file if not exists
    * dell_powerconnect_cpu: renamed service from CPU to "CPU utilization", in
      order to be consistent with other checks
    
    Multisite:
    * Several cleanups to prevent css/js warning messages in e.g. Firefox
    * Made texts in selectable rows selectable again
    * Adding reschedule icon to all Check_MK based services. Clicks on these
      icons will simply trigger a reschedule of the Check_MK service
    * FIX: ship missing CSS files for mobile GUI
    * FIX: rename check_mk.js into checkmk.js in order to avoid browser
      caching problems during version update

    WATO:
    * Optimized wraps in host lists tag column
    * Bulk inventory: Remove leading pipe signs in progress bar on main
      folder inventory
    * NagVis auhtorization file generation is also executed on activate_changes
    * Implemented a new inclusion based API for using multisite permissions
      in other addons
    * Inventory of SNMP devices: force implicit full scan if no services
      are configured yet
    * FIX: Calling activate_changes hook also in distributed WATO setups
    * FIX: Fixed display bug in host tags drop down menu after POST of form
    * FIX: Fixed javascript errors when doing replication in distributed
      wato environments when not having the sidebar open
    * FIX: Fixed search form dependant attribute handling
    * FIX: Fixed search form styling issues
    * You can now move folders to other folders
    * FIX: Distributed WATO: Supressing site sync progress output written in
      the apache error log

1.1.13i1:
    Multisite:
    * New nifty sidebar snapin "Speed-O-Meter"
    * Implemented new cookie based login mechanism including a fancy login GUI
    * Implemented logout functionality for basic auth and the new cookie based auth
    * Implemented user profile management page for changing the user password and
      the default language (if available)
    * New filter for the (new) state in host/service alerts
    * New command for sending custom notifications
    * FIX: Fixed encoding problem when opening dashboard
    * New icon on a service whos host is in downtime
    * Only show most frequently used context buttons (configurable
      in multisite.mk via context_buttons_to_show)
    * Show icon if user has modified a view's filter settings
    * New config option debug_livestatus_queries, normal debug
      mode does not include this anymore
    * Icons with link to page URL at bottom of each page
    * Logwatch: Switched strings in logwatch to i18n strings
    * Logwatch: Fixed styling of context button when acknowleding log messages
    * Logwatch: Implemented overview page to show all problematic logfiles
    * Add Snapin page: show previews of all snapins
    * Add Snapin page: Trying to prevent dragging confusions by using other click event
    * New (hidden) button for reloading a snapin (left to the close button)
    * Automatically falling back to hardcoded default language if configured
    language is not available
    * Repair layout of Perf-O-Meter in single dataset layout
    * FIX: Fixed duplicate view plugin loading when using localized multisite
    * FIX: Host-/Servicegroup snapin: Showing group names when no alias is available
    * FIX: Removed double "/" from pnp graph image urls in views

    BI:
    * Host/Service elements are now iterable via FOREACH_HOST, e.g.
      (FOREACH_HOST, ['server'], ALL_HOSTS, "$HOST$", "Kernel" ),
    * FIX: Assuming host states is possible again (exception: list index "3")

    WATO:
    * Evolved to full featured monitoring configuration tool!
    * Major internal code cleanup
    * Hosts can now be created directly in folders. The concept of host lists
      has been dropped (see migration notes!)
    * Configuration of global configuration variables of Check_MK via WATO
    * Configuration of main.mk rules
    * Configuration of Nagios objects and attributes
    * Configuration of users and roles
    * Configuration of host tags
    * Distributed WATO: replication of the configuration to slaves and peers
    * Added missing API function update_host_attributes() to change the
      attributes of a host
    * Added API function num_hosts_in_folder() to count the number of hosts
      below the given folder
    * Added option to download "latest" snapshot
    * extra_buttons can now register a function to gather the URL to link to
    * Implemented NagVis Authorisation management using WATO users/permissions

    Livestatus:
    * Experimental feature: livecheck -> super fast active check execution
      by making use of external helper processes. Set livecheck=PATH_TO_bin/livecheck
      in nagios.cfg where you load Livestatus. Optional set num_livecheck_helpers=NUM
      to set number of processes. Nagios will not fork() anymore for check exection.
    * New columns num_hosts and num_services in status table
    * New aggregation functions suminv and avginv (see Documentation)

    Core, Setup, etc.:
    * New configuration variable static_checks[] (used by WATO)
    * New configuration variable checkgroup_parameters (mainly for WATO)
    * check_submission defaults now to "file" (was "pipe")
    * Added pre-configured notification via cmk --notify
    * Drop RRA-configuration files for PNP4Nagios completely
    * New configuration variable ping_levels for configuring parameters
      for the host checks.
    * cmk --notify: new macros $MONITORING_HOST$, $OMD_ROOT$ and $OMD_SITE$
    * make ping_levels also apply to PING services for ping-only hosts
      (thanks to Bernhard Schmidt)

    Checks & Agents:
    * if/if64: new ruleset if_disable_if64_hosts, that force if on
      hosts the seem to support if64
    * Windows agent: new config variable "sections" in [global], that
      allows to configure which sections are being output.
    * Windows agent: in [logwatch] you can now configure which logfiles
      to process and which levels of messages to send.
    * Windows agent: new config variable "host" in all sections that
      restricts the folling entries to certain hosts.
    * Windows agent: finally implemented <<<mrpe>>. See check_mk.ini
      for examples.
    * Windows agent: do not execute *.txt and *.dir in <<<plugins>>> and
      <<<local>>>
    * Windows agent: make extensions to execute configurable (see
      example check_mk.ini)
    * Windows agent: agent now reuses TCP port even when taskkill'ed, so
      a system reboot is (hopefully) not neccessary anymore
    * Windows agent: section <<<df>>> now also outputs junctions (windows
      mount points). No external plugin is needed.
    * Windows agent: new section <<<fileinfo>>> for monitoring file sizes
      (and later possible ages)
    * logwatch: allow to classify messages based on their count (see
      man page of logwatch for details)
    * fileinfo: new check for monitoring age and size of files
    * heartbeat_crm: apply patches from Václav Ovsík, so that the check
      should work on Debian now.
    * ad_replication: added warninglevel 
    * fsc_*: added missing scan functions
    * printer_alerts: added further state codes (thanks to Matthew Stew)
    * Solaris agent: changed shell to /usr/bin/bash (fixes problems with LC_ALL=C)

1.1.12p7:
    Multisite:
    * FIX: detail view of host was missing column headers
    * FIX: fix problem on IE with background color 'white'
    * FIX: fix hitting enter in host search form on IE
    * FIX: fix problem in ipmi_sensors perfometer

    Checks & Agents:
    * FIX: fixed man pages of h3c_lanswitch_sensors and statgrab_cpu
    * FIX: netapp_volumes: added raid4 as allowed state (thanks to Michaël Coquard)

    Livestatus
    * FIX: fix type column in 'GET columns' for dict-type columns (bug found
      by Gerhard Lausser)

1.1.12p6:
    Checks & Agents:
    * FIX: lnx_if: remove debug output (left over from 1.1.12p5)
    
1.1.12p5:
    Multisite:
    * FIX: fix hitting enter in Quicksearch on IE 8
    * FIX: event/log views: reverse sorting, so that newest entries
      are shown first
    * FIX: fix dashboard dashlet background on IE
    * FIX: fix row highlight in status GUI on IE 7/8
    * FIX: fix row highlight after status page reload
    * FIX: single dataset layout honors column header settings
    * FIX: quote '#' in PNP links (when # is contained in services)
    * FIX: quote '#' in PNP image links also
    * FIX: add notifications to host/service event view

    Checks & Agents:
    * FIX: lnx_if: assume interfaces as up if ethtool is missing or
      not working but interface has been used since last reboot. This
      fixes the problem where interface are not found by inventory.
    * FIX: snmp_uptime: handels alternative timeformat
    * FIX: netapp_*: scan functions now detect IBM versions of firmware
    * FIX: bluecoat_diskcpu: repair scan function
    * FIX: mem.vmalloc: fix default levels (32 and 64 was swapped)
    * FIX: smart: make levels work (thanks to Bernhard Schmidt)
    * FIX: PNP template if if/if64: reset LC_ALL, avoids syntax error
    * FIX: dell_powerconnect_cpu: handle sporadic incomplete output
      from SNMP agent

1.1.12p4:
    Multisite:
    * FIX: sidebar snapin Hostgroups and Servicegroups sometimes
           failed with non-existing "available_views".
    * FIX: Fix host related WATO context button links to point to the hosts site
    * FIX: Fixed view editor redirection to new view after changing the view_name
    * FIX: Made icon painter usable when displaying hostgroup rows
    * Logwatch: Switched strings in logwatch to i18n strings
    * Logwatch: Fixed styling of context button when acknowleding log messages
    * Logwatch: Implemented overview page to show all problematic logfiles

    WATO:
    * FIX: add missing icon_csv.png
    * FIX: WATO did not write values of custom macros to extra_host_conf definitions

1.1.12p3:
    Core, Setup, etc.:
    * FIX: really suppress precompiling on PING-only hosts now

1.1.12p2:
    Core, Setup, etc.:
    * FIX: fix handling of empty suboids
    * FIX: do not create precomiled checks for host without Check_MK services

    Checks & Agents:
    * FIX: mem.win: Default levels now works, check not always OK
    * FIX: blade_health: fix OID specification
    * FIX: blade_bays: fix naming of item and man page

    Multisite:
    * FIX: Fixed styling of view header in older IE browsers
    * FIX: Do not show WATO button in views if WATO is disabled
    * FIX: Remove WATO Folder filter if WATO is disabled 
    * FIX: Snapin 'Performance': fix text align for numbers
    * FIX: Disallow setting downtimes that end in the past
    * FIX: Fix links to downtime services in dashboard
    * FIX: Fix popup help of reschedule icon

1.1.12p1:
    Core, Setup, etc.:
    * FIX: fix aggregate_check_mk (Summary host agent status)

    Checks & Agents:
    * FIX: mk_oracle now also detects XE databases
    * FIX: printer_alerts: handle 0-entries of Brother printers
    * FIX: printer_supply: fix Perf-O-Meter if no max known
    * FIX: Added id parameter to render_statistics() method to allow more than
      one pie dashlet for host/service stats
    * FIX: drbd: fixed inventory functions
    * FIX: printer_supply: handle output of Brother printers
    * FIX: ps.perf PNP template: show memory usage per process and not
      summed up. This is needed in situations where one process forks itself
      in irregular intervals and rates but you are interested just in the
      memory usage of the main process.

    Multisite:
    * FIX: finally fixed long-wanted "NagStaMon create hundreds
      of Apache processes" problem!
    * FIX: query crashed when sorting after a join columns without
      an explicit title.
    * FIX: filter for WATO file/folder was not always working.
    * Added filter for hard services states to search and service
      problems view
    * FIX: dashboard problem views now ignore notification period,
      just as tactical overview and normal problem views do
    * FIX: Loading dashboard plugins in dashboard module
 

1.1.12:
    Checks & Agents:
    * dell_powerconnect_*: final fixed, added PNP-templates
    * ps.perf: better error handling in PNP template

    Multisite:
    * Dashboard: fix font size of service statistics table
    * Dashboard: insert links to views into statistics
    * Dashboard: add links to PNP when using PNP graphs
    
1.1.12b2:
    Core, Setup, etc.:
    * FIX: fix crash with umlauts in host aliases
    * FIX: remove duplicate alias from Nagios config

    Checks & Agents:
    * services: better handling of invalid patterns
    * FIX: multipath: fix for another UUID format
    * AIX agent: fix implementation of thread count
    * blade_bays: detect more than 16 bays
    * statgrab_*: added missing inventory functions
    * FIX: fix smart.temp WARN/CRIT levels were off by one degree

    Multisite:
    * Remove Check_MK logo from default dashboard
    * Let dashboard use 10 more pixels right and bottom
    * FIX: do not show WATO icon if no WATO permission
    * Sidebar sitestatus: Sorting sites by sitealias
    * FIX: removed redundant calls of view_linktitle()

    WATO:
    * FIX: fix update of file/folder title after title property change

    Livestatus:
    * FIX: fix crash on imcomplete log lines (i.e. as
      as result of a full disk)
    * FIX: Livestatus-API: fix COMMAND via persistent connections
	

1.1.12b1:
    Core, Setup, etc.:
    * FIX: fix cmk -D on cluster hosts
    * Made profile output file configurable (Variable: g_profile_path)

    Checks & Agents:
    * FIX: j4p_performance: fix inventory functions 
    * FIX: mk_oracle: fix race condition in cache file handling (agent data
      was missing sections in certain situations)
    * mrpe: make check cluster-aware and work as clustered_service
    * cups_queues: Run agent part only on directly on CUPS servers,
      not on clients
    * FIX: mbg_lantime_state: Fixed output UOM to really be miliseconds
    * FIX: ntp: Handling large times in "poll" column correctly
    * New check dmi_sysinfo to gather basic hardware information
    * New check bintec_info to gather the software version and serial number
    of bintec routers

    Multisite:
    * FIX: fix rescheduling of host check
    * FIX: fix exception when using status_host while local site is offline
    * FIX: Fixed not updating pnp graphs on dashboard in some browsers (like chrome)
    * FIX: fix URL-too-long in permissions page
    * FIX: fix permission computation
    * FIX: fixed sorting of service perfdata columns
    * FIX: fixed sorting of multiple joined columns in some cases
    * FIX: fixed some localisation strings
    * Cleanup permissions page optically, add comments for views and snapins
    * Added some missing i18n strings in general HTML functions
    * Added display_option "w" to disable limit messages and livestatus errors in views
    * Service Perfdata Sorters are sorting correctly now
    * Added "Administration" snapin to default sidebar
    * Tactical Overview: make link clickable even if count is zero
    * Minor cleanup in default dashboard
    * Dashboard: new dashlet attribute title_url lets you make a title into a link
    * Dashboard: make numbers match "Tactical Overview" snapin

    Livestatus:
    * Write messages after initialization into an own livestatus.log

    WATO:
    * FIX: "bulk move to" at the top of wato hostlists works again
    * FIX: IE<9: Fixed problem with checkbox events when editing a host
    * FIX: "move to" dropdown in IE9 works again

1.1.11i4:
    Core, Setup, etc.:
    * FIX: use hostgroups instead of host_groups in Nagios configuration.
      This fixes a problem with Shinken
    * --scan-parents: detected parent hosts are now tagged with 'ping', so
      that no agent will be contacted on those hosts

    Checks & Agents:
    * Added 4 new checks dell_powerconnect_* by Chris Bowlby
    * ipmi_sensors: correctly handle further positive status texts
      (thanks to Sebastian Talmon)
    * FIX: nfsmounts handles zero-sized volumes correctly
    * AIX agent now outputs the user and performance data in <<<ps>>>

    Multisite:
    * FIX: WATO filtered status GUIs did not update the title after changing
      the title of the file/folder in WATO
    * FIX: Removed new python syntax which is incompatible with old python versions
    * FIX: Made bulk inventory work in IE
    * FIX: Fixed js errors in IE when having not enough space on dashboard 
    * FIX: fix error when using non-Ascii characters in view title
    * FIX: fix error on comment page caused by missing sorter
    * FIX: endless javascript when fetching pnp graphs on host/service detail pages
    * FIX: Not showing the action form in "try" mode of the view editor
    * FIX: Preventing up-then-over effect while loading the dashboard in firefox
    * Added missing i18n strings in command form and list of views
    * Views are not reloaded completely anymore. The data tables are reloaded
      on their own.
    * Open tabs in views do not prevent reloading the displayed data anymore
    * Added display_option "L" to enable/disable column title sortings
    * Sorting by joined columns is now possible
    * Added missing sorters for "service nth service perfdata" painters
    * Implemented row selection in views to select only a subset of shown data
      for actions
    * Sort titles in views can be enabled by clicking on the whole cells now
    * Submitting the view editor via ENTER key saves the view now instead of try mode
    * Host comments have red backgrounded rows when host is down
    * Implemented hook api to draw custom link buttons in views

    WATO:
    * Changed row selection in WATO to new row selection mechanism
    * Bulk action buttons are shown at the top of hostlists too when the lists
      have more than 10 list items
    * New function for backup and restore of the configuration

    Livestatus:
    * FIX: fix compile error in TableLog.cc by including stddef.h
    * FIX: tables comments and downtimes now honor AuthUser
    * Table log honors AuthUser for entries that belong to hosts
      (not for external commands, though. Sorry...)
    * FIX: fix Stats: sum/min/max/avg for columns of type time

1.1.11i3:
    Core, Setup, etc.:
    * FIX: allow host names to have spaces
    * --snmpwalk: fix missing space in case of HEX strings
    * cmk --restore: be aware of counters and cache being symbolic links
    * do_rrd_update: direct RRD updates have completely been removed.
      Please use rrdcached in case of performance problems.
    * install_nagios.sh has finally been removed (was not maintained anyway).
      Please use OMD instead.
    * Inventory functions now only take the single argument 'info'. The old
      style FUNC(checkname, info) is still supported but deprecated.
    * Show datasource program on cmk -D
    * Remove .f12 compile helper files from agents directory
    * Output missing sections in case of "WARNING - Only __ output of __..."
    * Remove obsolete code of snmp_info_single
    * Remove 'Agent version (unknown)' for SNMP-only hosts
    * Options --version, --help, --man, --list-checks and --packager now
      work even with errors in the configuration files
    * Minor layout fix in check man-pages

    Checks & Agents:
    * FIX: hr_mem: take into account cache and buffers
    * FIX: printer_pages: workaround for trailing-zero bug in HP Jetdirect
    * mk_logwatch: allow to set limits in processing time and number of
      new log messages per log file
    * Windows Agent: Now supports direct execution of powershell scripts
    * local: PNP template now supports multiple performance values
    * lnx_if: make lnx_if the default interface check for Linux
    * printer_supply: support non-Ascii characters in items like
      "Resttonerbehälter". You need to define snmp_character_encodings in main.mk
    * mem.win: new dedicated memory check for Windows (see Migration notes)
    * hr_mem: added Perf-O-Meter
    * Renamed all temperature checks to "Temperature %s". Please
      read the migration notes!
    * df and friends: enabled trend performance data per default. Please
      carefully read the migration notes!
    * diskstat: make summary mode the default behavious (one check per host)

    MK Livestatus:
    * WaitObject: allow to separate host name and service with a semicolon.
      That makes host names containing spaces possible.
    * Better error messages in case of unimplemented operators

    Multisite:
    * FIX: reschedule now works for host names containing spaces
    * FIX: correctly sort log views in case of multi site setups
    * FIX: avoid seven broken images in case of missing PNP graphs
    * FIX: Fixed javascript errors when opening dashboard in IE below 9
    * FIX: Views: Handling deprecated value "perpage" for option
      column_headers correctly
    * FIX: Fixed javascript error when saving edited views without sidebar
    * FIX: Showing up PNP hover menus above perfometers
    * Host/Service Icon column is now modularized and can be extended using
      the multisite_icons list.
    * New sorters for time and line number of logfile entries
    * Bookmarks snapin: save relative URLs whenever possible
    * Man-Pages of Check_MK checks shown in Multisite honor OMD's local hierarchy
    * nicer output of substates, translate (!) and (!!) into HTML code
    * new command for clearing modified attributes (red cross, green checkmark)
    * Perf-O-Meters: strip away arguments from check_command (e.g.
      "check-foo!17!31" -> "check-foo").
    * Added several missing i18n strings in view editor
    * Views can now be sorted by the users by clicking on the table headers.
      The user sort options are not persisted.
    * Perf-O-Meters are now aware if there really is a PNP graph

    WATO:
    * Show error message in case of empty inventory due to agent error
    * Commited audit log entries are now pages based on days
    * Added download link to download the WATO audit log in CSV format

1.1.11i2:
    Core, Setup, etc.:
    * FIX: sort output of cmk --list-hosts alphabetically
    * FIX: automatically remove leading and trailing space from service names
      (this fixes a problem with printer_pages and an empty item)
    * Great speed up of cmk -N/-C/-U/-R, especially when number of hosts is
      large.
    * new main.mk option delay_precompile: if True, check_mk will skip Python 
      precompilation during cmk -C or cmk -R, but will do this the first 
      time the host is checked.  This speeds up restarts. Default is False.
      Nagios user needs write access in precompiled directory!
    * new config variable agent_ports, allowing to specify the agent's
      TCP port (default is 6556) on a per-host basis.
    * new config variable snmp_ports, allowing to specify the UDP port
      to used with SNMP, on a per-host basis.
    * new config variable dyndns_hosts. Hosts listed in this configuration
      list (compatible to bulkwalk_hosts) use their hostname as IP address.
    
    Checks & Agents:
    * FIX: AIX agent: output name of template in case of MRPE
    * FIX: cisco_temp: skip non-present sensors at inventory
    * FIX: apc_symmetra: fix remaining runtime calculation (by factor 100)
    * FIX: Added PNP-template for winperf_phydisk
    * FIX: if64: fix UNKNOWN in case of non-unique ifAlias
    * FIX: lnx_if/if/if64: ignore percentual traffic levels on NICs without
           speed information.
    * FIX: cisco_temp_perf: add critical level to performance data
    * FIX: windows agent: hopefully fix case with quotes in directory name
    * FIX: printer_supply: fixed logic of Perf-O-Meter (mixed up crit with ok)
    * FIX: Solaris agent: reset localization to C, fixes problems with statgrab
    * FIX: blade_*: fix SNMP scan function for newer firmwares (thanks to Carlos Peón)
    * snmp_uptime, snmp_info: added scan functions. These checks will now
      always be added. Please use ingored_checktypes to disable, if non needed.
    * brocade_port: check for Brocade FC ports has been rewritten with
      lots of new features.
    * AIX agent now simulates <<<netctr>>> output (by Jörg Linge)
    * mbg_lantime_state: Handling refclock offsets correctly now; Changed
      default thresholds to 5/10 refclock offset
    * brocade_port: parameter for phystate, opstate and admstate can now
      also be lists of allowed states.
    * lnx_if: treat interfaces without information from ethtool as
      softwareLoopback interface. The will not be found by inventory now.
    * vbox_guest: new check for checking guest additions of Linux virtual box hosts
    * if/if64: Fixed bug in operstate detection when using old tuple based params
    * if/if64: Fixed bug in operstate detection when using tuple of valid operstates
    * mk_oracle: Added caching of results to prevent problems with long
    running SQL queries. Cache is controlled by CACHE_MAXAGE var which is preset to
    120 seconds 
    * mk_oracle: EXCLUDE_<sid>=ALL or EXCLUDE_<sid>=oracle_sessions can be
    used to exclude specific checks now
    * mk_oracle: Added optional configuration file to configure the new options
    * j4p_performance agent plugin: Supports basic/digest auth now
    * New checks j4p_performance.threads and j4p_performance.uptime which
      track the number of threads and the uptime of a JMX process
    * j4p_performance can fetch app and servlet specific status data. Fetching
      the running state, number of sessions and number of requests now. Can be
      extended via agent configuration (j4p.cfg).
    * Added some preflight checks to --scan-parents code
    * New checks netapp_cluster, netapp_vfiler for checking NetAPP filer 
      running as cluster or running vfilers.
    * megaraid_pdisks: Better handling of MegaCli output (Thanks to Bastian Kuhn)
    * Windows: agent now also sends start type (auto/demand/disabled/boot/system)
    * Windows: inventory_services now allowes regexes, depends and state/start type
      and also allows host tags.

    Multisite:
    * FIX: make non-Ascii characters in services names work again
    * FIX: Avoid exceptions in sidebar on Nagios restart
    * FIX: printer_supply perfometer: Using white font for black toners
    * FIX: ipmi: Skipping items with invalid data (0.000 val, "unspecified" unit) in summary mode
    * FIX: ipmi: Improved output formating in summary mode
    * FIX: BI - fixed wrong variable in running_on aggregation function
    * FIX: "view_name" variable missing error message when opening view.py
      while using the "BI Aggregation Groups" and "Hosts" snapins in sidebar
    * FIX: Fixed styling of form input elements in IE + styling improvements
    * FIX: Fixed initial folding state on page loading on pages with multiple foldings opened
    * Introduced basic infrastructure for multilanguage support in Multisite
    * Make 'Views' snapin foldable
    * Replace old main view by dashboard
    * Sidebar: Snapins can register for a triggered reload after a nagios
      restart has been detected. Check interval is 30 seconds for now.
    * Quicksearch snapin: Reloads host lists after a detected nagios restart.
    * New config directory multisite.d/ - similar to conf.d/
    * great speed up of HTML rendering
    * support for Python profiling (set profile = True in multisite.mk, profile
      will be in var/check_mk/web)
    * WATO: Added new hook "active-changes" which calls the registered hosts
      with a dict of "dirty" hosts
    * Added column painter for host contacts
    * Added column painters for contact groups, added those to detail views
    * Added filters for host and service contact groups
    * Detail views of host/service now show contacts
    * Fix playing of sounds: All problem views now have play_sounds activated,
      all other deactivated.
    * Rescheduling of Check_MK: introduce a short sleep of 0.7 sec. This increases
      the chance of the passive services being updated before the repaint.
    * Added missing i18n strings in filter section of view editor
    * Added filter and painter for the contact_name in log table
    * Added several views to display the notification logs of Nagios

    WATO:
    * Configration files can now be administered via the WEB UI
      (config_files in multisite.mk is obsolete)
    * Snapin is tree-based and foldable
    * Bulk operation on host lists (inventory, tags changed, etc)
    * Easy search operation in host lists
    * Dialog for global host search
    * Services dialog now tries to use cached data. On SNMP hosts
      no scan will be done until new button "Full Scan" is pressed.

    BI:
    * FIX: Fixed displaying of host states (after i18n introduction)h
    * FiX: Fixed filter for aggregation group
    * FIX: Fixed assumption button for services with non-Ascii-characters

    MK Livestatus:
    * FIX: fix compile problem on Debian unstable (Thanks to Sven Velt)
    * Column aggregation (Stats) now also works for perf_data
    * New configuration variable data_encoding and full UTF-8 support.
    * New column contact_groups in table hosts and services (thanks to
      Matthew Kent)
    * New headers Negate:, StatsNegate: and WaitConditionNegate:

1.1.11i1:
    Core, Setup, etc.:
    * FIX: Avoid duplicate SNMP scan of checktypes containing a period
    * FIX: honor ignored_checktypes also on SNMP scan
    * FIX: cmk -II also refreshes cluster checks, if all nodes are specified
    * FIX: avoid floating points with 'e' in performance data
    * FIX: cmk -D: drop obsolete (and always empty) Notification:
    * FIX: better handling of broken checks returning empty services
    * FIX: fix computation of weight when averaging
    * FIX: fix detection of missing OIDs (led to empty lines) 
    * SNMP scan functions can now call oid(".1.3.6.1.4.1.9.9.13.1.3.1.3.*")
      That will return the *first* OID beginning with .1.3.6.1.4.1.9.9.13.1.3.1.3
    * New config option: Set check_submission = "file" in order to write
      check result files instead of using Nagios command pipe (safes
      CPU ressources)
    * Agent simulation mode (for internal use and check development)
    * Call snmpgetnext with the option -Cf (fixes some client errors)
    * Call snmp(bulk)walk always with the option -Cc (fixes problems in some
      cases where OIDs are missing)
    * Allow merging of dictionary based check parameters
    * --debug now implies -v
    * new option --profile: creates execution profile of check_mk itself
    * sped up use of stored snmp walks
    * find configuration file in subdirectories of conf.d also
    * check_mk_templates.cfg: make check-mk-ping take arguments

    Multisite:
    * FIX: Display limit-exceeded message also in multi site setups
    * FIX: Tactical Overview: fix unhandled host problems view
    * FIX: customlinks snapin: Suppressing exception when no links configured
    * FIX: webservice: suppress livestatus errors in multi-site setups
    * FIX: install missing example icons in web/htdocs/images/icons
    * FIX: Nagios-Snapin: avoid duplicate slash in URL
    * FIX: custom_style_sheet now also honored by sidebar
    * FIX: ignore case when sorting groups in ...groups snapin
    * FIX: Fixed handling of embedded graphs to support the changes made to
    * FIX: avoid duplicate import of plugins in OMD local installation
    the PNP webservice
    * FIX: Added host_is_active and host_flapping columns for NagStaMon views
    * Added snmp_uptime, uptime and printer_supply perfometers
    * Allow for displaying service data in host tables
    * View editor foldable states are now permament per user
    * New config variable filter_columns (default is 2)

    BI:
    * Added new component BI to Multisite.

    WATO:
    * FIX: fix crash when saving services after migration from old version
    * Allow moving hosts from one to another config file

    Checks & Agents:
    * FIX: hr_mem: ignore devices that report zero memory
    * FIX: cisco_power: fix syntax error in man page (broke also Multisite)
    * FIX: local: fixed search for custom templates PNP template
    * FIX: if/if64: always generate unique items (in case ifAlias is used)
    * FIX: ipmi: fix ugly ouput in case of warning and error
    * FIX: vms_df: fix, was completely broken due to conversion to df.include
    * FIX: blade_bays: add missing SNMP OIDs (check was always UNKNOWN)
    * FIX: df: fix layout problems in PNP template
    * FIX: df: fix trend computation (thanks to Sebastian Talmon)
    * FIX: df: fix status in case of critical trend and warning used
    * FIX: df: fix display of trend warn/crit in PNP-graph
    * FIX: cmctc: fix inventory in case of incomplete entries
    * FIX: cmctc: add scan function
    * FIX: ucd_cpu_load and ucd_cpu_util: make scan function find Rittal
    * FIX: ucd_cpu_util: fix check in case of missing hi, si and st
    * FIX: mk_logwatch: improve implementation in order to save RAM
    * FIX: mk_oracle: Updated tablespace query to use 'used blocks' instead of 'user blocks'
    * FIX: mk_oracle: Fixed computation for TEMP table spaces
    * FIX: bluecoat_sensors: Using scale parameter provided by the host for reported values
    * FIX: fjdarye60_devencs, fjdarye60_disks.summary: added snmp scan functions
    * FIX: decru_*: added snmp scan functions
    * FIX: heartbeat_rscstatus handles empty agent output correctly
    * FIX: hp_procurve_cpu: fix synatx error in man page
    * FIX: hp_procurve_memory: fix syntax error in man page
    * FIX: fc_brocade_port_detailed: fix PNP template in MULTIPLE mode
    * FIX: ad_replication.bat only generates output on domain controllers now.
           This is useful to prevent checks on non DC hosts (Thanks to Alex Greenwood)
    * FIX: cisco_temp_perf: handle sensors without names correctly
    * printer_supply: Changed order of tests. When a printer reports -3 this
      is used before the check if maxlevel is -2.
    * printer_supply: Skipping inventory of supplies which have current value
    and maxlevel both set to -2.
    * cisco_locif: The check has been removed. Please switch to if/if64
      has not the index 1
    * cisco_temp/cisco_temp_perf: scan function handles sensors not beginning
      with index 1
    * df: split PNP graphs for growth/trend into two graphs
    * omd_status: new check for checking status of OMD sites
    * printer_alerts: Added new check for monitoring alert states reported by
      printers using the PRINTER-MIB
    * diskstat: rewritten check: now show different devices, r+w in one check
    * canon_pages: Added new check for monitoring processed pages on canon
    printer/multi-function devices
    * strem1_sensors: added check to monitor sensors attached to Sensatorinc EM1 devices
    * windows_update: Added check to monitor windows update states on windows
      clients. The check monitors the number of pending updates and checks if
      a reboot is needed after updates have been installed.
    * lnx_if: new check for Linux NICs compatible with if/if64 replacing 
      netif.* and netctr.
    * if/if64: also output performance data if operstate not as expected
    * if/if64: scan function now also detects devices where the first port
    * if/if64: also show perf-o-meter if speed is unknown
    * f5_bigip_pool: status of F5 BIP/ip load balancing pools
    * f5_bigip_vserver: status of F5 BIP/ip virtual servers
    * ipmi: new configuration variable ipmi_ignored_sensors (see man page)
    * hp_procurve_cpu: rename services description to CPU utilization
    * ipmi: Linux agent now (asynchronously) caches output of ipmitool for 20 minutes
    * windows: agent has new output format for performance counters
    * winperf_process.util: new version of winperf.cpuusage supporting new agent
    * winperf_system.diskio: new version of winperf.diskstat supporting new agent
    * winperf_msx_queues: new check for MS Exchange message queues
    * winperf_phydisk: new check compatible with Linux diskstat (Disk IO per device!)
    * smart.temp/smart.stats: added new check for monitoring health of HDDs
      using S.M.A.R.T
    * mcdata_fcport: new check for ports of MCData FC Switches
    * hp_procurve_cpu: add PNP template
    * hp_procurve_cpu: rename load to utilization, rename service to CPU utilizition
    * df,df_netapp,df_netapp32,hr_fs,vms_df: convert to mergeable dictionaries
    * mbg_lantime_state,mbg_lantime_refclock: added new checks to monitor 
      Meinberg LANTIME GPS clocks

    Livestatus:
    * Updated Perl API to version 0.74 (thanks to Sven Nierlein)

1.1.10:
    Core, Setup, etc.:
    * --flush now also deletes all autochecks 
    
    Checks & Agents:
    * FIX: hr_cpu: fix inventory on 1-CPU systems (thanks to Ulrich Kiermayr)


1.1.10b2:
    Core, Setup, etc.:
    * FIX: setup.sh on OMD: fix paths for cache and counters
    * FIX: check_mk -D did bail out if host had no ip address
    * cleanup: all OIDs in checks now begin with ".1.3.6", not "1.3.6"

    WATO:
    * FIX: Fixed bug that lost autochecks when using WATO and cmk -II together

    Checks & Agents:
    * Added check man pages for systemtime, multipath, snmp_info, sylo,
      ad_replication, fsc_fans, fsc_temp, fsc_subsystems
    * Added SNMP uptime check which behaves identical to the agent uptime check


1.1.10b1:
    Core, Setup, etc.:
    * FIX: do not assume 127.0.0.1 as IP address for usewalk_hosts if
      they are not SNMP hosts.
    * FIX: precompile: make sure check includes are added before actual
      checks
    * FIX: setup.sh: do not prepend current directory to url_prefix
    * FIX: output agent version also for mixed (tcp|snmp) hosts
    * RPM: use BuildArch: noarch in spec file rather than as a command
      line option (thanks to Ulrich Kiermayr)
    * setup.sh: Allow to install Check_MK into existing OMD site (>= 0.46).
      This is still experimental!

    Checks & Agents:
    * FIX: Windows agent: fix output of event ID of log messages
    * FIX: if/if64: output speed correctly (1.50MB/s instead of 1MB/s)
    * FIX: drbd now handles output of older version without an ep field
    * FIX: repaired df_netapp32
    * FIX: Added SNMP scan function of df_netapp and df_netapp32
    * FIX: repaired apc_symmetra (was broken due to new option -Ot 
      for SNMP)
    * FIX: df, hr_fs and other filesystem checks: fix bug if using
      magic number. levels_low is now honored.
    * FIX: scan function avoids hr_cpu and ucd_cpu_utilization
      at the same time
    * FIX: HP-UX agent: fixed output of df for long mount points
      (thanks to Claas Rockmann-Buchterkirche)
    * FIX: df_netapp/32: fixed output of used percentage (was always
      0% due to integer division)
    * FIX: fixed manual of df (magic_norm -> magic_normsize)
    * FIX: removed filesystem_trend_perfdata. It didn't work. Use
      now df-parameter "trend_perfdata" (see new man page of df)
    * FIX: cisco_temp_perf: fix return state in case of WARNING (was 0 = OK)
    * FIX: repair PNP template for df when using trends
    * FIX: cisco_qos: fix WATO exception (was due to print command in check)
    * FIX: check_mk check: fixed template for execution time
    * FIX: blade_health, fc_brocade_port_detailed removed debug outputs
    * FIX: netapp_volumes: The check handled 64-bit aggregates correctly
    * FIX: netapp_volumes: Fixed snmp scan function
    * FIX: blade_*: Fixed snmp scan function
    * FIX: nfsmount: fix exception in check in case of 'hanging'
    * systemtime: new simple check for time synchronization on Windows
      (needs agent update)
    * Added Perf-O-Meter for non-df filesystem checks (e.g. netapp)
    * hp_proliant_*: improve scan function (now just looks for "proliant")

    Multisite:
    * FIX: fix json/python Webservice

1.1.9i9:
    Core, Setup, etc.:
    * FIX: check_mk_templates.cfg: add missing check_period for hosts
      (needed for Shinken)
    * FIX: read *.include files before checks. Fixes df_netapp not finding
      its check function
    * FIX: inventory checks on SNMP+TCP hosts ignored new TCP checks
    * local.mk: This file is read after final.mk and *not* backup up
      or restored
    * read all files in conf.d/*.mk in alphabetical order now.
    * use snmp commands always with -Ot: output time stamps as UNIX epoch
      (thanks to Ulrich Kiermayr)

    Checks & Agents:
    * ucd_cpu_load: new check for CPU load via UCD SNMP agent
    * ucd_cpu_util: new check for CPU utilization via UCD SNMP agent
    * steelhead_status: new check for overall health of Riverbed Steelhead appliance
    * steelhead_connections: new check for Riverbed Steelhead connections
    * df, df_netapp, df_netapp32, hr_fs, vms_df: all filesystem checks now support
      trends. Please look at check manpage of df for details.
    * FIX: heartbeat_nodes: Fixed error handling when node is active but at least one link is dead
    * 3ware_units: Handling INITIALIZING state as warning now
    * FIX: 3ware_units: Better handling of outputs from different tw_cli versions now
    * FIX: local: PNP template for local now looks in all template directories for
      specific templates (thanks to Patrick Schaaf)

    Multisite:
    * FIX: fix "too many values to unpack" when editing views in single layout
      mode (such as host or service detail)
    * FIX: fix PNP icon in cases where host and service icons are displayed in 
      same view (found by Wolfgang Barth)
    * FIX: Fixed view column editor forgetting pending changes to other form
           fields
    * FIX: Customlinks snapin persists folding states again
    * FIX: PNP timerange painter option field takes selected value as default now
    * FIX: Fixed perfometer styling in single dataset layouts
    * FIX: Tooltips work in group headers now
    * FIX: Catching exceptions caused by unset bandwidth in interface perfometer

    WATO:
    * FIX: fix problem with vanishing services on Windows. Affected were services
      containing colons (such as fs_C:/).

    Livestatus:
    * FIX: fix most compiler warnings (thanks to patch by Sami Kerola)
    * FIX: fix memory leak. The leak caused increasing check latency in some
      situations
    
1.1.9i8:
    Multisite:
    * New "web service" for retrieving data from views as JSON or 
      Python objects. This allows to connect with NagStaMon 
      (requires patch in NagStaMon). Simply add &output_format=json
      or &output_format=python to your view URL.
    * Added two builtin views for NagStaMon.
    * Acknowledgement of problem now has checkboxes for sticky,
      send notification and persisten comment
    * Downtimes: allow to specify fixed/flexible downtime
    * new display_options d/D for switching on/off the tab "Display"
    * Improved builtin views for downtimes
    * Bugfix: Servicegroups can be searched with the quicksearch snapin using
      the 'sg:' prefix again

    WATO:
    * Fixed problem appearing at restart on older Python version (RH)

1.1.9i7:
    Core, Setup, etc.:
    * Fix crash on Python 2.4 (e.g. RedHat) with fake_file
    * Fixed clustering of SNMP hosts
    * Fix status output of Check_MK check in mixed cluster setups

    Checks & Agents:
    * PNP templates for if/if64: fix bugs: outgoing packets had been
      same as incoming, errors and discards were swapped (thanks to 
      Paul Freeman)
    * Linux Agent: Added suport for vdx and xvdx volumes (KVM+Virtio, XEN+xvda)

    Multisite:
    * Fix encoding problem when host/service groups contain non-ascii
      characters.

    WATO:
    * Fix too-long-URL problem in cases of many services on one host


1.1.9i6:
    INCOMPATIBLE CHANGES:
    * Removed out-dated checks blade_misc, ironport_misc and snia_sml. Replaced
      with dummy checks begin always UNKNOWN.

    Core, Setup, etc.:
    * cmk -D: show ip address of host 
    * Fix SNMP inventory find snmp misc checks inspite of negative scan function
    * Fix output of MB and GB values (fraction part was zero)

    Checks & Agents:
    * megaraid_ldisks: remove debug output
    * fc_brocade_port: hide on SNMP scan, prefer fc_brocade_port_detailed
    * fc_brocade_port_detailed: improve scan function, find more devices
    * New agent for HP-UX
    * hpux_cpu: new check for monitoring CPU load average on HP-UX
    * hpux_if: New check for monitoring NICs on HP-UX (compatible to if/if64)
    * hpux_multipath: New check for monitoring Multipathing on HP-UX
    * hpux_lvm: New check for monitoring LVM mirror state on HP-UX
    * hpux_serviceguard: new check for monitoring HP-UX Serviceguard
    * drbd: Fixed var typo which prevented inventory of drbd general check
      (Thanks to Andreas Behler)
    * mk_oracle: new agent plugin for monitoring ORACLE (currently only
      on Linux and HP-UX, but easily portable to other Unices)
    * oracle_sessions: new check for monitoring the current number of active
      database sessions.
    * oracle_logswitches: new check for monitoring the number of logswitches
      of an ORACLE instances in the last 60 minutes.
    * oracle_tablespaces: new check for monitoring size, state and autoextension
      of ORACLE tablespaces.
    * h3c_lanswitch_cpu: new check for monitoring CPU usage of H3C/HP/3COM switches
    * h3c_lanswitch_sensors: new check for monitoring hardware sensors of H3C/HP/3COM switches
    * superstack3_sensors: new check for monitoring hardware sensors of 3COM Superstack 3 switches

    Multisite:
    * Fixed aligns/widths of snapin contents and several small styling issues
    * Fixed links and border-styling of host matrix snapin
    * Removed jQuery hover menu and replaced it with own code

1.1.9i5:
    Multisite:
    * custom notes: new macros $URL_PREFIX$ and $SITE$, making 
      multi site setups easier
    * new intelligent logwatch icon, using url_prefix in multi site
      setups


1.1.9i4:
    Core, Setup, etc.:
    * added missing 'register 0' to host template
    * setup: fix creation of symlink cmk if already existing

    Multisite:
    * New reschedule icon now also works for non-local sites.
    * painter options are now persisted on a per-user-base
    * new optional column for displaying host and service comments
      (not used in shipped views but available in view editor)

    Livestatus:
    * Check for buffer overflows (replace strcat with strncat, etc.)
    * Reduce number of log messages (reclassify to debug)

    Checks & Agents:
    * apc_symmetra: handle empty SNMP variables and treat as 0.


1.1.9i3:
    INCOMPATIBLE CHANGES:
    * You need a current version of Livestatus for Multisite to work!
    * Multisite: removed (undocumented) view parameters show_buttons and show_controls.
      Please use display_options instead.
    * Finally removed deprecated filesystem_levels. Please use check_parameters instead.
    * Livestatus: The StatsGroupBy: header is still working but now deprecated.
      Please simply use Columns: instead. If your query contains at least one Stats:-
      header than Columns: has the meaning of the old StatsGroupBy: header

    Core, Setup, etc.:
    * Create alias 'cmk' for check_mk in bin/ (easier typing)
    * Create alias 'mkp' for check_mk -P in bin/ (easier typing) 

    Multisite:
    * Each column can now have a tooltip showing another painter (e.g.
      show the IP address of a host when hovering over its name)
    * Finally show host/services icons from the nagios value "icon_image".
      Put your icon files in /usr/share/check_mk/web/htdocs/images/icons.
      OMD users put the icons into ~/local/share/check_mk/web/htdocs/images/icons.
    * New automatic PNP-link icons: These icons automatically appear, if
      the new livestatus is configured correctly (see below). 
    * new view property "hidebutton": allow to hide context button to a view.
    * Defaults views 'Services: OK', 'Services: WARN, etc. do now not create
      context buttons (cleans up button bar).
    * new HTML parameter display_options, which allows to switch off several
      parts of the output (e.g. the HTML header, external links, etc).
    * View hoststatus: show PNP graph of host (usually ping stats)
    * new tab "Display": here the user can choose time stamp
      display format and PNP graph ranges
    * new column "host_tags", showing the Check_MK host tags of a host
    * new datasource "alert_stats" for computing alert statistics
    * new view "Alert Statistics" showing alert statistics for all hosts
      and services
    * Sidebar: Fixed snapin movement to the bottom of the snapin list in Opera
    * Sidebar: Fixed scroll position saving in Opera
    * Fixed reloading button animation in Chrome/IE (Changed request to async mode)
    * Sidebar: Removed scrollbars of in older IE versions and IE8 with compat mode
    * Sidebar: Fixed scrolling problem in IE8 with compat mode (or maybe older IE versions)
      which broke the snapin titles and also the tactical overview table
    * Sidebar: Fixed bulletlist positioning
    * Sidebar: The sidebar quicksearch snapin is case insensitive again
    * Fixed header displaying on views when the edit button is not shown to the user
    * View pages are not refreshed when at least one form (Filter, Commands,
      Display Options) is open
    * Catching javascript errors when pages from other domain are opened in content frame
    * Columns in view editor can now be added/removed/moved easily

    Checks & Agents:
    * Fixed problem with OnlyFrom: in Linux agent (df didn't work properly)
    * cups_queues: fixed plugin error due to invalid import of datetime,
      converted other checks from 'from datetime import...' to 'import datetime'.
    * printer_supply: handle the case where the current value is missing
    * megaraid_ldisks: Fixed item detection to be compatible with different versions of megaraid
    * Linux Agent: Added new 3ware agent code to support multiple controllers
      (Re-inventory of 3ware checks needed due to changed check item names)

    Livestatus:
    * new column pnpgraph_present in table host and service. In order for this
      column to work you need to specify the base directory of the PNP graphs
      with the module option pnp_path=, e.g. pnp_path=/omd/sites/wato/var/pnp4nagios/perfdata
    * Allow more than one column for StatsGroupBy:
    * Do not use function is_contact_member_of_contactgroup anymore (get compatible
      with Nagios CVS)
    * Livestatus: log timeperiod transitions (active <-> inactive) into Nagios
      log file. This will enable us to create availability reports more simple
      in future.

    Multisite:
    * allow include('somefile.mk') in multisite.mk: Include other files.
      Paths not beginning with '/' are interpreted relative to the directory
      of multisite.mk

    Livestatus:
    * new columns services_with_info: similar to services_with_state but with
      the plugin output appended as additional tuple element. This tuple may
      grow in future so do not depend on its length!

1.1.9i2:
    Checks & Agents:
    * ibm_imm_health: fix inventory function
    * if/if64: fix average line in PNP-template, fix display of speed for 20MBit
      lines (e.g. Frame Relay)

    Multisite:
    * WATO: Fixed omd mode/site detection and help for /etc/sudoers
    * WATO: Use and show common log for pending changes 
    * Sidebar Quicksearch: Now really disabling browser built-in completion
      dropdown selections
    
1.1.9i1:
    INCOMPATIBLE CHANGES:
    * TCP / SNMP: hosts using TCP and SNMP now must use the tags 'tcp'
      and 'snmp'. Hosts with the tag 'ping' will not inventorize any
      service. New configuration variable tcp_hosts.
    * Inventory: The call syntax for inventory has been simplified. Just
      call check_mk -I HOSTNAME now. Omit the "tcp" or "snmp". If you
      want to do inventory just for certain check types, type "check_mk --checks=snmp_info,if -I hostnames..."
      instead
    * perfdata_format now defaults to "pnp". Previous default was "standard".
      You might have to change that in main.mk if you are not using PNP (only
      relevant for MRPE checks)
    * inventory_check_severity defaults to 1 now (WARNING)
    * aggregation_output_format now defaults to "multiline"
    * Removed non_bulkwalk_hosts. You can use bulkwalk_hosts with NEGATE
      instead (see docu)
    * snmp_communites is now initialized with [], not with {}. It cannot
      be a dict any longer.
    * bulkwalk_hosts is now initizlized with []. You can do += here just
      as with all other rule variables.
    * Configuration check (-X) is now always done. It is now impossible to
      call any Check_MK action with an invalid configuration. This saves
      you against mistyped variables.
    * Check kernel: converted performance data from counters to rates. This
      fixes RRD problems (spikes) on reboots and also allows better access 
      to the peformance data for the Perf-O-Meters.  Also changed service 
      descriptions. You need to reinventurize the kernel checks. Your old
      RRDs will not be deleted, new ones will be created.
    * Multisite: parameters nagios_url, nagios_cgi_url and pnp_url are now
      obsolete. Instead the new parameter url_prefix is used (which must
      end with a /).

    Core, Setup, etc.:
    * Improve error handling: if hosts are monitored with SNMP *and* TCP,
      then after an error with one of those two agents checks from the
      other haven't been executed. This is fixed now. Inventory check
      is still not complete in that error condition.
    * Packages (MKP): Allow to create and install packages within OMD!
      Files are installed below ~/local/share/check_mk. No root permissions
      are neccessary
    * Inventory: Better error handling on invalid inventory result of checks
    * setup.sh: fix problem with missing package_info (only appears if setup
      is called from another directory)
    * ALL_SERVICES: Instead of [ "" ] you can now write ALL_SERVICES
    * debug_log: also output Check_MK version, check item and check parameters
    * Make sure, host has no duplicate service - this is possible e.g. by
      monitoring via agent and snmp in parallel. duplicate services will
      make Nagios reject the configuration.
    * --snmpwalk: do not translate anymore, use numbers. All checks work
      with numbers now anyway.
    * check_mk -I snmp will now try all checktypes not having an snmp scan
      function. That way all possible checks should be inventorized.
    * new variable ignored_checks: Similar to ignored_checktypes, but allows
      per-host configuration
    * allow check implementations to use common include files. See if/if64
      for an example
    * Better handling for removed checks: Removed exceptions in check_mk calls
      when some configured checks have been removed/renamed

    Checks & Agents:
    * Renamed check functions of imm_health check from test_imm to imm_health
      to have valid function and check names. Please remove remove from
      inventory and re-inventory those checks.
    * fc_brocade_port_detailed: allow to specify port state combinations not 
      to be critical
    * megaraid_pdisks: Using the real enclosure number as check item now
    * if/if64: allow to configure averaging of traffic over time (e.g. 15 min) 
      and apply traffic levels and averaged values. Also allow to specify relative
      traffic levels. Allow new parameter configuration via dictionary. Also
      allow to monitor unused ports and/or to ignore link status.
    * if/if64: Added expected interface speed to warning output
    * if/if64: Allow to ignore speed setting (set target speed to None)
    * wut_webtherm: handle more variants of WuT Webtherms (thanks to Lefty)
    * cisco_fan: Does not inventorize 'notPresent' sensors anymore. Improved output
    * cisco_power: Not using power source as threshold anymore. Improved output
    * cisco_fan: Does not inventorize 'notPresent' sensors anymore. Improved output
    * cisco_power: Not using power source as threshold anymore. Improved output
    * cisco_power: Excluding 'notPresent' devices from inventory now
    * cisco_temp_perf: Do not crash if device does not send current temperature
    * tcp_conn_stats: new check for monitoring number of current TCP connections
    * blade_*: Added snmp scan functions for better automatic inventory
    * blade_bays: Also inventorizes standby blades and has a little more
                  verbose output.
    * blade_blowers: Can handle responses without rpm values now. Improved output
    * blade_health: More detailed output on problems
    * blade_blades: Added new check for checking the health-, present- and
                    power-state of IBM Bladecenter blades
    * win_dhcp_pools: Several cleanups in check
    * Windows agent: allow restriction to ip addresses with only_hosts (like xinetd)
    * heartbeat_rscstatus: Catching empty output from agent correctly
    * tcp_conn_stats: Fixed inventory function when no conn stats can be inventoried
    * heartbeat_nodes: fix Linux agent for hostname with upper case letters (thanks to
            Thorsten Robers)
    * heartbeat_rscstatus: Catching empty output from agent correctly
    * heartbeat_rscstatus: Allowing a list as expected state to expect multiple OK states
    * win_dhcp_pools agent plugin: Filtering additional error message on
      systems without dhcp server
    * j4p_performance: Added experimental agent plugin fetching data via 
      jmx4perl agent (does not need jmx4perl on Nagios)
    * j4p_performance.mem: added new experimental check for memory usage via JMX.
    * if/if64: added Perf-O-Meter for Multisite
    * sylo: fix performance data: on first execution (counter wrap) the check did
      output only one value instead of three. That lead to an invalid RRD.
    * Cleaned up several checks to meet the variable naming conventions
    * drbd: Handling unconfigured drbd devices correctly. These devices are
      ignored during nventory
    * printer_supply: In case of OKI c5900 devices the name of the supply units ins not
      unique. The color of the supply unit is reported in a dedicated OID and added to the
      check item name to have a unique name now.
    * printer_supply: Added simple pnp template to have better graph formating for the check results
    * check_mk.only_from: new check for monitoring the IP address access restriction of the
      agent. The current Linux and Windows agents provide this information.
    * snmp_info check: Recoded not to use snmp_info_single anymore
    * Linux Agent: Fixed <<<cpu>>> output on SPARC machines with openSUSE
    * df_netapp/df_netapp32: Made check inventory resistant against empty size values
    * df_netapp32: Added better detection for possible 32bit counter wrap
    * fc_brocade_port_detailed: Made check handle phystate "noSystemControlAccessToSlot" (10)
      The check also handles unknown states better now
    * printer_supply: Added new parameter "printer_supply_some_remaining_status" to
      configure the reported state on small remaining capacity.
    * Windows agent: .vbs scripts in agents plugins/ directory are executed
      automatically with "cscript.exe /Nologo" to prevent wrong file handlers
    * aironet_clients: Only counting clients which don't have empty values for strength
    * statgrab_disk: Fixed byte calculation in plugin output
    * statgrab_disk: Added inventory function
    * 3ware_disks: Ignoring devices in state NOT-PRESENT during inventory

    Multisite:
    * The custom open/close states of custom links are now stored for each
      user
    * Setting doctype in sidebar frame now
    * Fixed invalid sidebar css height/width definition
    * Fixed repositioning the sidebar scroll state after refreshing the page
    * Fixed mousewheel scrolling in opera/chrome
    * Fixed resize bug on refresh in chrome
    * New view for all services of a site
    * Sidebar snapin site_status: make link target configurable
    * Multisite view "Recently changed services": sort newest first
    * Added options show_header and show_controls to remove the page headers
      from views
    * Cool: new button for an immediate reschedule of a host or service
      check: the view is redisplayed exactly at the point of time when
      Nagios has finished the check. This makes use of MK Livestatus'
      unique waiting feature.

   Livestatus:
    * Added no_more_notifications and check_flapping_recovery_notification
      fields to host table and no_more_notifications field to service table.
      Thanks to Matthew Kent

1.1.8:
    Core, Setup, etc.:
    * setup.sh: turn off Python debugging
    * Cleaned up documentation directory
    * cluster host: use real IP address for host check if cluster has
      one (e.g. service IP address)

    Checks & Agents:
    * Added missing PNP template for check_mk-hr_cpu
    * hr_fs: inventory now ignores filesystem with size 0,
      check does not longer crash on filesystems with size 0
    * logwatch: Fixed typo in 'too many unacknowledged logs' error message
    * ps: fix bug: inventory with fixed user name now correctly puts
      that user name into the resulting check - not None.
    * ps: inventory with GRAB_USER: service description may contain
      %u. That will be replaced with the user name and thus makes the
      service description unique.
    * win_dhcp_pools: better handle invalid agent output
    * hp_proliant_psu: Fixed multiple PSU detection on one system (Thanks to Andreas Döhler)
    * megaraid_pdisks: Fixed coding error
    * cisco_fan: fixed check bug in case of critical state
    * nfsmounts: fix output (free and used was swapped), make output identical to df

    Livestatus:
    * Prohibit { and } in regular expressions. This avoids a segmentation
      fault caused by regcomp in glibc for certain (very unusual) regular
      expressions.
    * Table status: new columns external_command_buffer_slots,
      external_command_buffer_usage and external_command_buffer_max
      (this was implemented according to an idea and special request of
       Heinz Fiebig. Please sue him if this breaks anything for you. I was
       against it, but he thinks that it is absolutely neccessary to have
       this in version 1.1.8...)
    * Table status: new columns external_commands and external_commands_rate
      (also due to Mr. Fiebig - he would have quit our workshop otherwise...)
    * Table downtimes/comments: new column is_service

    Multisite:
    * Snapin Performance: show external command per second and usage and
      size of external command buffer
    * Downtimes view: Group by hosts and services - just like comments
    * Fix links for items containing + (e.g. service descriptionen including
      spaces)
    * Allow non-ASCII character in downtimes and comments
    * Added nagvis_base_url to multisite.mk example configuration
    * Filter for host/service groups: use name instead of alias if 
      user has no permissions for groups

1.1.8b3:
    Core, Setup, etc.:
    * Added some Livestatus LQL examples to documentation
    * Removed cleanup_autochecks.py. Please use check_mk -u now.
    * RRA configuration for PNP: install in separate directory and do not
      use per default, since they use an undocumented feature of PNP.

    Checks & Agents:
    * postfix_mailq: Changed limit last 6 lines which includes all needed
		information
    * hp_proliant_temp/hp_proliant_fans: Fixed wrong variable name
    * hp_procurve_mem: Fixed wrong mem usage calculation
    * ad_replication: Works no with domain controller hostnames like DC02,DC02
    * aironet_client: fix crash on empty variable from SNMP output
    * 3ware_disks, 3ware_units: hopefully repaired those checks
    * added rudimentary agent for HP-UX (found in docs/)

    Multisite:
    * added Perf-O-Meter to "Problems of Host" view
    * added Perf-O-Meter to "All Services" view
    * fix bug with cleaning up persistent connections
    * Multisite now only fetches the available PNP Graphs of hosts/services
    * Quicksearch: limit number of items in dropdown to 80
      (configurable via quicksearch_dropdown_limit)
    * Views of hosts: make counts of OK/WARN/CRIT klickable, new views
      for services of host in a certain state
    * Multisite: sort context buttons in views alphabetically
    * Sidebar drag scrolling: Trying to compensate lost mouse events when
	leaving the sidebar frame while dragging

    Livestatus:
    * check for event_broker_options on start
    * Fix memory leakage caused by Filter: headers using regular expressions
    * Fix two memory leaks in logfile parser

1.1.8b2:
    Core, Setup, etc.:
    * Inventory: skip SNMP-only hosts on non-SNMP checktypes (avoids timeouts)
    * Improve error output for invalid checks
    
    Checks & Agents:
    * fix bug: run local and plugins also when spaces are in path name
      (such as C:\Program Files\Check_MK\plugins
    * mem.vmalloc: Do not create a check for 64 bit architectures, where
      vmalloc is always plenty
    * postfix_mailq: limit output to 1000 lines
    * multipath: handle output of SLES 11 SP1 better
    * if/if64: output operstatus in check output
    * if/if64: inventory now detects type 117 (gigabitEthernet) for 3COM
    * sylo: better handling of counter wraps.

    Multisite:
    * cleanup implementation of how user settings are written to disk
    * fix broken links in 'Edit view -> Try out' situation
    * new macros $HOSTNAME_LOWER$, $HOSTNAME_UPPER$ and $HOSTNAME_TITLE$ for
      custom notes

1.1.8b1:
    Core, Setup, etc.:
    * SNMPv3: allow privProtocol and privPassword to be specified (thanks
      to Josef Hack)
    * install_nagios.sh: fix problem with broken filenames produced by wget
    * install_nagios.sh: updated software to newest versions
    * install_nagios.sh: fix Apache configuration problem
    * install_nagios.sh: fix configuration vor PNP4Nagios 0.6.6
    * config generation: fix host check of cluster hosts
    * config generation: add missing contact groups for summary hosts
    * RPM package of agent: do not overwrite xinetd.d/check_mk, but install
      new version with .rpmnew, if admin has changed his one
    * legacy_checks: fix missing perfdata, template references where in wrong
      direction (thanks Daniel Nauck for his precise investigation)

    Checks & Agents:
    * New check imm_health by Michael Nieporte
    * rsa_health: fix bug: detection of WARNING state didn't work (was UNKNOWN
            instead)
    * check_mk_agent.solaris: statgrab now excludes filesystems. This avoids hanging
      in case of an NFS problem. Thanks to Divan Santana.
    * multipath: Handle new output of multipath -l (found on SLES11 SP1)
    * ntp: fix typo in variable ntp_inventory_mode (fixes inventory problem)
    * if64: improve output formatting of link speed
    * cisco_power: inventory function now ignores non-redundant power supplies
    * zpool_status: new check from Darin Perusich for Solaris zpools

    Multisite:
    * fix several UTF-8 problems: allow non-ascii characters in host names
      (must be UTF 8 encoded!)
    * improve compatibility with Python 2.3
    * Allow loading custom style sheet overriding Check_MK styles by setting
      custom_style_sheet in multisite.mk
    * Host icons show link to detail host, on summary hosts.
    * Fix sidebar problem: Master Control did not display data correctly
    * status_host: honor states even if sites hosting status hosts is disabled
      (so dead-detection works even if local site is disabled)
    * new config variable start_url: set url for welcome page
    * Snapin Quicksearch: if no host is matching, automatically search for
      services
    * Remove links to legacy Nagios GUI (can be added by user if needed)
    * Sidebar Quicksearch: fix several annoyances
    * Views with services of one host: add title with host name and status

    Livestatus:
    * fix memory leak: lost ~4K on memory on each StatsAnd: or StatsOr:
      header (found by Sven Nierlein)
    * fix invalid json output for empty responses (found by Sven Nierlein)
    * fix Stats: avg ___ for 0 matching elements. Output was '-nan' and is
      now '0.0'
    * fix output of floating point numbers: always use exponent and make
      sure a decimal point is contained (this makes JSON/Python detect
      the correct type)

1.1.7i5:
    Core, Setup, etc.:
    * SNMP: do not load any MIB files (speeds up snmpwalk a lot!)
    * legacy_checks: new config variable allowing creating classical
      non-Check_MK checks while using host tags and config options
    * check_mk_objects.cfg: beautify output, use tabs instead of spaces
    * check_mk -II: delete only specified checktypes, allow to reinventorize
      all hosts
    * New option -O, --reload: Does the same as -R, but reloads Nagios
      instead of restarting it.
    * SNMP: Fixed string detection in --snmpwalk calls
    * SNMP: --snmpwalk does walk the enterprises tree correctly now
    * SNMP: Fixed missing OID detection in SNMP check processing. There was a problem
      when the first column had OID gaps in the middle. This affected e.g. the cisco_locif check.
    * install_nagios.sh: correctly detect Ubuntu 10.04.1
    * Config output: make order of service deterministic
    * fix problem with missing default hostgroup

    Multisite:
    * Sidebar: Improved the quicksearch snapin. It can search for services, 
      servicegroups and hostgroups now. Simply add a prefix "s:", "sg:" or "hg:"
      to search for other objects than hosts.
    * View editor: fix bug which made it impossible to add more than 10 columns
    * Service details: for Check_MK checks show description from check manual in
      service details
    * Notes: new column 'Custom notes' which allows customizable notes
      on a per host / per service base (see online docu for details)
    * Configuration: new variable show_livestatus_errors which can be set
      to False in order to hide error about unreachable sites
    * hiding views: new configuration variables hidden_views and visible_views
    * View "Service problems": hide problems of down or unreachable hosts. This
      makes the view consistant with "Tactical Overview"

    Checks & Agents:
    * Two new checks: akcp_sensor_humidity and akcp_sensor_temp (Thanks to Michael Nieporte)
    * PNP-template for kernel: show average of displayed range
    * ntp and ntp.time: Inventory now per default just creates checks for ntp.time (summary check).
      This is controlled by the new variable ntp_inventory_mode (see check manuals).
    * 3ware: Three new checks by Radoslav Bak: 3ware_disks, 3ware_units, 3ware_info
    * nvidia: agent now only queries GPUCoreTemp and GPUErrors. This avoids
      a vmalloc leakage of 32kB per call (bug in NVIDIA driver)
    * Make all SNMP based checks independent of standard MIB files
    * ad_replication: Fixed syntax errors and unhandled date output when
      not replicated yet
    * ifoperstatus: Allowing multiple target states as a list now
    * cisco_qos: Added new check to monitor traffic in QoS classes on Cisco routers
    * cisco_power: Added scan function
    * if64/if/cisco_qos: Traffic is displayed in variable byte scales B/s,KB/s,MB/s,GB/s
      depending on traffic amount.
    * if64: really using ifDescr with option if_inventory_uses_description = True
    * if64: Added option if_inventory_uses_alias to using ifAlias for the item names
    * if64/if: Fixed bug displaying the out traffic (Perfdata was ok)
    * if64/if: Added WARN/CRIT thresholds for the bandwidth usage to be given as rates
    * if64/if: Improved PNP-Templates
    * if64/if: The ifoperstatus check in if64/if can now check for multiple target states
    * if64/if: Removing all null bytes during hex string parsing (These signs Confuse nagios pipe)
    * Fixed hr_mem and hr_fs checks to work with new SNMP format
    * ups_*: Inventory works now on Riello UPS systems
    * ups_power: Working arround wrong implemented RFC in some Riello UPS systems (Fixing negative power
      consumption values)
    * FreeBSD Agent: Added sections: df mount mem netctr ipmitool (Thanks to Florian Heigl)
    * AIX: exclude NFS and CIFS from df (thanks to Jörg Linge)
    * cisco_locif: Using the interface index as item when no interface name or description are set

    Livestatus:
    * table columns: fix type of num_service_* etc.: was list, is now int (thanks to Gerhard Laußer)
    * table hosts: repair semantics of hard_state (thanks to Michael Kraus). Transition was one
      cycle to late in certain situations.

1.1.7i4:
    Core, Setup, etc.:
    * Fixed automatic creation of host contactgroups
    * templates: make PNP links work without rewrite

    Multisite:
    * Make page handler modular: this allows for custom pages embedded into
      the Multisite frame work and thus using Multisite for other tasks as
      well.
    * status_host: new state "waiting", if status host is still pending
    * make PNP links work without rewrite
    * Fix visibility problem: in multisite setups all users could see
      all objects.

1.1.7i3:
    Core, Setup, etc.:
    * Fix extra_nagios_conf: did not work in 1.1.7i2
    * Service Check_MK now displays overall processing time including
      agent communication and adds this as performance data
    * Fix bug: define_contactgroups was always assumed True. That led to duplicate
      definitions in case of manual definitions in Nagios 

    Checks & Agents:
    * New Check: hp_proliant_da_phydrv for monitoring the state of physical disks
      in HP Proliant Servers
    * New Check: hp_proliant_mem for monitoring the state of memory modules in
      HP Proliant Servers
    * New Check: hp_proliant_psu for monitoring the state of power supplies in
      HP Proliant Servers
    * PNP-templates: fix several templates not working with MULTIPLE rrds
    * new check mem.vmalloc for monitoring vmalloc address space in Linux kernel.
    * Linux agent: add timeout of 2 secs to ntpq 
    * wmic_process: make check OK if no matching process is found

    Livestatus:
    * Remove obsolete parameter 'accept_timeout'
    * Allow disabling idle_timeout and query_timeout by setting them to 0.

    Multisite:
    * logwatch page: wrap long log lines

1.1.7i2:
    Incompatible Changes:
    * Remove config option define_timeperiods and option --timeperiods.
      Check_MK does not longer define timeperiod definitions. Please
      define them manually in Nagios.
    * host_notification_period has been removed. Use host_extra_conf["notification_period"]
      instead. Same holds for service_notification_periods, summary_host_notification_periods
      and summary_service_notification_periods.
    * Removed modes -H and -S for creating config data. This now does
      the new option -N. Please set generate_hostconf = False if you
      want only services to be defined.

    Core, Setup, etc.:
    * New config option usewalk_hosts, triggers --usewalk during
      normal checking for selected hosts.
    * new option --scan-parents for automatically finding and 
      configuring parent hosts (see online docu for details)
    * inventory check: put detailed list of unchecked items into long
      plugin output (to be seen in status details)
    * New configuration variable check_parameters, that allows to
      override default parameters set by inventory, without defining 
      manual checks!

    Checks & Agents:
    * drbd: changed check parameters (please re-inventorize!)
    * New check ad_replication: Checks active directory replications
      of domain controllers by using repadm
    * New check postifx_mailq: Checks mailqueue lengths of postifx mailserves
    * New check hp_procurve_cpu: Checks the CPU load on HP Procurve switches
    * New check hp_procurve_mem: Checks the memory usage on HP Procurve switches
    * New check hp_procurve_sensors: Checks the health of PSUs, FANs and
      Temperature on HP Procurve switches
    * New check heartbeat_crm: Monitors the general state of heartbeat clusters
      using the CRM
    * New check heartbeat_crm_resources: Monitors the state of resources and nodes
      in heartbeat clusters using the CRM
    * *nix agents: output AgentOS: in header
    * New agent for FreeBSD: It is based on the linux agent. Most of the sections
      could not be ported easily so the FreeBSD agent provides information for less
      checks than the linux agent.
    * heartbeat_crm and heartbeat_crm.resources: Change handling of check parameters.
      Please reinvenurize and read the updated man page of those checks
    * New check hp_proliant_cpu: Check the physical state of CPUs in HP Proliant servers
    * New check hp_proliant_temp: Check the temperature sensors of HP Proliant servers
    * New check hp_proliant_fans: Check the FAN sensors of HP Proliant servers

    Multisite:
    * fix chown problem (when nagios user own files to be written
      by the web server)
    * Sidebar: Fixed snapin movement problem using older firefox
      than 3.5.
    * Sidebar: Fixed IE8 and Chrome snapin movement problems
    * Sidebar: Fixed IE problem where sidebar is too small
    * Multisite: improve performance in multi site environments by sending
      queries to sites in parallel
    * Multisite: improve performance in high latency situations by
      allowing persistent Livestatus connections (set "persist" : True 
      in sites, use current Livestatus version)

    Livestatus:
    * Fix problems with in_*_period. Introduce global
      timeperiod cache. This also improves performance
    * Table timeperiods: new column 'in' which is 0/1 if/not the
      timeperiod is currently active
    * New module option idle_timeout. It sets the time in ms
      Livestatus waits for the next query. Default is 300000 ms (5 min).
    * New module option query_timeout. It limits the time between
      two lines of a query (in ms). Default is 10000 ms (10 sec).

1.1.7i1: Core, Setup, etc.:
    * New option -u for reordering autochecks in per-host-files
      (please refer to updated documentation about inventory for
       details)
    * Fix exception if check_mk is called without arguments. Show
      usage in that case.
    * install_nagios.sh: Updated to NagVis 1.5 and fixed download URL
    * New options --snmpwalk and --usewalk help implemeting checks
      for SNMP hardware which is not present
    * SNMP: Automatically detect missing entries. That fixes if64
      on some CISCO switches.
    * SNMP: Fix hex string detection (hopefully)
    * Do chown only if running as root (avoid error messages)
    * SNMP: SNMPv3 support: use 4-tuple of security level, auth protocol,
      security name and password instead of a string in snmp_communities
      for V3 hosts.
    * SNMP: Fixed hexstring detection on empty strings
    * New option -II: Is like -I, but removes all previous autochecks
      from inventorized hosts
    * install_nagios.sh: Fix detection of PNP4Nagios URL and URL of
      NagVis
    * Packager: make sanity check prohibiting creating of package files
      in Check MK's directories
    * install_nagios.sh: Support Ubuntu 10.04 (Thanks to Ben)
      
    Checks & Agents:
    * New check ntp.time: Similar to 'ntp' but only honors the system peer
      (that NTP peer where ntpq -p prints a *).
    * wmic_process: new check for ressource consumption of windows processes
    * Windows agent supports now plugins/ and local/ checks
    * [FIX] ps.perf now correctly detects extended performance data output
      even if number of matching processes is 0
    * renamed check cisco_3640_temp to cisco_temp, renamed cisco_temp
      to cisco_temp_perf, fixed snmp detection of those checks
    * New check hr_cpu - checking the CPU utilization via SNMP
    * New check hr_fs - checking filesystem usage via SNMP
    * New check hr_mem - checking memory usage via SNMP
    * ps: inventory now can configured on a per host / tag base
    * Linux: new check nvidia.temp for monitoring temperature of NVIDIA graphics card
    * Linux: avoid free-ipmi hanging forever on hardware that does not support IPMI
    * SNMP: Instead of an artificial index column, which some checks use, now
      the last component of the OID is used as index. That means that inventory
      will find new services and old services will become UNKNOWN. Please remove
      the outdated checks.
    * if: handle exception on missing OIDs
    * New checks hp_blade* - Checking health of HP BladeSystem Enclosures via SNMP
    * New check drbd - Checking health of drbd nodes
    * New SNMP based checks for printers (page counter, supply), contributed
      by Peter Lauk (many thanks!)
    * New check cups_queues: Checking the state of cups printer queues
    * New check heartbeat_nodes: Checking the node state and state of the links
      of heartbeat nodes
    * New check heartbeat_rscstatus: Checks the local resource status of
      a heartbeat node
    * New check win_dhcp_pools: Checks the usage of Windows DHCP Server lease pools
    * New check netapp_volumes: Checks on/offline-condition and states of netapp volumes 

    Multisite:
    * New view showing all PNP graphs of services with the same description
    * Two new filters for host: notifications_enabled and acknowledged
    * Files created by the webserver (*.mk) are now created with the group
      configured as common group of Nagios and webserver. Group gets write
      permissions on files and directories.
    * New context view: all services of a host group
    * Fix problems with Umlauts (non-Ascii-characters) in performance data
    * New context view: all services of a host group
    * Sidebar snapins can now fetch URLs for the snapin content instead of
      building the snapin contents on their own.
    * Added new nagvis_maps snapin which displays all NagVis maps available
      to the user. Works with NagVis 1.5 and newer.

1.1.6:
    Core, Setup, etc.:
    * Service aggregation: new config option aggregation_output_format.
      Settings this to "multiline" will produce Nagios multiline output
      with one line for each individual check.

    Multisite:
    * New painter for long service plugin output (Currently not used
      by any builtin view)

    Checks & Agents:
    * Linux agent: remove broken check for /dev/ipmi0

1.1.6rc3:
    Core, Setup, etc.:
    * New option --donate for donating live host data to the community.
      Please refer to the online documentation for details.
    * Tactical Overview: Fixed refresh timeout typo
      (Was 16 mins instead of 10 secs)

    Livestatus:
    * Assume strings are UTF-8 encoded in Nagios. Convert from latin-1 only
      on invalid UTF-8 sequences (thanks to Alexander Yegorov)

    Multisite:
    * Correctly display non-ascii characters (fixes exception with 'ascii codec')
      (Please also update Livestatus to 1.1.6rc3)

1.1.6rc2:
    Multisite:
    * Fix bug in Master control: other sites vanished after klicking buttons.
      This was due to connection error detection in livestatus.py (Bug found
      by Benjamin Odenthal)
    * Add theme and baseurl to links to PNP (using features of new PNP4Nagios
      0.6.4)

    Core, Setup, etc.:
    * snmp: hopefully fix HEX/string detection now

    Checks & Agents:
    * md: fix inventory bug on resync=PENDING (Thanks to Darin Perusich)

1.1.6rc1:
    Multisite:
    * Repair Perf-O-Meters on webkit based browsers (e.g. Chrome, Safari)
    * Repair layout on IE7/IE8. Even on IE6 something is working (definitely
      not transparent PNGs though). Thanks to Lars.
    * Display host state correct if host is pending (painter "host with state")
    * Logfile: new filter for plugin output
    * Improve dialog flow when cloning views (button [EDIT] in views snapin)
    * Quicksearch: do not open search list if text did not change (e.g. Shift up),
      close at click into field or snapin.

    Core, Setup, etc.:
    * Included three patched from Jeff Dairiki dealing with compile flags
      and .gitignore removed from tarballs
    * Fix problem with clustered_services_of[]: services of one cluster
      appeared also on others
    * Packager: handle broken files in package dir
    * snmp handling: better error handling in cases where multiple tables
      are merged (e.g. fc_brocade_port_detailed)
    * snmp: new handling of unprintable strings: hex dumps are converted
      into binary strings now. That way all strings can be displayed and
      no information is lost - nevertheless.
      
    Checks & Agents:
    * Solaris agent: fixed rare df problems on Solaris 10, fix problem with test -f
      (thanks to Ulf Hoffmann)
    * Converted all PNP templates to format of 0.6.X. Dropped compatibility
      with 0.4.X.
    * Do not use ipmi-sensors if /dev/ipmi0 is missing. ipmi-sensors tries
      to fiddle around with /dev/mem in that case and miserably fails
      in some cases (infinite loop)
    * fjdary60_run: use new binary encoding of hex strings
    * if64: better error handling for cases where clients do not send all information
    * apc_symmetra: handle status 'smart boost' as OK, not CRITICAL

    Livestatus:
    * Delay starting of threads (and handling of socket) until Nagios has
      started its event loop. This prevents showing services as PENDING 
      a short time during program start.

1.1.6b3:
    Multisite:
    * Quicksearch: hide complete host list if field is emptied via Backspace or Del.
      Also allow handle case where substring match is unique.

1.1.6b2:
    Core, Setup, etc.:
    * Packager: fix unpackaged files (sounds, etc)

    Multisite:
    * Complete new design (by Tobias Roeckl, Kopf & Herz)
    * New filters for last service check and last service state change
    * New views "Recently changed services" and "Unchecked services"
    * New page for adding sidebar snapins
    * Drag & Drop for sidebar snapins (thanks to Lars)
    * Grab & Move for sidebar scrolling (thanks to Lars)
    * Filter out summary hosts in most views.
    * Set browser refresh to 30 secs for most views
    * View host status: added a lot of missing information
    * View service status: also added information here
    * Make sure, enough columns can be selected in view editor
    * Allow user to change num columns and refresh directly in view
    * Get back to where you came after editing views
    * New sidebar snapin "Host Matrix"
    * New feature "status_host" for remote sites: Determine connection
      state to remote side by considering a certain host state. This
      avoids livestatus time outs to dead sites.
    * Sidebar snapin site status: fix reload problem
    * New Perf-O-Meters displaying service performance data
    * New snapin "Custom Links" where you easily configure your own
      links via multisite.mk (see example in new default config file)
    * Fixed problem when using only one site and that is not local

    Livestatus:
    * new statistics columns: log_messages and log_messages_rate
    * make statistics average algorithm more sluggish

1.1.5i3:
     Core, Setup, etc.:
     * New Check_MK packager (check_mk -P)

1.1.5i2:
     Core, Setup, etc.:
     * install_nagios.sh: add missing package php5-iconv for SLES11

     Checks & Agents:
     * if64: new SNMP check for network interfaces. Like if, but uses 64 bit
       counters of modern switches. You might need to configure bulkwalk_hosts.
     * Linux agent: option -d enabled debug output
     * Linux agent: fix ipmi-sensors cache corruption detection
     * New check for temperature on Cisco devices (cisco_3640_temp)
     * recompiled waitmax with dietlibc (fixed incompatibility issues
       on older systems)

     Multisite:
     * Filters for groups are negateable.

1.1.5i1:
     Checks & Agents:
     * uptime: new check for system uptime (Linux)
     * if: new SNMP check for network interfaces with very detailed traffic,
       packet and error statistics - PNP graphs included

     Multisite:
     * direct integration of PNP graphs into Multisite views
     * Host state filter: renamed HTML variables (collision with service state). You
       might need to update custom views using a filter on host states.
     * Tactical overview: exclude services of down hosts from problems, also exclude
       summary hosts
     * View host problems/service problems: exclude summary hosts, exclude services
       of down hosts
     * Simplified implementation of sidebar: sidebar is not any longer embeddeable.
     * Sidebar search: Added host site to be able to see the context links on
       the result page
     * Sidebar search: Hitting enter now closes the hint dropdown in all cases

1.1.5i0:
      Core, Setup, etc.:
      * Ship check-specific rra.cfg's for PNP4Nagios (save much IO and disk space)
      * Allow sections in agent output to apear multiple times
      * cleanup_autochecks.py: new option -f for directly activating new config
      * setup.sh: better detection for PNP4Nagios 0.6
      * snmpwalk: use option -Oa, inhibit strings to be output as hex if an umlaut
        is contained.

      Checks & Agents:
      * local: allow more than once performance value, separated by pipe (|)
      * ps.perf: also send memory and CPU usage (currently on Linux and Solaris)
      * Linux: new check for filesystems mount options
      * Linux: new very detailed check for NTP synchronization
      * ifoperstatus: inventory honors device type, per default only Ethernet ports
        will be monitored now
      * kernel: now inventory is supported and finds pgmajfault, processes (per/s)
        and context switches
      * ipmi_sensors: Suppress performance data for fans (save much IO/space)
      * dual_lan_check: fix problem which using MRPE
      * apc_symmetra: PNP template now uses MIN for capacity (instead of AVERAGE)
      * fc_brocade_port_detailed: PNP template now uses MAX instead of AVERAGE
      * kernel: fix text in PNP template
      * ipmi_sensors: fix timeout in agent (lead to missing items)
      * multipath: allow alias as item instead of uuid
      * caching agent: use /var/cache/check_mk as cache directory (instead of /etc/check_mk)
      * ifoperstatus: is now independent of MIB

      Multisite:
      * New column host painter with link to old Nagios services
      * Multisite: new configuration parameter default_user_role
      
      Livestatus:
      * Add missing LDFLAGS for compiling (useful for -g)

1.1.4:
      Summary:
      * A plentitude of problem fixes (including MRPE exit code bug)
      * Many improvements in new Multisite GUI
      * Stability and performance improvements in Livestatus

      Core, Setup, etc.:
      * Check_MK is looking for main.mk not longer in the current and home
        directory
      * install_nagios.sh: fix link to Check_MK in sidebar
      * install_nagios.sh: switch PNP to version 0.6.3
      * install_nagios.sh: better Apache-Config for Multisite setup
      * do not search main.mk in ~ and . anymore (brought only trouble) 
      * clusters: new variable 'clustered_services_of', allowing for overlapping
         clusters (as proposed by Jörg Linge)
      * install_nagios.sh: install snmp package (needed for snmp based checks)
      * Fix ower/group of tarballs: set them to root/root
      * Remove dependency from debian agent package    
      * Fixed problem with inventory when using clustered_services
      * tcp_connect_timeout: Applies now only for connect(), not for
        time of data transmission once a connection is established
      * setup.sh now also works for Icinga
      * New config parameter debug_log: set this to a filename in main.mk and you
        will get a debug log in case if 'invalid output from plugin...'
      * ping-only-hosts: When ping only hosts are summarized, remove Check_MK and
        add single PING to summary host.
      * Service aggregation: fix state relationship: CRIT now worse than UNKNOWN 
      * Make extra_service_conf work also for autogenerated PING on ping-only-hosts
        (groups, contactgroups still missing)

      Checks & Agents:
      * mrpe in Linux agent: Fix bug introduced in 1.1.3: Exit status of plugins was
        not honored anymore (due to newline handling)
      * mrpe: allow for sending check_command to PNP4Nagios (see MRPE docu)
      * Logwatch GUI: fix problem on Python 2.4 (thanks to Lars)
      * multipath: Check is now less restrictive when parsing header lines with
        the following format: "<alias> (<id>)"
      * fsc_ipmi_mem_status: New check for monitoring memory status (e.g. ECC)
         on FSC TX-120 (and maybe other) systems.
      * ipmi_sensors in Linux agent: Fixed compatibility problem with new ipmi
        output. Using "--legacy-output" parameter with newer freeipmi versions now.
      * mrpe: fix output in Solaris agent (did never work)
      * IBM blade center: new checks for chassis blowers, mediatray and overall health
      * New caching agent (wrapper) for linux, supporting efficient fully redundant
        monitoring (please read notes in agents/check_mk_caching_agent)
      * Added new smbios_sel check for monitoring the System Event Log of SMBIOS.
      * fjdarye60_rluns: added missing case for OK state
      * Linux agent: The xinetd does not log each request anymore. Only
        failures are logged by xinetd now. This can be changed in the xinetd
	configuration files.
      * Check df: handle mountpoints containing spaces correctly 
        (need new inventorization if you have mountpoints with spaces)
      * Check md on Linux: handle spare disks correctly
      * Check md on Linux: fix case where (auto-read-only) separated by space
      * Check md on Linux: exclude RAID 0 devices from inventory (were reported as critical)
      * Check ipmi: new config variable ipmi_ignore_nr
      * Linux agent: df now also excludes NFSv4
      * Wrote man-page for ipmi check
      * Check mrpe: correctly display multiline output in Nagios GUI
      * New check rsa_health for monitoring IBM Remote Supervisor Adapter (RSA)
      * snmp scan: suppress error messages of snmpget
      * New check: cpsecure_sessions for number of sessions on Content Security Gateway
      * Logwatch GUI: move acknowledge button to top, use Multisite layout,
         fix several layout problem, remove list of hosts
      * Check logwatch: limit maximum size of stored log messages (configurable
        be logwatch_max_filesize)
      * AIX agent: fix output of MRPE (state and description was swapped)
      * Linux agent: fixed computation of number of processors on S390
      * check netctr: add missing perfdata (was only sent on OK case)
      * Check sylo: New check for monitoring the sylo state
      
      Livestatus:
      * Table hosts: New column 'services' listing all services of that host
      * Column servicegroups:members: 'AuthUser' is now honored
      * New columns: hosts:services_with_state and servicegroups:members_with_state
      * New column: hostgroup:members_with_state
      * Columns hostgroup:members and hostgroup:members_with_state honor AuthUser
      * New rudimentary API for C++
      * Updates API for Python
      * Make stack size of threads configurable
      * Set stack size of threads per default o 64 KB instead of 8 MB
      * New header Localtime: for compensating time offsets of remote sites
      * New performance counter for fork rate
      * New columns for hosts: last_time_{up,down,unreachable}
      * New columns for services: last_time_{ok,warning,critical,unknown}
      * Columns with counts honor now AuthUser
      * New columns for hosts/services: modified_attributes{,_list}
      * new columns comments_with_info and downtimes_with_info
      * Table log: switch output to reverse chronological order!
      * Fix segfault on filter on comments:host_services
      * Fix missing -lsocket on Solaris
      * Add missing SUN_LEN (fixed compile problem on Solaris)
      * Separators: remote sanitiy check allowing separators to be equal
      * New output format "python": declares strings as UTF-8 correctly
      * Fix segault if module loaded without arguments

      Multisite:
      * Improved many builtin views
      * new builtin views for host- and service groups
      * Number of columns now configurable for each layout (1..50)
      * New layout "tiled"
      * New painters for lists of hosts and services in one column
      * Automatically compensate timezone offsets of remote sites
      * New datasources for downtimes and comments
      * New experimental datasource for log
      * Introduce limitation, this safes you from too large output
      * reimplement host- and service icons more intelligent
      * Output error messages from dead site in Multisite mode
      * Increase wait time for master control buttons from 4s to 10s
      * Views get (per-view) configurable browser automatic reload interval
      * Playing of alarm sounds (configurable per view)
      * Sidebar: fix bookmark deletion problem in bookmark snapin
      * Fixed problem with sticky debug
      * Improve pending services view
      * New column with icon with link to Nagios GUI
      * New icon showing items out of their notification period.
      * Multisite: fix bug in removing all downtimes
      * View "Hostgroups": fix color and table heading
      * New sidebar snapin "Problem hosts"
      * Tactical overview: honor downtimes
      * Removed filter 'limit'. Not longer needed and made problems
        with new auto-limitation.
      * Display umlauts from Nagios comments correctly (assuming Latin-1),
         inhibit entering of umlauts in new comments (fixes exception)
      * Switched sidebar from synchronous to asynchronous requests
      * Reduced complete reloads of the sidebar caused by user actions
      * Fix reload problem in frameset: Browser reload now only reloads
        content frames, not frameset.


1.1.3:

      Core, Setup, etc.:
      * Makefile: make sure all files are world readable
      * Clusters: make real host checks for clusters (using check_icmp with multiple IP addresses)
      * check_mk_templates: remove action_url from cluster and summary hosts (they have no performance data)
      * check_mk_template.cfg: fix typo in notes_url
      * Negation in binary conf lists via NEGATE (clustered_services, ingored_services,
	bulkwalk_hosts, etc).
      * Better handling of wrapping performance counters
      * datasource_programs: allow <HOST> (formerly only <IP>)
      * new config variable: extra_nagios_conf: string simply added to Nagios
        object configuration (for example for define command, etc.)
      * New option --flush: delete runtime data of some or all hosts
      * Abort installation if livestatus does not compile.
      * PNP4Nagios Templates: Fixed bug in template file detection for local checks
      * nagios_install.sh: Added support for Ubuntu 9.10
      * SNMP: handle multiline output of snmpwalk (e.g. Hexdumps)
      * SNMP: handle ugly error output of snmpwalk
      * SNMP: allow snmp_info to fetch multiple tables
      * check_mk -D: sort hostlist before output
      * check_mk -D: fix output: don't show aggregated services for non-aggregated hosts
      * check_mk_templates.cfg: fix syntax error, set notification_options to n

      Checks & Agents:
      * logwatch: fix authorization problem on web pages when acknowledging
      * multipath: Added unhandled multipath output format (UUID with 49 signs)
      * check_mk-df.php: Fix locale setting (error of locale DE on PNP 0.6.2)
      * Make check_mk_agent.linux executable
      * MRPE: Fix problems with quotes in commands
      * multipath: Fixed bug in output parser
      * cpu: fixed bug: apply level on 15min, not on 1min avg
      * New check fc_brocade_port_detailed
      * netctrl: improved handling of wrapped counters
      * winperf: Better handling of wrapping counters
      * aironet_client: New check for number of clients and signal
        quality of CISCO Aironet access points
      * aironet_errors: New check for monitoring CRC errors on
        CISCO Aironet access points
      * logwatch: When Agent does not send a log anymore and no local logwatch
                  file present the state will be UNKNOWN now (Was OK before).
      * fjdarye60_sum: New check for summary status of Fidary-E60 devices
      * fjdarye60_disks: New check for status of physical disks
      * fjdarye60_devencs: New check for status of device enclosures
      * fjdarye60_cadaps: New check for status of channel adapters
      * fjdarye60_cmods: New check for status of channel modules
      * fjdarye60_cmods_flash: New check for status of channel modules flash
      * fjdarye60_cmods_mem: New check for status of channel modules memory
      * fjdarye60_conencs: New check for status of controller enclosures
      * fjdarye60_expanders: New check for status of expanders
      * fjdarye60_inletthmls: New check for status of inlet thermal sensors
      * fjdarye60_thmls: New check for status of thermal sensors
      * fjdarye60_psus: New check for status of PSUs
      * fjdarye60_syscaps: New check for status of System Capacitor Units
      * fjdarye60_rluns: New check for RLUNs
      * lparstat_aix: New check by Joerg Linge
      * mrpe: Handles multiline output correctly (only works on Linux,
	      Agents for AIX, Solaris still need fix).
      * df: limit warning and critical levels to 50/60% when using a magic number
      * fc_brocade_port_detailed: allow setting levels on in/out traffic, detect
         baudrate of inter switch links (ISL). Display warn/crit/baudrate in
	 PNP-template

      MK Livestatus:
      * fix operators !~ and !~~, they didn't work (ever)
      * New headers for waiting (please refer to online documentation)
      * Abort on errors even if header is not fixed16
      * Changed response codes to better match HTTP
      * json output: handle tab and other control characters correctly
      * Fix columns host:worst_service_state and host:worst_service_hard_state
      * New tables servicesbygroup, servicesbyhostgroup and hostsbygroup
      * Allow to select columns with table prefix, e.g. host_name instead of name
        in table hosts. This does not affect the columns headers output by
	ColumnHeaders, though.
      * Fix invalid json output of group list column in tables hosts and services
      * Fix minor compile problem.
      * Fix hangup on AuthUser: at certain columns
      * Fix some compile problems on Solaris

      Multisite:
      * Replaced Multiadmin with Multisite.


1.1.2:
      Summary:
      * Lots of new checks
      * MK Livestatus gives transparent access to log files (nagios.log, archive/*.log)
      * Many bug fixes

      MK Livestatus:
      * Added new table "log", which gives you transparent access to the Nagios log files!
      * Added some new columns about Nagios status data to stable 'status'
      * Added new table "comments"
      * Added logic for count of pending service and hosts
      * Added several new columns in table 'status' 
      * Added new columns flap_detection and obsess_over_services in table services
      * Fixed bug for double columns: filter truncated double to int
      * Added new column status:program_version, showing the Nagios version
      * Added new column num_services_pending in table hosts
      * Fixed several compile problems on AIX
      * Fixed bug: queries could be garbled after interrupted connection
      * Fixed segfault on downtimes:contacts
      * New feature: sum, min, max, avg and std of columns in new syntax of Stats:

      Checks & Agents:
      * Check ps: this check now supports inventory in a very flexible way. This simplifies monitoring a great number of slightly different processes such as with ORACLE or SAP.
      * Check 'md': Consider status active(auto-read-only) as OK
      * Linux Agent: fix bug in vmware_state
      * New Checks for APC Symmetra USV
      * Linux Agent: made <<<meminfo>>> work on RedHat 3.
      * New check ps.perf: Does the same as ps, but without inventory, but with performance data
      * Check kernel: fixed missing performance data
      * Check kernel: make CPU utilization work on Linux 2.4
      * Solaris agent: don't use egrep, removed some bashisms, output filesystem type zfs or ufs
      * Linux agent: fixed problem with nfsmount on SuSE 9.3/10.0
      * Check 'ps': fix incompability with old agent if process is in brackets
      * Linux agent: 'ps' now no longer supresses kernel processes
      * Linux agent: make CPU count work correctly on PPC-Linux
      * Five new checks for monitoring DECRU SANs
      * Some new PNP templates for existing checks that still used the default templates
      * AIX Agent: fix filesystem output
      * Check logwatch: Fix problem occuring at empty log lines
      * New script install_nagios.sh that does the same as install_nagios_on_lenny.sh, but also works on RedHat/CentOS 5.3.
      * New check using the output of ipmi-sensors from freeipmi (Linux)
      * New check for LSI MegaRAID disks and arrays using MegaCli (based on the driver megaraid_sas) (Linux)
      * Added section <<<cpu>>> to AIX and Solaris agents
      * New Check for W&T web thermograph (webthermometer)
      * New Check for output power of APC Symmetra USP
      * New Check for temperature sensors of APC Symmetra WEB/SNMP Management Card.
      * apc_symmetra: add remaining runtime to output
      * New check for UPS'es using the generic UPS-MIB (such as GE SitePro USP)
      * Fix bug in PNP-template for Linux NICs (bytes and megabytes had been mixed up).
      * Windows agent: fix bug in output of performance counters (where sometimes with , instead of .)
      * Windows agent: outputs version if called with 'version'
      
      Core, Setup, etc.:
      * New SNMP scan feature: -I snmp scans all SNMP checks (currently only very few checks support this, though)
      * make non-bulkwalk a default. Please edit bulkwalk_hosts or non_bulkwalk_hosts to change that
      * Improve setup autodetection on RedHat/CentOS.  Also fix problem with Apache config for Mutliadmin: On RedHat Check_MK's Apache conf file must be loaded after mod_python and was thus renamed to zzz_check_mk.conf.
      * Fix problem in Agent-RPM: mark xinetd-configfile with %config -> avoid data loss on update
      * Support PNP4Nagios 0.6.2
      * New setup script "install_nagios.sh" for installing Nagios and everything else on SLES11
      * New option define_contactgroups: will automatically create contactgroup definitions for Nagios

1.1.0:
      * Fixed problems in Windows agent (could lead
        to crash of agent in case of unusal Eventlog
	messages)
      * Fixed problem sind 1.0.39: recompile waitmax for
        32 Bit (also running on 64)
      * Fixed bug in cluster checks: No cache files
        had been used. This can lead to missing logfile
	messages.
      * Check kernel: allow to set levels (e.g. on 
	pgmajfaults)
      * Check ps now allows to check for processes owned
        by a specific user (need update of Linux agent)
      * New configuration option aggregate_check_mk: If
        set to True, the summary hosts will show the
	status auf check_mk (default: False)
      * Check winperf.cpuusage now supports levels
        for warning and critical. Default levels are
	at 101 / 101
      * New check df_netapp32 which must be used
        for Netapps that do not support 64 bit 
	counters. Does the same as df_netapp
      * Symlink PNP templates: df_netapp32 and
        df_netapp use same template as df
      * Fix bug: ifoperstatus does not produce performance
        data but said so.
      * Fix bug in Multiadmin: Sorting according to
        service states did not work
      * Fix two bugs in df_netapp: use 64 bit counters
        (32 counter wrap at 2TB filesystems) and exclude
       	snapshot filesystems with size 0 from inventory.
      * Rudimentary support for monitoring ESX: monitor
        virtual filesystems with 'vdf' (using normal df
	check of check_mk) and monitor state of machines 
	with vcbVmName -s any (new check vmware_state).
      * Fixed bug in MRPE: check failed on empty performance
        data (e.g. from check_snmp: there is emptyness
        after the pipe symbol sometimes)
      * MK Livestatus is now multithreaded an can
        handle up to 10 parallel connections (might
        be configurable in a future version).
      * mk_logwatch -d now processes the complete logfile
        if logwatch.state is missing or not including the
	file (this is easier for testing)
      * Added missing float columns to Livestatus.
      * Livestatus: new header StatsGroupBy:
      * First version with "Check_MK Livestatus Module"!
        setup.sh will compile, install and activate
	Livestatus per default now. If you do not want
	this, please disable it by entering <tt>no</tt>,
	when asked by setup.
      * New Option --paths shows all installation, config
        and data paths of Check_mk and Nagios
      * New configuration variable define_hostgroups and
        define service_groups allow you to automatically
        create host- and service groups - even with aliases.
      * Multiadmin has new filter for 'active checks enabled'.
      * Multiadmin filter for check_command is now a drop down list.
      * Dummy commands output error message when passive services
        are actively checked (by accident)
      * New configuration option service_descriptions allows to
        define customized service descriptions for each check type
      * New configuration options extra_host_conf, extra_summary_host_conf
        and extra_service_conf allow to define arbitrary Nagios options
	in host and service defitions (notes, icon_image, custom variables,
        etc)
      * Fix bug: honor only_hosts also at option -C


1.0.39:
      * New configuration variable only_hosts allows
	you to limit check_mk to a subset of your
	hosts (for testing)
      * New configuration parameter mem_extended_perfdata
	sends more performance data on Linux (see 
	check manual for details)
      * many improvements of Multiadmin web pages: optionally 
	filter out services which are (not) currently in downtime
	(host or service itself), optionally (not) filter out summary
	hosts, show host status (down hosts), new action
	for removing all scheduled downtimes of a service.
	Search results will be refreshed every 90 seconds.
	Choose between two different sorting orders.
	Multadmin now also supports user authentication
      * New configuration option define_timeperiods, which
	allows to create Nagios timeperiod definitions.
	This also enables the Multiadmin tools to filter
	out services which are currently not in their
	notification interval.
      * NIC check for Linux (netctr.combined) now supports
	checking of error rates
      * fc_brocade_port: New possibility of monitoring
	CRC errors and C3 discards
      * Fixed bug: snmp_info_single was missing
        in precompiled host checks
	
1.0.38:
      * New: check_mk's multiadmin tool (Python based
	web page). It allows mass administration of
	services (enable/disable checks/notifications, 
	acknowledgements, downtimes). It does not need
	Nagios service- or host groups but works with
	a freeform search.
      * Remove duplicate <?php from the four new 
	PNP templates of 1.0.37.
      * Linux Agent: Kill hanging NFS with signal 9
	(signal 15 does not always help)
      * Some improvements in autodetection. Also make
	debug mode: ./autodetect.py: This helps to
	find problems in autodetection.
      * New configuration variables generate_hostconf and
	generate_dummy_commands, which allows to suppress
	generation of host definitions for Nagios, or 
	dummy commands, resp.
      * Now also SNMP based checks use cache files.
      * New major options --backup and --restore for
	intelligent backup and restore of configuration
	and runtime data
      * New variable simulation_mode allows you to dry
	run your Nagios with data from another installation.
      * Fixed inventory of Linux cpu.loads and cpu.threads
      * Fixed several examples in checks manpages
      * Fixed problems in install_nagios_on_lenny.sh
      * ./setup.sh now understands option --yes: This
        will not output anything except error messages
	and assumes 'yes' to all questions
      * Fix missing 'default.php' in templates for
	local
	
1.0.37:
      * IMPORTANT: Semantics of check "cpu.loads" has changed.
	Levels are now regarded as *per CPU*. That means, that
	if your warning level is at 4.0 on a 2 CPU machine, then 
	a level of 8.0 is applied.
      * On check_mk -v now also ouputs version of check_mk
      * logfile_patterns can now contain host specific entries.
	Please refer to updated online documentation for details.
      * Handling wrapping of performance counters. 32 and 64 bit
	counters should be autodetected and handled correctly.
	Counters wrapping over twice within one check cycle
	cannot be handled, though.
      * Fixed bug in diskstat: Throughput was computed twice
	too high, since /proc/diskstats counts in sectors (512 Bytes)
	not in KB
      * The new configuration variables bulkwalk_hosts and
	non_bulkwalk_hosts, that allow 	to specify, which hosts 
	support snmpbulkwalk (which is
	faster than snmpwalk) and which not. In previos versions,
	always bulk walk was used, but some devices do not support
	that.
      * New configuration variable non_aggregated_hosts allows
	to exclude hosts generally from service aggregation.
      * New SNMP based check for Rittal CMC TC 
	(ComputerMultiControl-TopConcept) Temperature sensors 
      * Fixed several problems in autodetection of setup
      * Fixed inventory check: exit code was always 0
	for newer Python versions.
      * Fixed optical problem in check manual pages with
	newer version of less.
      * New template check_mk-local.php that tries to
	find and include service name specific templates.
	If none is found, default.php will be used.
      * New PNP templates check_mk-kernel.php for major page
	faults, context switches and process creation
      * New PNP template for cpu.threads (Number of threads)
      * Check nfsmounts now detects stale NFS handles and
	triggers a warning state in that case

1.0.36:
      * New feature of Linux/UNIX Agent: "MRPE" allows
	you to call Nagios plugins by the agent. Please
	refer to online documentation for details.
      * Fix bug in logwatch.php: Logfiles names containing spaces
	now work.
      * Setup.sh now automatically creates cfg_dir if
	none found in nagios.cfg (which is the case for the
	default configuration of a self compiled Nagios)
      * Fix computation of CPU usage for VMS.
      * snmp_hosts now allows config-list syntax. If you do
	not define snmp_hosts at all, all hosts with tag
	'snmp' are considered to be SNMP hosts. That is 
	the new preferred way to do it. Please refer
	to the new online documentation.
      * snmp_communities now also allows config-list syntax
	and is compatible to datasource_programs. This allows
	to define different SNMP communities by making use
	of host tags.
      * Check ifoperstatus: Monitoring of unused ports is
	now controlled via ifoperstatus_monitor_unused.
      * Fix problem in Windows-Agent with cluster filesystems:
	temporarily non-present cluster-filesystems are ignored by
	the agent now.
      * Linux agent now supports /dev/cciss/d0d0... in section
	<<<diskstat>>>
      * host configuration for Nagios creates now a variable
	'name host_$HOSTNAME' for each host. This allows
	you to add custom Nagios settings to specific hosts
	in a quite general way.
      * hosts' parents can now be specified with the
	variable 'parents'. Please look at online documentation
	for details.
      * Summary hosts now automatically get their real host as a
	parent. This also holds for summary cluster hosts.
      * New option -X, --config-check that checks your configuration
	for invalid variables. You still can use your own temporary
	variables if you prefix them with an underscore.
	IMPORTANT: Please check your configuration files with
	this option. The check may become an implicit standard in
	future versions.
      * Fixed problem with inventory check on older Python 
	versions.
      * Updated install_nagios_on_lenny.sh to Nagios version
	3.2.0 and fixed several bugs.

1.0.35:
      * New option -R/--restart that does -S, -H and -C and
	also restarts Nagios, but before that does a Nagios
	config check. If that fails, everything is rolled
	back and Nagios keeps running with the old configuration.
      * PNP template for PING which combines RTA and LOSS into
	one graph.
      * Host check interval set to 1 in default templates.
      * New check for hanging NFS mounts (currently only
	on Linux)
      * Changed check_mk_templates.cfg for PING-only hosts:
	No performance data is processed for the PING-Check
	since the PING data is already processed via the
	host check (avoid duplicate RRDs)
      * Fix broken notes_url for logwatch: Value from setup.sh
	was ignored and always default value taken.
      * Renamed config variable mknagios_port to agent_port
	(please updated main.mk if you use that variable)
      * Renamed config variable mknagios_min_version to
	agent_min_version (update main.mk if used)
      * Renamed config variable mknagios_autochecksdir to 
	autochecksdir (update main.mk if used)
      * configuration directory for Linux/UNIX agents is
	now configurable (default is /etc/check_mk)
      * Add missing configuration variable to precompiled
	checks (fix problem when using clusters)
      * Improved multipath-check: Inventory now determines
	current number of paths. And check output is more
	verbose.
      * Mark config files as config files in RPM. RPM used
	to overwrite main.mk on update!
	
1.0.34:
      * Ship agents for AIX and SunOS/Solaris (beta versions).
      * setup script now autodetects paths and settings of your
	running Nagios
      * Debian package of check_mk itself is now natively build
	with paths matching the prepackaged Nagios on Debian 5.0
      * checks/df: Fix output of check: percentage shown in output
	did include reserved space for root where check logic did
	not. Also fix logic: account reserved space as used - not
	as avail.
      * checks/df: Exclude filesystems with size 0 from inventory.
      * Fix bug with host tags in clusters -> precompile did not
	work.
      * New feature "Inventory Check": Check for new services. Setting
	inventory_check_interval=120 in main.mk will check for new services
	every 2 hours on each host. Refer to online documentation
	for more details.
      * Fixed bug: When agent sends invalid information or check
	has bug, check_mk now handles this gracefully
      * Fixed bug in checks/diskstat and in Linux agent. Also
	IDE disks are found. The inventory does now work correctly
	if now disks are found.
      * Determine common group of Apache and Nagios at setup.
	Auto set new variable www_group which replaces logwatch_groupid.
	Fix bug: logwatch directories are now created with correct
	ownership when check_mk is called manually as root.
      * Default templates: notifications options for hosts and
	services now include also recovery, flapping and warning
	events.
      * Windows agent: changed computation of RAM and SWAP usage
	(now we assume that "totalPageFile" includes RAM *and*
	SWAP).
      * Fix problem with Nagios configuration files: remove
	characters Nagios considers as illegal from service
	descriptions.
      * Processing of performance data (check_icmp) for host
        checks and PING-only-services now set to 1 in default
	templates check_mk_templates.cfg.
      * New SNMP checks for querying FSC ServerView Agent: fsc_fans,
	fsc_temp and fsc_subsystems. Successfully tested with agents
	running	on Windows and Linux.
      * RPM packaged agent tested to be working on VMWare ESX 4.0 
	(simply install RPM package with rpm -i ... and open port 
	in firewall with "esxcfg-firewall -o 6556,tcp,in,check_mk")
      * Improve handling of cache files: inventory now uses cache
	files only if they are current and if the hosts are not
	explicitely specified.
	
1.0.33:
      * Made check_mk run on Python 2.3.4 (as used in CentOS 4.7
	und RedHat 4.7). 
      * New option -M that prints out manual pages of checks.
	Only a few check types are documented yet, but more will
	be following.
      * Package the empty directory /usr/lib/check_mk_agent/plugins
	and ../local into the RPM and DEB package of the agent
      * New feature: service_dependencies. check_mk lets you comfortably
	create Nagios servicedependency definitions for you and also
	supports them by executing the checks in an optimal order.
      * logwatch.php: New button for hiding the context messages.
	This is a global setting for all logfiles and its state is
	stored in a cookie.
	
1.0.32:
      * IMPORTANT: Configuration variable datasource_programs is now
        analogous to that of host_groups. That means: the order of
        program and hostlist must be swapped!
      * New option --fake-dns, useful for tests with non-existing
	hosts.
      * Massive speed improvement for -S, -H and -C
      * Fixed bug in inventory of clusters: Clustered services where
	silently dropped (since introduction of host tags). Fixed now.
      * Fixed minor bug in inventory: Suppress DNS lookup when using
	--no-tcp
      * Fixed bug in cluster handling: Missing function strip_tags()
	in check_mk_base.py was eliminated.
      * Changed semantics of host_groups, summary_host_groups,
	host_contactgroups, and summary_host_groups for clusters. 
	Now the cluster names will be relevant, not
	the names of the nodes. This allows the cluster hosts to
	have different host/contactgroups than the nodes. And it is more
	consistent with other parts of the configuration.
      * Fixed bug: datasource_programs on cluster nodes did not work
	when precompiling

1.0.31:
      * New option -D, --dump that dumps all configuration information
	about one, several or all hosts
	New config variables 'ignored_checktypes' and 'ignored_services',
        which allow to include certain checktypes in general or
        some services from some hosts from inventory
      * Config variable 'clustered_services' now has the same semantics
	as ignored_checktypes and allows to make it host dependent.
      * Allow magic tags PHYSICAL_HOSTS, CLUSTER_HOSTS and ALL_HOSTS at
	all places, where lists of hosts are expected (except checks).
	This fixes various problems that arise when using all_hosts at
	those places:
	  * all_hosts might by changed by another file in conf.d
	  * all_hosts does not contain the cluster hosts
      * Config file 'final.mk' is read after all other config files -
	if it exists. You can put debug code there that prints the
	contents of your variables.
      * Use colored output only, if stdout is a tty. If you have
	problems with colors, then you can pipe the output
	through cat or less
      * Fixed bug with host tags: didn't strip off tags when
	processing configuration lists (occurs when using
	custom host lists)
      * mk_logwatch is now aware of inodes of logfiles. This
	is important for fast rotating files: If the inode
	of a logfile changes between two checks mk_logwatch
	assumes that the complete content is new, even if
	the new file is longer than the old one.
      * check_mk makes sure that you do not have duplicate
	hosts in all_hosts or clusters.

1.0.30:
      * Windows agent now automatically monitors all existing
	event logs, not only "System" and "Application".

1.0.29:
      * Improved default Nagios configuration file:
	added some missing templates, enter correct URLs
	asked at setup time.
      * IMPORANT: If you do not use the new default 
	Nagios configuration file you need to rename
	the template for aggregated services (summary
	services) to check_mk_summarizes (old name
	was 'check_mk_passive-summary'). Aggregated
	services are *always* passive and do *never*
	have performance data.
      * Hopefully fixed CPU usage output on multi-CPU
	machines
      * Fixed Problem in Windows Agent: Eventlog monitoring
	does now also work, if first record has not number 1
	(relevant for larger/older eventlogs)
      * Fixed bug in administration.html: Filename for Nagios
	must be named check_mk.cfg and *not* main.mk. Nagios
	does not read files without the suffix .cfg. 
      * magic factor for df, that allows to automatgically 
        adapt levels for very big or very small filesystems.
      * new concept of host tags simplyfies configuration.
      * IMPORTANT: at all places in the configuration where
	lists of hosts are used those are not any longer
	interpreted as regular expressions. Hostnames
	must match exactly. Therefore the list [ "" ] does
	not any longer represent the list of all hosts.
	It is a bug now. Please write all_hosts instead
	of [ "" ]. The semantics for service expressions
	has not changed.
      * Fixed problem with logwatch.php: Begin with
	<?php, not with <?. This makes some older webservers
	happy.
      * Fixed problem in check ipmi: Handle corrupt output
	from agent
      * Cleaned up code, improved inline documentation
      * Fixed problem with vms_df: default_filesystem_levels,
	filesystem_levels and df magic number now are used
	for df, vms_df and df_netapp together. Works now also
	when precompiled.
	
1.0.28:
      * IMPORTANT: the config file has been renamed from
	check_mk.cfg to main.mk. This has been suggested
	by several of my customers in order to avoid 
	confusion with Nagios configuration files. In addition,
	all check_mk's configuration file have to end in
	'.mk'. This also holds for the autochecks. The 
	setup.sh script will automatically rename all relevant
	files. Users of RPM or DEB installations have to remove
	the files themselves - sorry.
      * Windows agent supports eventlogs. Current all Warning
        and Error messages from 'System' and 'Application' are
        being sent to check_mk. Events can be filtered on the
	Nagios host.
      * Fixed bug: direct RRD update didn't work. Should now.
      * Fixed permission problems when run as root.
      * Agent is expected to send its version in <<<check_mk>>>
	now (not any longer in <<<mknagios>>>
      * Fixed bug in Windows agent. Performance counters now output
	correct values
      * Change checks/winperf: Changed 'ops/sec' into MB/s.
	That measures read and write disk throughput
	(now warn/crit levels possible yet)
      * new SNMP check 'ifoperstatus' for checking link
        of network interfaces via SNMP standard MIB
      * translated setup script into english
      * fixed bug with missing directories in setup script
      * made setup script's output nicer, show version information
      * NEW: mk_logwatch - a new plugin for the linux/UNIX agent
	for watching logfiles
      * Better error handling with Nagios pipe
      * Better handling of global error: make check_mk return
	CRIT, when no data can retrieved at all.
      * Added missing template 'check_mk_pingonly' in sample
	Nagios config file (is needed for hosts without checks)
	
1.0.27:
      * Ship source code of windows agent
      * fix several typos
      * fix bug: option --list-hosts did not work
      * fix bug: precompile "-C" did not work because
	of missing extension .py
      * new option -U,--update: It combines -S, -H and
	-U and writes the Nagios configuration into a
	file (not to stdout).
      * ship templates for PNP4Nagios matching most check_mk-checks.
	Standard installation path is /usr/share/check_mk/pnp-templates
	
1.0.26:
      -	Changed License to GNU GPL Version 2
      * modules check_mk_admin and check_mk_base are both shipped
	uncompiled.
      * source code of windows agent togehter with Makefile shipped
	with normal distribution
      * checks/md now handles rare case where output of /proc/mdstat
	shows three lines per array

1.0.25:
      * setup skript remembers paths

1.0.24:
      * fixed bug with precompile: Version of Agent was always 0

1.0.23:
      * fixed bug: check_config_variables was missing in precompiled
	files
      * new logwatch agent in Python plus new logwatch-check that
	handles both the output from the old and the new agent

1.0.22:
      * Default timeout for TCP transfer increased from 3.0 to 60.0
      * Windows agent supports '<<<mem>>>' that is compatible with Linux
      * Windows agents performance counters output fixed
      * Windows agent can now be cross-compiled with mingw on Linux
      * New checktype winperf.cpuusage that retrieves the percentage
	of CPU usage from windows (still has to be tested on Multi-CPU
	machine)
      * Fixed bug: logwatch_dir and logwatch_groupid got lost when
	precompiling. 
      * arithmetic for CPU usage on VMS multi-CPU machines changed

1.0.21:
      * fixed bug in checks/df: filesystem levels did not work
	with precompiled checks

1.0.20:
      * new administration guide in doc/
      * fixed bug: option -v now works independent of order
      * fixed bug: in statgrab_net: variable was missing (affected -C)
      * fixed bug: added missing variables, imported re (affected -C)
      * check ipmi: new option ipmi_summarize: create only one check for all sensors
      * new pnp-template for ipmi summarized ambient temperature
 
1.0.19:
      * Monitoring of Windows Services
      * Fixed bug with check-specific default parameters
      * Monitoring of VMS (agent not included yet)
      * Retrieving of data via an external programm (e.g. SSH/RSH)
      * setup.sh does not overwrite check_mk.cfg but installs
	the new default file as check_mk.cfg-1.0.19
      * Put hosts into default hostgroup if none is configured<|MERGE_RESOLUTION|>--- conflicted
+++ resolved
@@ -29,11 +29,8 @@
     * 1446 FIX: cisco_temp_perf: Check now finds missing sensors in case where also cisco_temp_sensor is being used....
     * 1203 FIX: veeam_client: Now supports multiple Backups for one host...
             NOTE: Please refer to the migration notes!
-<<<<<<< HEAD
     * 1437 FIX: veeam_jobs: fixed incorrect state for BackupSync job...
-=======
     * 1511 FIX: oracle_jobs: avoid broken checks, make compatible with old version...
->>>>>>> 0f218818
 
     Multisite:
     * 1508 Allow input of plugin output and perfdata when faking check results...
