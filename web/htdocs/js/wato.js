// +------------------------------------------------------------------+
// |             ____ _               _        __  __ _  __           |
// |            / ___| |__   ___  ___| | __   |  \/  | |/ /           |
// |           | |   | '_ \ / _ \/ __| |/ /   | |\/| | ' /            |
// |           | |___| | | |  __/ (__|   <    | |  | | . \            |
// |            \____|_| |_|\___|\___|_|\_\___|_|  |_|_|\_\           |
// |                                                                  |
// | Copyright Mathias Kettner 2010             mk@mathias-kettner.de |
// +------------------------------------------------------------------+
//
// This file is part of Check_MK.
// The official homepage is at http://mathias-kettner.de/check_mk.
//
// check_mk is free software;  you can redistribute it and/or modify it
// under the  terms of the  GNU General Public License  as published by
// the Free Software Foundation in version 2.  check_mk is  distributed
// in the hope that it will be useful, but WITHOUT ANY WARRANTY;  with-
// out even the implied warranty of  MERCHANTABILITY  or  FITNESS FOR A
// PARTICULAR PURPOSE. See the  GNU General Public License for more de-
// ails.  You should have  received  a copy of the  GNU  General Public
// License along with GNU Make; see the file  COPYING.  If  not,  write
// to the Free Software Foundation, Inc., 51 Franklin St,  Fifth Floor,
// Boston, MA 02110-1301 USA.

// ----------------------------------------------------------------------------
// General functions for WATO
// ----------------------------------------------------------------------------

function getElementsByClass(cl) {
    var items = new Array();
    var elements = document.getElementsByTagName('*');
    for(var i = 0; i < elements.length; i++)
        if(elements[i].className == cl)
            items.push(elements[i]);
    return items;
}

/* Used to check all checkboxes which have the given class set */
function wato_check_all(css_class) {
    var items = getElementsByClass(css_class);

    // First check if all boxes are checked
    var all_checked = true;
    for(var i = 0; i < items.length && all_checked == true; i++)
        if(items[i].checked == false)
            all_checked = false;

    // Now set the new state
    for(var i = 0; i < items.length; i++)
        items[i].checked = !all_checked;
}

// ----------------------------------------------------------------------------
// Interactive progress code
// ----------------------------------------------------------------------------


// Keeps the items to be fetched
var progress_items     = null;
var progress_total_num = 0;
// Is set to true while one request is waiting for a response
var progress_running = false;

function progress_handle_response(data, code) {
    var mode = data[0];
    var item = data[1];

    var header = null;
    try {
        var header = eval(code.split("\n", 1)[0]);
    } catch(err) {
        alert('Invalid response: ' + code);    
    }

    if(header === null) {
        alert('Header is null!');
    }

    // Extract the body from the response
    var body = code.split('\n');
    body.splice(0,1);
<<<<<<< HEAD
    body = body.join('\n');
=======
    body = body.join('');
>>>>>>> d39dcfcd

    // Process statistics
    update_progress_stats(header);

    // Process the bar
    update_progress_bar(header);

    // Process optional body
    if(typeof(body) !== 'undefined' && body != '')
        progress_attach_log(body);

    if(header[0] === 'pause') {
        alert('PAUSE!');
        return;
    } else if(header[0] === 'abort') {
        alert('ABORT!');
        return;
    }

    progress_items.shift();
    progress_running = false;
}

function update_progress_stats(header) {
    for(var i = 1; i < header.length; i++) {
        var o = document.getElementById('progress_stat' + (i - 1));
        if(o) {
            o.innerHTML = parseInt(o.innerHTML) + parseInt(header[i]);
            o = null;
        }
    }
}

function update_progress_bar(header) {
    var num_done  = progress_total_num - progress_items.length + 1;
    var perc_done = num_done / progress_total_num * 100;

    var bar      = document.getElementById('progress_bar');
    var leftCell = bar.firstChild.firstChild.firstChild;
    leftCell.style.width = (bar.clientWidth * perc_done / 100) + 'px';
    leftCell = null;
    bar      = null;

    return false;
}

function progress_attach_log(t) {
    var log = document.getElementById('progress_log');
    log.innerHTML += t;
    log = null;
}

function progress_finished() {
    document.getElementById('progress_finished').style.display = '';
}

function progress_scheduler(mode, url_prefix, timeout, items) {
    if(progress_items === null) {
        progress_items     = items;
        progress_total_num = items.length;
    }

    if(progress_running === false) {
        if(progress_items.length > 0) {
            // Progressing
            progress_running = true;
            get_url(url_prefix + '&_transid=-1&_item=' + escape(progress_items[0]), progress_handle_response, [ mode, progress_items[0] ]);
        } else {
            progress_finished();
            return;
        }
    }

    setTimeout(function() { progress_scheduler(mode, url_prefix, timeout, []); }, timeout);
}<|MERGE_RESOLUTION|>--- conflicted
+++ resolved
@@ -79,11 +79,7 @@
     // Extract the body from the response
     var body = code.split('\n');
     body.splice(0,1);
-<<<<<<< HEAD
-    body = body.join('\n');
-=======
     body = body.join('');
->>>>>>> d39dcfcd
 
     // Process statistics
     update_progress_stats(header);
