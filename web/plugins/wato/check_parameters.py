#!/usr/bin/python
# -*- encoding: utf-8; py-indent-offset: 4 -*-
# +------------------------------------------------------------------+
# |             ____ _               _        __  __ _  __           |
# |            / ___| |__   ___  ___| | __   |  \/  | |/ /           |
# |           | |   | '_ \ / _ \/ __| |/ /   | |\/| | ' /            |
# |           | |___| | | |  __/ (__|   <    | |  | | . \            |
# |            \____|_| |_|\___|\___|_|\_\___|_|  |_|_|\_\           |
# |                                                                  |
# | Copyright Mathias Kettner 2014             mk@mathias-kettner.de |
# +------------------------------------------------------------------+
#
# This file is part of Check_MK.
# The official homepage is at http://mathias-kettner.de/check_mk.
#
# check_mk is free software;  you can redistribute it and/or modify it
# under the  terms of the  GNU General Public License  as published by
# the Free Software Foundation in version 2.  check_mk is  distributed
# in the hope that it will be useful, but WITHOUT ANY WARRANTY;  with-
# out even the implied warranty of  MERCHANTABILITY  or  FITNESS FOR A
# PARTICULAR PURPOSE. See the  GNU General Public License for more de-
# ails.  You should have  received  a copy of the  GNU  General Public
# License along with GNU Make; see the file  COPYING.  If  not,  write
# to the Free Software Foundation, Inc., 51 Franklin St,  Fifth Floor,
# Boston, MA 02110-1301 USA.

# Rules for configuring parameters of checks (services)

register_rulegroup("checkparams", _("Parameters for discovered services"),
    _("Levels and other parameters for checks found by the Check_MK service discovery.\n"
      "Use these rules in order to define parameters like filesystem levels, "
      "levels for CPU load and other things for services that have been found "
      "by the automatic service discovery of Check_MK."))
group = "checkparams"

subgroup_networking =   _("Networking")
subgroup_storage =      _("Storage, Filesystems and Files")
subgroup_os =           _("Operating System Resources")
subgroup_printing =     _("Printers")
subgroup_environment =  _("Temperature, Humidity, Electrical Parameters, etc.")
subgroup_applications = _("Applications, Processes & Services")
subgroup_virt =         _("Virtualization")
subgroup_hardware =     _("Hardware, BIOS")
subgroup_inventory =    _("Inventory - automatic service detection")

# register_rule(group, varname, valuespec = None, title = None,
#               help = None, itemspec = None, itemtype = None, itemname = None,
#               itemhelp = None, itemenum = None,
#               match = "first", optional = False, factory_default = NO_FACTORY_DEFAULT)
# register_check_parameters(subgroup, checkgroup, title, valuespec, itemspec, match_type, has_inventory=True, register_static_check=True)

# TODO: Sort all rules and check parameters into the figlet header sections.
# Beware: there are dependencies, so sometimes the order matters.  All rules
# that are not yet handles are in the last section: in "Unsorted".  Move rules
# from there into their appropriate sections until "Unsorted" is empty.
# Create new rules directly in the correct secions.


#   .--Networking----------------------------------------------------------.
#   |        _   _      _                      _    _                      |
#   |       | \ | | ___| |___      _____  _ __| | _(_)_ __   __ _          |
#   |       |  \| |/ _ \ __\ \ /\ / / _ \| '__| |/ / | '_ \ / _` |         |
#   |       | |\  |  __/ |_ \ V  V / (_) | |  |   <| | | | | (_| |         |
#   |       |_| \_|\___|\__| \_/\_/ \___/|_|  |_|\_\_|_| |_|\__, |         |
#   |                                                       |___/          |
#   '----------------------------------------------------------------------'

register_rule(group + "/" + subgroup_networking,
    "ping_levels",
    Dictionary(
        title = _("PING and host check parameters"),
        help = _("This rule sets the parameters for the host checks (via <tt>check_icmp</tt>) "
                 "and also for PING checks on ping-only-hosts. For the host checks only the "
                 "critical state is relevant, the warning levels are ignored."),
        elements = check_icmp_params,
        ),
        match="dict")


#.
#   .--Applications--------------------------------------------------------.
#   |          _                _ _           _   _                        |
#   |         / \   _ __  _ __ | (_) ___ __ _| |_(_) ___  _ __  ___        |
#   |        / _ \ | '_ \| '_ \| | |/ __/ _` | __| |/ _ \| '_ \/ __|       |
#   |       / ___ \| |_) | |_) | | | (_| (_| | |_| | (_) | | | \__ \       |
#   |      /_/   \_\ .__/| .__/|_|_|\___\__,_|\__|_|\___/|_| |_|___/       |
#   |              |_|   |_|                                               |
#   '----------------------------------------------------------------------'

register_rule(group + '/' + subgroup_applications,
    varname   = "logwatch_rules",
    title     = _('Logwatch Patterns'),
    valuespec = ListOf(
      Tuple(
          help = _("This defines one logfile pattern rule"),
          show_titles = True,
          orientation = "horizontal",
          elements = [
             DropdownChoice(
               title = _("State"),
               choices = [
                   ('C', _('CRITICAL')),
                   ('W', _('WARNING')),
                   ('O', _('OK')),
                   ('I', _('IGNORE')),
               ],
             ),
             RegExpUnicode(
                 title = _("Pattern (Regex)"),
                 size  = 40,
             ),
             TextUnicode(
                 title = _("Comment"),
                 size  = 40,
             ),
          ]
      ),
      title = _("Logfile pattern rules"),
      help = _('<p>You can define one or several patterns (regular expressions) in each logfile pattern rule. '
               'These patterns are applied to the selected logfiles to reclassify the '
               'matching log messages. The first pattern which matches a line will '
               'be used for reclassifying a message. You can use the '
               '<a href="wato.py?mode=pattern_editor">Logfile Pattern Analyzer</a> '
               'to test the rules you defined here.</p>'
               '<p>Select "Ignore" as state to get the matching logs deleted. Other states will keep the '
               'log entries but reclassify the state of them.</p>'),
      add_label = _("Add pattern"),
    ),
    itemtype = 'item',
    itemname = 'Logfile',
    itemhelp = _("Put the item names of the logfiles here. For example \"System$\" "
                 "to select the service \"LOG System\". You can use regular "
                 "expressions which must match the beginning of the logfile name."),
    match = 'all',
)




register_check_parameters(
    subgroup_applications,
    "livestatus_status",
    _("Performance and settings of a Check_MK site"),
    Dictionary(
        help = _("When monitoring the performance of a monitoring site (i.e. its core) "
                 "then also settings are being checked, e.g. for manually disabled notifications. "
                 "The status of the various situations can be configured here."),
        elements = [
            ( "site_stopped",
              MonitoringState(title = "State when the site is stopped", default_value = 2)),
            ( "execute_host_checks",
              MonitoringState(title = "State when host checks are disabled", default_value = 2)),
            ( "execute_service_checks",
              MonitoringState(title = "State when service checks are disabled", default_value = 2)),
            ( "accept_passive_host_checks",
              MonitoringState(title = "State when not accepting passive host checks", default_value = 2)),
            ( "accept_passive_service_checks",
              MonitoringState(title = "State when not accepting passive service checks", default_value = 2)),
            ( "check_host_freshness",
              MonitoringState(title = "State when not checking host freshness", default_value = 2)),
            ( "check_service_freshness",
              MonitoringState(title = "State when not checking service freshness", default_value = 2)),
            ( "enable_event_handlers",
              MonitoringState(title = "State when event handlers are disabled", default_value = 0)),
            ( "enable_flap_detection",
              MonitoringState(title = "State when flap detection is disabled", default_value = 1)),
            ( "enable_notifications",
              MonitoringState(title = "State when notifications are disabled", default_value = 2)),
            ( "process_performance_data",
              MonitoringState(title = "State when performance data is disabled", default_value = 1)),
            ( "check_external_commands",
              MonitoringState(title = "State when not checking external commands", default_value = 2)),
        ]
    ),
    TextAscii(
        title = _("Name of the monitoring site"),
    ),
    match_type = "dict",
)


register_check_parameters(
    subgroup_applications,
    "ad_replication",
    _("Active Directory Replication"),
    Tuple(
        help = _("The number of replication failures"),
        elements = [
           Integer(title = _("Warning at"), unit = _("failures")),
           Integer(title = _("Critical at"), unit = _("failures")),
        ]
      ),
    TextAscii(
        title = _("Replication Partner"),
        help = _("The name of the replication partner (Destination DC Site/Destination DC)."),
    ),
    match_type = "first",
)


register_check_parameters(
    subgroup_applications,
    "mq_queues",
    _("Apache ActiveMQ Queue lengths"),
    Dictionary(
        elements = [
            ("size",
            Tuple(
               title = _("Levels for the queue length"),
               help = _("Set the maximum and minimum length for the queue size"),
               elements = [
                  Integer(title="Warning at a size of"),
                  Integer(title="Critical at a size of"),
               ]
            )),
            ("consumerCount",
            Tuple(
               title = _("Levels for the consumer count"),
               help = _("Consumer Count is the size of connected consumers to a queue"),
               elements = [
                  Integer(title="Warning less then"),
                  Integer(title="Critical less then"),
               ]
            )),
        ]
    ),
    TextAscii( title=_("Queue Name"),
    help=_("The name of the queue like in the Apache queue manager")),
    match_type = "dict",
)

register_check_parameters(
    subgroup_applications,
    "websphere_mq",
    _("Maximum number of messages in Websphere Message Queues"),
    Tuple(
      title = _('Maximum number of messages'),
          elements = [
             Integer(title = _("Warning at"), default_value = 1000 ),
             Integer(title = _("Critical at"), default_value = 1200 ),
          ]
    ),
    TextAscii(title = _("Name of Channel or Queue")),
    match_type = "first",
)

register_check_parameters(
    subgroup_applications,
    "plesk_backups",
    _("Plesk Backups"),
    Dictionary(
         help = _("This check monitors backups configured for domains in plesk."),
         elements = [
             ("no_backup_configured_state", MonitoringState(
                 title = _("State when no backup is configured"),
                 default_value = 1)
             ),
             ("no_backup_found_state", MonitoringState(
                 title = _("State when no backup can be found"),
                 default_value = 1)
             ),
             ("backup_age",
               Tuple(
                   title = _("Maximum age of backups"),
                   help = _("The maximum age of the last backup."),
                   elements = [
                       Age(title = _("Warning at")),
                       Age(title = _("Critical at")),
                    ],
               ),
             ),
             ("total_size",
               Tuple(
                   title = _("Maximum size of all files on backup space"),
                   help = _("The maximum size of all files on the backup space. "
                            "This might be set to the allowed quotas on the configured "
                            "FTP server to be notified if the space limit is reached."),
                   elements = [
                       Filesize(title = _("Warning at")),
                       Filesize(title = _("Critical at")),
                    ],
               ),
             ),
         ],
         optional_keys = ['backup_age', 'total_size']
    ),
    TextAscii(
        title = _("Service descriptions"),
        allow_empty = False
    ),
    match_type = "dict",
)

register_check_parameters(
    subgroup_applications,
    "firewall_if",
    _("Firewall Interfaces"),
    Dictionary(
        elements = [
            ( "ipv4_in_blocked",
                Levels(
                    title = _("Levels for rate of incoming IPv4 packets blocked"),
                    unit = _("pkts/s"),
                    default_levels = (85, 90),
                    default_difference = (5, 8),
                    default_value = None,
                ),
            ),
            ( "average",
              Integer(
                  title = _("Averaging"),
                  help = _("When this option is activated then the block rate is being "
                           "averaged <b>before</b> the levels are being applied."),
                  unit = _("min"),
                  default_value = 15,
                  label = _("Compute average over last "),
            )),
        ],
    ),
    TextAscii(
        title = _("Interface"),
        help = _("The description of the interface as provided by the device"),
    ),
    match_type = "dict",
)

register_check_parameters(
<<<<<<< HEAD
    subgroup_applications,
    "kaspersky_av_client",
    _("Kaspersky Anti-Virus Time Settings"),
    Dictionary(
        elements = [
            ( "signature_age",
                Tuple( title = _("Time Settings for Signature"),
                    elements = [
                        Age(title=_("Warning at:"), default_value = 86400),
                        Age(title=_("Critical at:"), default_value = 7*86400),
                    ],
                ),
            ),
            ( "fullscan_age",
                Tuple( title = _("Time Settings for Fullscan"),
                    elements = [
                        Age(title=_("Warning at:"), default_value = 86400),
                        Age(title=_("Critical at:"), default_value = 7*86400),
                    ],
                ),
            ),
        ],
    ),
    None,
    match_type = "dict",
)

register_check_parameters(
    subgroup_applications,
    "mcafee_av_client",
    _("McAfee Anti-Virus Time Settings"),
    Tuple(
        title = _('Time Settings for Signature'),
        elements = [
            Age(title = _("Warning at"), default_value = 86400 ),
            Age(title = _("Critical at"), default_value = 7*86400 ),
        ],
    ),
    None,
    match_type = "first",
)

# register_check_parameters(
#     subgroup_applications,
#     "pfsense_counter",
#     _("Various global packet rates for pfSense Firewalls"),
#     Dictionary(
#         elements = [
#             ("timerange", Integer(
#                 title = _("Timeframe for Average"),
#                 unit = _("min"),
#                 default_value = 5)),
#             ("match", Tuple(
#                 title = _("Levels for rate of packets that matched a rule"),
#                 elements = [
#                     Float(title = _("Warning at"), unit = _("pkts/s"), default_value = 20),
#                     Float(title = _("Critical at"), unit = _("pkts/s"), default_value = 30),
#                 ])),
#             ("badoffset", Tuple(
#                 title = _("Levels for rate of packets with bad offset"),
#                 elements = [
#                     Float(title = _("Warning at"), unit = _("pkts/s"), default_value = 20),
#                     Float(title = _("Critical at"), unit = _("pkts/s"), default_value = 30),
#                 ])),
#             ("fragment", Tuple(
#                 title = _("Levels for rate of fragmented packets"),
#                 elements = [
#                     Float(title = _("Warning at"), unit = _("pkts/s"), default_value = 20),
#                     Float(title = _("Critical at"), unit = _("pkts/s"), default_value = 30),
#                 ])),
#             ("short", Tuple(
#                 title = _("Levels for rate of short packets"),
#                 elements = [
#                     Float(title = _("Warning at"), unit = _("pkts/s"), default_value = 20),
#                     Float(title = _("Critical at"), unit = _("pkts/s"), default_value = 30),
#                 ])),
#             ("normalize", Tuple(
#                 title = _("Levels for rate of normalized packets"),
#                 elements = [
#                     Float(title = _("Warning at"), unit = _("pkts/s"), default_value = 20),
#                     Float(title = _("Critical at"), unit = _("pkts/s"), default_value = 30),
#                 ])),
#             ("memdrop", Tuple(
#                 title = _("Levels for rate of packets dropped due to memory limitations"),
#                 elements = [
#                     Float(title = _("Warning at"), unit = _("pkts/s"), default_value = 20),
#                     Float(title = _("Critical at"), unit = _("pkts/s"), default_value = 30),
#                 ])),
#         ],
#     ),
#     TextAscii(
#         title = _("Interface"),
#         help = _("The description of the interface as provided by the device"),
#     ),
#     match_type = "dict",
# )
=======
     subgroup_applications,
     "pfsense_counter",
     _("pfSense Firewall Packet Rates"),
     Dictionary(
         help = _("This rule set is for configuring levels for global packet counters."),
         elements = [
             ("average", Integer(
                  title = _("Averaging"),
                  help = _("When this option is activated then the packet rates are being "
                           "averaged <b>before</b> the levels are being applied. Setting this to zero will "
                           "deactivate averaging."),
                  unit = _("min"),
                  default_value = 15,
                  label = _("Compute average over last "),
                  )),
             ( "fragment",
               Tuple(
                   title = _("Levels for rate of fragmented packets"),
                   elements = [
                      Float(title = _("Warning at"), unit = _("pkts/s"), default_value = 100.0),
                      Float(title = _("Critical at"), unit = _("pkts/s"), default_value = 200.0),
                   ],
             )),
             ( "normalized",
               Tuple(
                   title = _("Levels for rate of normalized packets"),
                   elements = [
                      Float(title = _("Warning at"), unit = _("pkts/s"), default_value = 10.0),
                      Float(title = _("Critical at"), unit = _("pkts/s"), default_value = 50.0),
                   ],
             )),
             ( "badoffset",
               Tuple(
                   title = _("Levels for rate of packets with bad offset"),
                   elements = [
                      Float(title = _("Warning at"), unit = _("pkts/s"), default_value = 0.1),
                      Float(title = _("Critical at"), unit = _("pkts/s"), default_value = 10.0),
                   ],
             )),
             ( "short",
               Tuple(
                   title = _("Levels for rate of short packets"),
                   elements = [
                      Float(title = _("Warning at"), unit = _("pkts/s"), default_value = 0.1),
                      Float(title = _("Critical at"), unit = _("pkts/s"), default_value = 10.0),
                   ],
             )),
             ( "memdrop", Tuple(
                    title = _("Levels for rate of packets dropped due to memory limitations"),
                    elements = [
                       Float(title = _("Warning at"), unit = _("pkts/s"), default_value = 0.001),
                       Float(title = _("Critical at"), unit = _("pkts/s"), default_value = 10.0),
                   ],
             )),
         ],
     ),
     None,
     match_type = "dict",
)
>>>>>>> a39a0710

#.
#   .--Environment---------------------------------------------------------.
#   |     _____            _                                      _        |
#   |    | ____|_ ____   _(_)_ __ ___  _ __  _ __ ___   ___ _ __ | |_      |
#   |    |  _| | '_ \ \ / / | '__/ _ \| '_ \| '_ ` _ \ / _ \ '_ \| __|     |
#   |    | |___| | | \ V /| | | | (_) | | | | | | | | |  __/ | | | |_      |
#   |    |_____|_| |_|\_/ |_|_|  \___/|_| |_|_| |_| |_|\___|_| |_|\__|     |
#   |                                                                      |
#   '----------------------------------------------------------------------'

register_check_parameters(
    subgroup_environment,
    "pll_lock_voltage",
    _("Lock Voltage for PLLs"),
    Dictionary(
        help = _("PLL lock voltages by freqency"),
        elements = [
            ( "rx",
                ListOf(
                    Tuple(
                        elements = [
                            Float(title = _("Frequencies up to"), unit = u"MHz"),
                            Float(title = _("Warning below"), unit = u"V"),
                            Float(title = _("Critical below"), unit = u"V"),
                            Float(title = _("Warning at or above"), unit = u"V"),
                            Float(title = _("Critical at or above"), unit = u"V"),
                        ],
                    ),
                    title = _("Lock voltages for RX PLL"),
                    help = _("Specify frequency ranges by the upper boundary of the range "
                             "to which the voltage levels are to apply. The list is sorted "
                             "automatically when saving."),
                    movable = False
                    )),
            ( "tx",
                ListOf(
                    Tuple(
                        elements = [
                            Float(title = _("Frequencies up to"), unit = u"MHz"),
                            Float(title = _("Warning below"), unit = u"V"),
                            Float(title = _("Critical below"), unit = u"V"),
                            Float(title = _("Warning at or above"), unit = u"V"),
                            Float(title = _("Critical at or above"), unit = u"V"),
                        ],
                    ),
                    title = _("Lock voltages for TX PLL"),
                    help = _("Specify frequency ranges by the upper boundary of the range "
                             "to which the voltage levels are to apply. The list is sorted "
                             "automatically when saving."),
                    movable = False
                    )),
        ],
        optional_keys = ["rx", "tx"],
    ),
    DropdownChoice( title = _("RX/TX"),
        choices = [ ("RX", _("RX")), ("TX", _("TX")) ]
    ),
    match_type = "dict",
)


register_check_parameters(
    subgroup_environment,
    "ps_voltage",
    _("Output Voltage of Power Supplies"),
    Tuple(
        elements = [
            Float(title = _("Warning below"), unit = u"V"),
            Float(title = _("Critical below"), unit = u"V"),
            Float(title = _("Warning at or above"), unit = u"V"),
            Float(title = _("Critical at or above"), unit = u"V"),
        ],
    ),
    None,
    match_type = "first",
)

register_check_parameters(
    subgroup_environment,
    "ocprot_current",
    _("Electrical Current of Overcurrent Protectors"),
    Tuple(
        elements = [
            Float(title = _("Warning at"), unit = u"A", default_value = 14.0),
            Float(title = _("Critical at"), unit = u"A", default_value = 15.0),
        ],
    ),
    TextAscii(title = _("The Index of the Overcurrent Protector")),
    match_type = "first",
)



#.
#   .--Unsorted--(Don't create new stuff here!)----------------------------.
#   |              _   _                      _           _                |
#   |             | | | |_ __  ___  ___  _ __| |_ ___  __| |               |
#   |             | | | | '_ \/ __|/ _ \| '__| __/ _ \/ _` |               |
#   |             | |_| | | | \__ \ (_) | |  | ||  __/ (_| |               |
#   |              \___/|_| |_|___/\___/|_|   \__\___|\__,_|               |
#   |                                                                      |
#   +----------------------------------------------------------------------+
#   |  All these rules have not been moved into their according sections.  |
#   |  Please move them as you come along - but beware of dependecies!     |
#   |  Remove this section as soon as it's empty.                          |
#   '----------------------------------------------------------------------'

register_rule(group + '/' + subgroup_inventory,
    varname   = "inventory_services_rules",
    title     = _("Windows Service Discovery"),
    valuespec = Dictionary(
        elements = [
            ('services', ListOfStrings(
                title = _("Services (Regular Expressions)"),
                help  = _('Regular expressions matching the begining of the internal name '
                          'or the description of the service. '
                          'If no name is given then this rule will match all services. The '
                          'match is done on the <i>beginning</i> of the service name. It '
                          'is done <i>case sensitive</i>. You can do a case insensitive match '
                          'by prefixing the regular expression with <tt>(?i)</tt>. Example: '
                          '<tt>(?i).*mssql</tt> matches all services which contain <tt>MSSQL</tt> '
                          'or <tt>MsSQL</tt> or <tt>mssql</tt> or...'),

                orientation = "horizontal",
            )),
            ('state', DropdownChoice(
                choices = [
                    ('running', _('Running')),
                    ('stopped', _('Stopped')),
                ],
                title = _("Create check if service is in state"),
            )),
            ('start_mode', DropdownChoice(
                choices = [
                    ('auto',     _('Automatic')),
                    ('demand',   _('Manual')),
                    ('disabled', _('Disabled')),
                ],
                title = _("Create check if service is in start mode"),
            )),
        ],
        help = _('This rule can be used to configure the inventory of the windows services check. '
                 'You can configure specific windows services to be monitored by the windows check by '
                 'selecting them by name, current state during the inventory, or start mode.'),
    ),
    match = 'all',
)

register_rule(group + '/' + subgroup_inventory,
    varname   = "discovery_win_dhcp_pools",
    title     = _("Discovery of Windows DHCP Pools"),
    valuespec = Dictionary(
        elements = [
          ( "empty_pools",
             Checkbox(
                 title = _("Discovery of empty DHCP pools"),
                 label = _("Include empty pools into the monitoring"),
                 help = _("You can activate the creation of services for "
                          "DHCP pools, which contain no IP addresses."),
          )),
        ]
    ),
    match = 'dict',
)


register_rule(group + '/' + subgroup_inventory,
    varname   = "inventory_if_rules",
    title     = _("Network Interface and Switch Port Discovery"),
    valuespec = Dictionary(
        elements = [
         ( "use_desc",
           Checkbox(
                title = _("Use description as service name for network interface checks"),
                label = _("use description"),
                help = _("This option lets Check_MK use the interface description as item instead "
                         "of the port number. If no description is available then the port number is "
                         "used anyway."))),
        ( "use_alias",
          Checkbox(
                 title = _("Use alias as service name for network interface checks"),
                     label = _("use alias"),
                     help = _("This option lets Check_MK use the alias of the port (ifAlias) as item instead "
                              "of the port number. If no alias is available then the port number is used "
                              "anyway."))),
        ( "match_alias",
          ListOfStrings(
              title = _("Match interface alias (regex)"),
              help = _("Only discover interfaces whose alias matches one of the configured "
                       "regular expressions. The match is done on the beginning of the alias. "
                       "This allows you to select interfaces based on the alias without having "
                       "the alias be part of the service description."),
              orientation = "horizontal",
              valuespec = RegExp(size = 32),
        )),
        ( "pad_portnumbers",
          Checkbox(title = _("Pad port numbers with zeroes"),
              label = _("pad port numbers"),
              help = _("If this option is activated then Check_MK will pad port numbers of "
                       "network interfaces with zeroes so that all port descriptions from "
                       "all ports of a host or switch have the same length and thus sort "
                       "currectly in the GUI. In versions prior to 1.1.13i3 there was no "
                       "padding. You can switch back to the old behaviour by disabling this "
                       "option. This will retain the old service descriptions and the old "
                       "performance data."),
        )),
        ( "match_desc",
          ListOfStrings(
              title = _("Match interface description (regex)"),
              help = _("Only discover interfaces whose the description matches one of the configured "
                       "regular expressions. The match is done on the beginning of the description. "
                       "This allows you to select interfaces based on the description without having "
                       "the alias be part of the service description."),
              orientation = "horizontal",
              valuespec = RegExp(size = 32),
        )),
        ( "portstates",
          ListChoice(title = _("Network interface port states to discover"),
              help = _("When doing discovery on switches or other devices with network interfaces "
                       "then only ports found in one of the configured port states will be added to the monitoring."),
              choices = dict_choices(interface_oper_states),
              toggle_all = True,
              default_value = ['1'],
        )),
        ( "porttypes",
          DualListChoice(title = _("Network interface port types to discover"),
              help = _("When doing discovery on switches or other devices with network interfaces "
                       "then only ports of the specified types will be created services for."),
              choices = interface_port_type_choices,
              custom_order = True,
              rows = 40,
              toggle_all = True,
              default_value = [ '6', '32', '62', '117', '127', '128', '129', '180', '181', '182', '205','229' ],
        )),
        ( "rmon",
          Checkbox(
              title = _("Collect RMON statistics data"),
              help = _("If you enable this option, for every RMON capable switch port an additional service will "
                       "be created which is always OK and collects RMON data. This will give you detailed information "
                       "about the distribution of packet sizes transferred over the port. Note: currently "
                       "this extra RMON check does not honor the inventory settings for switch ports. In a future "
                       "version of Check_MK RMON data may be added to the normal interface service and not add "
                       "an additional service."),
              label = _("Create extra service with RMON statistics data (if available for the device)"),
        )),
        ],
        help = _('This rule can be used to control the inventory for network ports. '
                 'You can configure the port types and port states for inventory'
                 'and the use of alias or description as service name.'),
    ),
    match = 'dict',
)


_brocade_fcport_adm_choices = [
    ( 1, 'online(1)'),
    ( 2, 'offline(2)'),
    ( 3, 'testing(3)'),
    ( 4, 'faulty(4)'),
]

_brocade_fcport_op_choices = [
    ( 0, 'unkown(0)'),
    ( 1, 'online(1)'),
    ( 2, 'offline(2)'),
    ( 3, 'testing(3)'),
    ( 4, 'faulty(4)'),
]

_brocade_fcport_phy_choices = [
    ( 1, 'noCard(1)'),
    ( 2, 'noTransceiver(2)'),
    ( 3, 'laserFault(3)'),
    ( 4, 'noLight(4)'),
    ( 5, 'noSync(5)'),
    ( 6, 'inSync(6)'),
    ( 7, 'portFault(7)'),
    ( 8, 'diagFault(8)'),
    ( 9, 'lockRef(9)'),
    ( 10, 'validating(10)'),
    ( 11, 'invalidModule(11)'),
    ( 14, 'noSigDet(14)'),
    ( 255, 'unkown(255)'),
]


register_rule(group + '/' + subgroup_inventory,
    varname   = "brocade_fcport_inventory",
    title     = _("Brocade Port Discovery"),
    valuespec = Dictionary(
        elements = [
         ("use_portname", Checkbox(
                title = _("Use port name as service name"),
                label = _("use port name"),
                default_value = True,
                help = _("This option lets Check_MK use the port name as item instead of the "
                         "port number. If no description is available then the port number is "
                         "used anyway."))),
        ("show_isl", Checkbox(
                title = _("add \"ISL\" to service description for interswitch links"),
                label = _("add ISL"),
                default_value = True,
                help = _("This option lets Check_MK add the string \"ISL\" to the service "
                         "description for interswitch links."))),
        ("admstates", ListChoice(title = _("Administrative port states to discover"),
                help = _("When doing service discovery on brocade switches only ports with the given administrative "
                         "states will be added to the monitoring system."),
                choices = _brocade_fcport_adm_choices,
                columns = 1,
                toggle_all = True,
                default_value = ['1', '3', '4' ],
        )),
        ("phystates", ListChoice(title = _("Physical port states to discover"),
                help = _("When doing service discovery on brocade switches only ports with the given physical "
                         "states will be added to the monitoring system."),
                choices = _brocade_fcport_phy_choices,
                columns = 1,
                toggle_all = True,
                default_value =  [ 3, 4, 5, 6, 7, 8, 9, 10 ]
        )),
        ("opstates", ListChoice(title = _("Operational port states to discover"),
                help = _("When doing service discovery on brocade switches only ports with the given operational "
                         "states will be added to the monitoring system."),
                choices = _brocade_fcport_op_choices,
                columns = 1,
                toggle_all = True,
                default_value = [ 1, 2, 3, 4 ]
        )),
        ],
        help = _('This rule can be used to control the service discovery for brocade ports. '
                 'You can configure the port states for inventory '
                 'and the use of the description as service name.'),
    ),
    match = 'dict',
)

process_level_elements = [
    ('levels', Tuple(
        title = _('Levels for process count'),
        help = _("Please note that if you specify and also if you modify levels here, the change is activated "
                 "only during an inventory.  Saving this rule is not enough. This is due to the nature of inventory rules."),
        elements = [
            Integer(
                title = _("Critical below"),
                unit = _("processes"),
                default_value = 1,
            ),
            Integer(
                title = _("Warning below"),
                unit = _("processes"),
                default_value = 1,
            ),
            Integer(
                title = _("Warning above"),
                unit = _("processes"),
                default_value = 99999,
            ),
            Integer(
                title = _("Critical above"),
                unit = _("processes"),
                default_value = 99999,
            ),
        ],
    )),
    ( "cpulevels",
      Tuple(
        title = _("Levels on CPU utilization"),
        elements = [
           Percentage(title = _("Warning at"),  default_value = 90, maxvalue = 10000),
           Percentage(title = _("Critical at"), default_value = 98, maxvalue = 10000),
        ],
    )),
    ( "cpu_average",
     Integer(
         title = _("CPU Averaging"),
         help = _("By activating averaging, Check_MK will compute the average of "
                  "the CPU utilization over a given interval. If you have defined "
                  "alerting levels then these will automatically be applied on the "
                  "averaged value. This helps to mask out short peaks. "),
         unit = _("minutes"),
         minvalue = 1,
         default_value = 15,
     )
   ),
   ( "max_age",
     Tuple(
       title = _("Maximum allowed age"),
       help = _("Alarms you if the age of the process (not the consumed CPU time, but the real time) exceed the configured levels."),
       elements = [
           Age(title=_("Warning at:"), default_value = 3600),
           Age(title=_("Critical at:"), default_value = 7200),
       ]
   )),
   ( "virtual_levels",
      Tuple(
        title = _("Virtual memory usage"),
        elements = [
            Filesize(title = _("Warning at"), default_value = 1000 * 1024 * 1024 * 1024),
            Filesize(title = _("Critical at"), default_value = 2000 * 1024 * 1024 * 1024),
        ],
   )),
   ( "resident_levels",
      Tuple(
        title = _("Physical memory usage"),
        elements = [
            Filesize(title = _("Warning at"), default_value = 100 * 1024 * 1024),
            Filesize(title = _("Critical at"), default_value = 200 * 1024 * 1024),
        ],
   )),
   ( "resident_levels_perc",
     Tuple(
       title = _("Physical memory usage, in percentage of total RAM"),
       elements = [
           Percentage(title = _("Warning at"), default_value = 25.0),
           Percentage(title = _("Critical at"), default_value = 50.0),
       ]
   )),
   ( "handle_count", Tuple(
        title = _('Handle Count (Windows only)'),
        help  = _("The number of object handles in the processes object table. This includes open handles to "
                  "threads, files and other resources like registry keys."),
        elements = [
            Integer(
                title = _("Warning above"),
                unit = _("handles"),
            ),
            Integer(
                title = _("Critical above"),
                unit = _("handles"),
            ),
        ],
   )),
]

# In version 1.2.4 the check parameters for the resulting ps check
# where defined in the dicovery rule. We moved that to an own rule
# in the classical check parameter style. In order to support old
# configuration we allow reading old discovery rules and ship these
# settings in an optional sub-dictionary.
def convert_inventory_processes(old_dict):
    new_dict = { "default_params" : {} }
    for key, value in old_dict.items():
        if key in ['levels', 'handle_count', 'cpulevels', 'cpu_average', 'virtual_levels', 'resident_levels']:
            new_dict["default_params"][key] = value
        elif key != "perfdata":
            new_dict[key] = value
    return new_dict

register_rule(group + '/' + subgroup_inventory,
    varname   = "inventory_processes_rules",
    title     = _('Process Discovery'),
    help      = _("This ruleset defines criteria for automatically creating checks for running processes "
                  "based upon what is running when the service discovery is done. These services will be "
                  "created with default parameters. They will get critical when no process is running and "
                  "OK otherwise. You can parameterize the check with the ruleset <i>State and count of processes</i>."),
    valuespec = Transform(
        Dictionary(
            elements = [
                ('descr', TextAscii(
                    title = _('Process Name'),
                    style = "dropdown",
                    allow_empty = False,
                    help  = _('<p>The process name may contain one or more occurances of <tt>%s</tt>. If you do this, then the pattern must be a regular '
                              'expression and be prefixed with ~. For each <tt>%s</tt> in the description, the expression has to contain one "group". A group '
                              'is a subexpression enclosed in brackets, for example <tt>(.*)</tt> or <tt>([a-zA-Z]+)</tt> or <tt>(...)</tt>. When the inventory finds a process '
                              'matching the pattern, it will substitute all such groups with the actual values when creating the check. That way one '
                              'rule can create several checks on a host.</p>'
                              '<p>If the pattern contains more groups then occurrances of <tt>%s</tt> in the service description then only the first matching '
                              'subexpressions  are used for the  service descriptions. The matched substrings corresponding to the remaining groups '
                              'are copied into the regular expression, nevertheless.</p>'
                              '<p>As an alternative to <tt>%s</tt> you may also use <tt>%1</tt>, <tt>%2</tt>, etc. '
                              'These will be replaced by the first, second, ... matching group. This allows you to reorder things.</p>'
                              ),
                )),
                ('match', Alternative(
                    title = _("Process Matching"),
                    style = "dropdown",
                    elements = [
                        TextAscii(
                            title = _("Exact name of the process without argments"),
                            label = _("Executable:"),
                            size = 50,
                        ),
                        Transform(
                            RegExp(size = 50),
                            title = _("Regular expression matching command line"),
                            label = _("Command line:"),
                            help = _("This regex must match the <i>beginning</i> of the complete "
                                     "command line of the process including arguments"),
                            forth = lambda x: x[1:],   # remove ~
                            back  = lambda x: "~" + x, # prefix ~
                        ),
                        FixedValue(
                            None,
                            totext = "",
                            title = _("Match all processes"),
                        )
                    ],
                    match = lambda x: (not x and 2) or (x[0] == '~' and 1 or 0),
                    default_value = '/usr/sbin/foo',
                )),
                ('user', Alternative(
                    title = _('Name of the User'),
                    style = "dropdown",
                    elements = [
                        FixedValue(
                            None,
                            totext = "",
                            title = _("Match all users"),
                        ),
                        TextAscii(
                            title = _('Exact name of the user'),
                            label = _("User:"),
                        ),
                        FixedValue(
                            False,
                            title = _('Grab user from found processess'),
                            totext = '',
                        ),
                    ],
                    help = _('<p>The user specification can either be a user name (string). The inventory will then trigger only if that user matches '
                             'the user the process is running as and the resulting check will require that user. Alternatively you can specify '
                             '"grab user". If user is not selected the created check will not check for a specific user.</p>'
                             '<p>Specifying "grab user" makes the created check expect the process to run as the same user as during inventory: the user '
                             'name will be hardcoded into the check. In that case if you put %u into the service description, that will be replaced '
                             'by the actual user name during inventory. You need that if your rule might match for more than one user - your would '
                             'create duplicate services with the same description otherwise.</p><p>Windows users are specified by the namespace followed by '
                             'the actual user name. For example "\\\\NT AUTHORITY\NETWORK SERVICE" or "\\\\CHKMKTEST\Administrator".</p>'),
                )),
                ('icon', UserIconOrAction(
                    title = _("Add custom icon or action"),
                    help = _("You can assign icons or actions to the found services in the status GUI."),
                )),
                ('default_params',
                 Dictionary(
                     title = _("Default parameters for detected services"),
                     help = _("Here you can select default parameters that are being set "
                              "for detected services. Note: the preferred way for setting parameters is to use "
                              "the rule set <a href='wato.py?varname=checkgroup_parameters%3Apsmode=edit_ruleset'> "
                              "State and Count of Processes</a> instead. "
                              "A change there will immediately be active, while a change in this rule "
                              "requires a re-discovery of the services."),
                    elements = process_level_elements,
                )),
            ],
            required_keys = [ "descr" ],
        ),
        forth = convert_inventory_processes,
    ),
    match = 'all',
)


register_rule(group + '/' + subgroup_inventory,
    varname   = "inv_domino_tasks_rules",
    title     = _('Lotus Domino Task Inventory'),
    help      = _("Keep in mind that all configuration parameters in this rule are only applied during the "
                  "hosts inventory. Any changes later on require a host re-inventory"),
    valuespec = Dictionary(
        elements = [
            ('descr', TextAscii(
                title = _('Service Description'),
                allow_empty = False,
                help  = _('<p>The service description may contain one or more occurances of <tt>%s</tt>. In this '
                          'case, the pattern must be a regular expression prefixed with ~. For each '
                          '<tt>%s</tt> in the description, the expression has to contain one "group". A group '
                          'is a subexpression enclosed in brackets, for example <tt>(.*)</tt> or '
                          '<tt>([a-zA-Z]+)</tt> or <tt>(...)</tt>. When the inventory finds a task '
                          'matching the pattern, it will substitute all such groups with the actual values when '
                          'creating the check. In this way one rule can create several checks on a host.</p>'
                          '<p>If the pattern contains more groups than occurrences of <tt>%s</tt> in the service '
                          'description, only the first matching subexpressions are used for the service '
                          'descriptions. The matched substrings corresponding to the remaining groups '
                          'are nevertheless copied into the regular expression.</p>'
                          '<p>As an alternative to <tt>%s</tt> you may also use <tt>%1</tt>, <tt>%2</tt>, etc. '
                          'These expressions will be replaced by the first, second, ... matching group, allowing '
                          'you to reorder things.</p>'
                          ),
            )),
            ('match', Alternative(
                title = _("Task Matching"),
                elements = [
                    TextAscii(
                        title = _("Exact name of the task"),
                        size = 50,
                    ),
                    Transform(
                        RegExp(size = 50),
                        title = _("Regular expression matching command line"),
                        help = _("This regex must match the <i>beginning</i> of the task"),
                        forth = lambda x: x[1:],   # remove ~
                        back  = lambda x: "~" + x, # prefix ~
                    ),
                    FixedValue(
                        None,
                        totext = "",
                        title = _("Match all tasks"),
                    )
                ],
                match = lambda x: (not x and 2) or (x[0] == '~' and 1 or 0),
                default_value = 'foo',
            )),
            ('levels', Tuple(
                title = _('Levels'),
                help = _("Please note that if you specify and also if you modify levels here, the change is "
                         "activated only during an inventory.  Saving this rule is not enough. This is due to "
                         "the nature of inventory rules."),
                elements = [
                    Integer(
                        title = _("Critical below"),
                        unit = _("processes"),
                        default_value = 1,
                    ),
                    Integer(
                        title = _("Warning below"),
                        unit = _("processes"),
                        default_value = 1,
                    ),
                    Integer(
                        title = _("Warning above"),
                        unit = _("processes"),
                        default_value = 1,
                    ),
                    Integer(
                        title = _("Critical above"),
                        unit = _("processes"),
                        default_value = 1,
                    ),
                ],
            )),
        ],
        required_keys = ['match', 'levels', 'descr'],
    ),
    match = 'all',
)

register_rule(group + '/' + subgroup_inventory,
    varname   = "inventory_sap_values",
    title     = _('SAP R/3 Single Value Inventory'),
    valuespec = Dictionary(
        elements = [
            ('match', Alternative(
                title = _("Node Path Matching"),
                elements = [
                    TextAscii(
                        title = _("Exact path of the node"),
                        size = 100,
                    ),
                    Transform(
                        RegExp(size = 100),
                        title = _("Regular expression matching the path"),
                        help = _("This regex must match the <i>beginning</i> of the complete "
                                 "path of the node as reported by the agent"),
                        forth = lambda x: x[1:],   # remove ~
                        back  = lambda x: "~" + x, # prefix ~
                    ),
                    FixedValue(
                        None,
                        totext = "",
                        title = _("Match all nodes"),
                    )
                ],
                match = lambda x: (not x and 2) or (x[0] == '~' and 1 or 0),
                default_value = 'SAP CCMS Monitor Templates/Dialog Overview/Dialog Response Time/ResponseTime',
            )),
            ('limit_item_levels', Integer(
                title = _("Limit Path Levels for Service Names"),
                unit = _('path levels'),
                minvalue = 1,
                help = _("The service descriptions of the inventorized services are named like the paths "
                         "in SAP. You can use this option to let the inventory function only use the last "
                         "x path levels for naming."),
            )),
        ],
        optional_keys = ['limit_item_levels'],
    ),
    match = 'all',
)

register_rule(group + '/' + subgroup_inventory,
    varname   = "sap_value_groups",
    title     = _('SAP Value Grouping Patterns'),
    help      = _('The check <tt>sap.value</tt> normally creates one service for each SAP value. '
                  'By defining grouping patterns, you can switch to the check <tt>sap.value-groups</tt>. '
                  'That check monitors a list of SAP values at once.'),
    valuespec = ListOf(
        Tuple(
            help = _("This defines one value grouping pattern"),
            show_titles = True,
            orientation = "horizontal",
            elements = [
                TextAscii(
                     title = _("Name of group"),
                ),
                Tuple(
                    show_titles = True,
                    orientation = "vertical",
                    elements = [
                        RegExpUnicode(title = _("Include Pattern")),
                        RegExpUnicode(title = _("Exclude Pattern"))
                    ],
                ),
            ],
        ),
        add_label = _("Add pattern group"),
    ),
    match = 'all',
)

register_rule(group + '/' + subgroup_inventory,
    varname   = "inventory_heartbeat_crm_rules",
    title     = _("Heartbeat CRM Discovery"),
    valuespec = Dictionary(
        elements = [
            ("naildown_dc", Checkbox(
                   title = _("Naildown the DC"),
                   label = _("Mark the currently distinguished controller as preferred one"),
                   help = _("Nails down the DC to the node which is the DC during discovery. The check "
                            "will report CRITICAL when another node becomes the DC during later checks.")
            )),
            ("naildown_resources", Checkbox(
                   title = _("Naildown the resources"),
                   label = _("Mark the nodes of the resources as preferred one"),
                   help = _("Nails down the resources to the node which is holding them during discovery. "
                            "The check will report CRITICAL when another holds the resource during later checks.")
            )),
        ],
        help = _('This rule can be used to control the discovery for Heartbeat CRM checks.'),
        optional_keys = [],
    ),
    match = 'dict',
)

register_check_parameters(
    subgroup_storage,
    "brocade_fcport",
    _("Brocade FibreChannel ports"),
    Dictionary(
        elements = [
            ("bw",
              Alternative(
                  title = _("Throughput levels"),
                  help = _("Please note: in a few cases the automatic detection of the link speed "
                           "does not work. In these cases you have to set the link speed manually "
                           "below if you want to monitor percentage values"),
                  elements = [
                      Tuple(
                        title = _("Used bandwidth of port relative to the link speed"),
                        elements = [
                            Percentage(title = _("Warning at"), unit = _("percent")),
                            Percentage(title = _("Critical at"), unit = _("percent")),
                        ]
                    ),
                    Tuple(
                        title = _("Used Bandwidth of port in megabyte/s"),
                        elements = [
                            Integer(title = _("Warning at"), unit = _("MByte/s")),
                            Integer(title = _("Critical at"), unit = _("MByte/s")),
                        ]
                    )
                  ])
            ),
            ("assumed_speed",
                Float(
                    title = _("Assumed link speed"),
                    help = _("If the automatic detection of the link speed does "
                             "not work you can set the link speed here."),
                    unit = _("GByte/s")
                )
            ),
            ("rxcrcs",
                Tuple (
                    title = _("CRC errors rate"),
                    elements = [
                        Percentage( title = _("Warning at"), unit = _("percent")),
                        Percentage( title = _("Critical at"), unit = _("percent")),
                    ]
               )
            ),
            ("rxencoutframes",
                Tuple (
                    title = _("Enc-Out frames rate"),
                    elements = [
                        Percentage( title = _("Warning at"), unit = _("percent")),
                        Percentage( title = _("Critical at"), unit = _("percent")),
                    ]
                )
            ),
            ("notxcredits",
                Tuple (
                    title = _("No-TxCredits errors"),
                    elements = [
                        Percentage( title = _("Warning at"), unit = _("percent")),
                        Percentage( title = _("Critical at"), unit = _("percent")),
                    ]
                )
            ),
            ("c3discards",
                Tuple (
                    title = _("C3 discards"),
                    elements = [
                        Percentage( title = _("Warning at"), unit = _("percent")),
                        Percentage( title = _("Critical at"), unit = _("percent")),
                    ]
                )
            ),
            ("average",
                Integer (
                    title = _("Averaging"),
                    help = _("If this parameter is set, all throughputs will be averaged "
                           "over the specified time interval before levels are being applied. Per "
                           "default, averaging is turned off. "),
                   unit = _("minutes"),
                   minvalue = 1,
                   default_value = 60,
                )
            ),
            ("phystate",
                Optional(
                    ListChoice(
                        title = _("Allowed states (otherwise check will be critical)"),
                        choices = [ (1, _("noCard") ),
                                    (2, _("noTransceiver") ),
                                    (3, _("laserFault") ),
                                    (4, _("noLight") ),
                                    (5, _("noSync") ),
                                    (6, _("inSync") ),
                                    (7, _("portFault") ),
                                    (8, _("diagFault") ),
                                    (9, _("lockRef") ),
                                  ]
                    ),
                    title = _("Physical state of port") ,
                    negate = True,
                    label = _("ignore physical state"),
                )
            ),
            ("opstate",
                Optional(
                    ListChoice(
                        title = _("Allowed states (otherwise check will be critical)"),
                        choices = [ (0, _("unknown") ),
                                    (1, _("online") ),
                                    (2, _("offline") ),
                                    (3, _("testing") ),
                                    (4, _("faulty") ),
                                  ]
                    ),
                    title = _("Operational state") ,
                    negate = True,
                    label = _("ignore operational state"),
                )
            ),
            ("admstate",
                Optional(
                    ListChoice(
                        title = _("Allowed states (otherwise check will be critical)"),
                        choices = [ (1, _("online") ),
                                    (2, _("offline") ),
                                    (3, _("testing") ),
                                    (4, _("faulty") ),
                                  ]
                    ),
                    title = _("Administrative state") ,
                    negate = True,
                    label = _("ignore administrative state"),
                )
            )
        ]
      ),
    TextAscii(
        title = _("port name"),
        help = _("The name of the switch port"),
    ),
    match_type = "dict",
)

register_check_parameters(
    subgroup_storage,
    "fs_mount_options",
    _("Filesystem mount options (Linux/UNIX)"),
    ListOfStrings(
       title = _("Expected mount options"),
       help = _("Specify all expected mount options here. If the list of "
         "actually found options differs from this list, the check will go "
         "warning or critical. Just the option <tt>commit</tt> is being "
         "ignored since it is modified by the power saving algorithms.")),
    TextAscii(
        title = _("Mount point"),
        allow_empty = False),
    "first"
)

register_check_parameters(
    subgroup_os,
    "uptime",
    _("Uptime since last reboot"),
    Dictionary(
        elements = [
            ( "min",
              Tuple(
                  title = _("Minimum required uptime"),
                  elements = [
                      Age(title = _("Warning if below")),
                      Age(title = _("Critical if below")),
                  ]
            )),
            ( "max",
              Tuple(
                  title = _("Maximum allowed uptime"),
                  elements = [
                      Age(title = _("Warning at")),
                      Age(title = _("Critical at")),
                  ]
            )),
        ]
    ),
    None,
    match_type = "dict",
)

register_check_parameters(
   subgroup_os,
    "systemtime",
    _("Windows system time offset"),
    Tuple(
        title = _("Time offset"),
        elements = [
           Integer(title = _("Warning at"), unit = _("Seconds")),
           Integer(title = _("Critical at"), unit = _("Seconds")),
        ]
    ),
    None,
    "first"
)

register_check_parameters(
   subgroup_environment,
    "ups_test",
    _("Time since last UPS selftest"),
    Tuple(
        title = _("Time since last UPS selftest"),
        elements = [
            Integer(
                title = _("Warning Level for time since last self test"),
                help = _("Warning Level for time since last diagnostic test of the device. "
                         "For a value of 0 the warning level will not be used"),
                unit = _("days"),
                default_value = 0,
            ),
            Integer(
                title = _("Critical Level for time since last self test"),
                help = _("Critical Level for time since last diagnostic test of the device. "
                         "For a value of 0 the critical level will not be used"),
                unit = _("days"),
                default_value = 0,
            ),
        ]
    ),
    None,
    "first"
)

register_check_parameters(
   subgroup_environment,
    "apc_power",
    _("APC Power Consumption"),
    Tuple(
        title = _("Power Comsumption of APC Devices"),
        elements = [
            Integer(
                title = _("Warning below"),
                unit = _("W"),
                default_value = 20,
            ),
            Integer(
                title = _("Critical below"),
                unit = _("W"),
                default_value = 1,
            ),
        ]
    ),
    TextAscii(
        title = _("Phase"),
        help = _("The identifier of the phase the power is related to."),
    ),
    match_type = "first"
)

register_check_parameters(
    subgroup_storage,
    "fileinfo",
    _("Size and age of single files"),
    Dictionary(
        elements = [
            ( "minage",
                Tuple(
                    title = _("Minimal age"),
                    elements = [
                      Age(title = _("Warning if younger than")),
                      Age(title = _("Critical if younger than")),
                    ]
                )
            ),
            ( "maxage",
                Tuple(
                    title = _("Maximal age"),
                    elements = [
                      Age(title = _("Warning if older than")),
                      Age(title = _("Critical if older than")),
                    ]
                )
            ),
            ("minsize",
                Tuple(
                    title = _("Minimal size"),
                    elements = [
                      Filesize(title = _("Warning if below")),
                      Filesize(title = _("Critical if below")),
                    ]
                )
            ),
            ("maxsize",
                Tuple(
                    title = _("Maximal size"),
                    elements = [
                      Filesize(title = _("Warning at")),
                      Filesize(title = _("Critical at")),
                    ]
                )
            ),
            ("timeofday",
                TimeofdayRanges(
                    title = _("Only check during the following times of the day"),
                    help = _("Outside these ranges the check will always be OK"),
                    count = 3,
            )),
        ]
    ),
    TextAscii(
        title = _("File name"),
        allow_empty = True),
    match_type = "dict",
)

register_rule(group + '/' + subgroup_storage,
    varname   = "filesystem_groups",
    title     = _('Filesystem grouping patterns'),
    help      = _('Normally the filesystem checks (<tt>df</tt>, <tt>hr_fs</tt> and others) '
                  'will create a single service for each filesystem. '
                  'By defining grouping '
                  'patterns you can handle groups of filesystems like one filesystem. '
                  'For each group you can define one or several patterns. '
                  'The filesystems matching one of the patterns '
                  'will be monitored like one big filesystem in a single service.'),
    valuespec = ListOf(
      Tuple(
          show_titles = True,
          orientation = "horizontal",
          elements = [
             TextAscii(
                 title = _("Name of group"),
             ),
             TextAscii(
                 title = _("Pattern for mount point (using * and ?)"),
                 help  = _("You can specify one or several patterns containing "
                           "<tt>*</tt> and <tt>?</tt>, for example <tt>/spool/tmpspace*</tt>. "
                           "The filesystems matching the patterns will be monitored "
                           "like one big filesystem in a single service."),
             ),
          ]
      ),
      add_label = _("Add pattern"),
    ),
    match = 'all',
)

register_rule(group + '/' + subgroup_storage,
    varname   = "fileinfo_groups",
    title     = _('File Grouping Patterns'),
    help      = _('The check <tt>fileinfo</tt> monitors the age and size of '
                  'a single file. Each file information that is sent '
                  'by the agent will create one service. By defining grouping '
                  'patterns you can switch to the check <tt>fileinfo.groups</tt>. '
                  'That check monitors a list of files at once. You can set levels '
                  'not only for the total size and the age of the oldest/youngest '
                  'file but also on the count. You can define one or several '
                  'patterns for a group containing <tt>*</tt> and <tt>?</tt>, for example '
                  '<tt>/var/log/apache/*.log</tt>. For files contained in a group '
                  'the inventory will automatically create a group service instead '
                  'of single services for each file. This rule also applies when '
                  'you use manually configured checks instead of inventorized ones.'),
    valuespec = ListOf(
        Tuple(
            help = _("This defines one file grouping pattern"),
            show_titles = True,
            orientation = "horizontal",
            elements = [
                TextAscii(
                     title = _("Name of group"),
                     size = 10,
                ),
                Transform(
                    Tuple(
                        show_titles = True,
                        orientation = "vertical",
                        elements = [
                            TextAscii(title = _("Include Pattern"), size=40),
                            TextAscii(title = _("Exclude Pattern"), size=40),
                        ],
                    ),
                    forth = lambda params: type(params) == str and ( params, '' ) or params
                ),
            ],
        ),
        add_label = _("Add pattern group"),
    ),
    match = 'all',
)


register_check_parameters(
    subgroup_storage,
    "fileinfo-groups",
    _("Size, age and count of file groups"),
    Dictionary(
        elements = [
            ( "minage_oldest",
                Tuple(
                    title = _("Minimal age of oldest file"),
                    elements = [
                      Age(title = _("Warning if younger than")),
                      Age(title = _("Critical if younger than")),
                    ]
                )
            ),
            ( "maxage_oldest",
                Tuple(
                    title = _("Maximal age of oldest file"),
                    elements = [
                      Age(title = _("Warning if older than")),
                      Age(title = _("Critical if older than")),
                    ]
                )
            ),
            ( "minage_newest",
                Tuple(
                    title = _("Minimal age of newest file"),
                    elements = [
                      Age(title = _("Warning if younger than")),
                      Age(title = _("Critical if younger than")),
                    ]
                )
            ),
            ( "maxage_newest",
                Tuple(
                    title = _("Maximal age of newest file"),
                    elements = [
                      Age(title = _("Warning if older than")),
                      Age(title = _("Critical if older than")),
                    ]
                )
            ),
            ("minsize_smallest",
                Tuple(
                    title = _("Minimal size of smallest file"),
                    elements = [
                      Filesize(title = _("Warning if below")),
                      Filesize(title = _("Critical if below")),
                    ]
                )
            ),
            ("maxsize_smallest",
                Tuple(
                    title = _("Maximal size of smallest file"),
                    elements = [
                      Filesize(title = _("Warning if above")),
                      Filesize(title = _("Critical if above")),
                    ]
                )
            ),
            ("minsize_largest",
                Tuple(
                    title = _("Minimal size of largest file"),
                    elements = [
                      Filesize(title = _("Warning if below")),
                      Filesize(title = _("Critical if below")),
                    ]
                )
            ),
            ("maxsize_largest",
                Tuple(
                    title = _("Maximal size of largest file"),
                    elements = [
                      Filesize(title = _("Warning if above")),
                      Filesize(title = _("Critical if above")),
                    ]
                )
            ),
            ("minsize",
                Tuple(
                    title = _("Minimal size"),
                    elements = [
                      Filesize(title = _("Warning if below")),
                      Filesize(title = _("Critical if below")),
                    ]
                )
            ),
            ("maxsize",
                Tuple(
                    title = _("Maximal size"),
                    elements = [
                      Filesize(title = _("Warning if above")),
                      Filesize(title = _("Critical if above")),
                    ]
                )
            ),
            ("mincount",
                Tuple(
                    title = _("Minimal file count"),
                    elements = [
                      Integer(title = _("Warning if below")),
                      Integer(title = _("Critical if below")),
                    ]
                )
            ),
            ("maxcount",
                Tuple(
                    title = _("Maximal file count"),
                    elements = [
                      Integer(title = _("Warning if above")),
                      Integer(title = _("Critical if above")),
                    ]
                )
            ),
            ("timeofday",
                TimeofdayRanges(
                    title = _("Only check during the following times of the day"),
                    help = _("Outside these ranges the check will always be OK"),
                    count = 3,
            )),
        ]
    ),
    TextAscii(
        title = _("File Group Name"),
        help = _("This name must match the name of the group defined "
                 "in the <a href=\"wato.py?mode=edit_ruleset&varname=fileinfo_groups\">%s</a> ruleset.") % \
                    (_('File Grouping Patterns')),
        allow_empty = True),
    match_type = "dict",
)

register_check_parameters(
    subgroup_storage,
    "netapp_fcprtio",
    _("Netapp FC Port throughput"),
    Dictionary(
        elements = [
            ("read",
                Tuple(
                    title = _("Read"),
                    elements = [
                      Filesize(title = _("Warning if below")),
                      Filesize(title = _("Critical if below")),
                    ]
                )
            ),
            ("write",
                Tuple(
                    title = _("Write"),
                    elements = [
                      Filesize(title = _("Warning at")),
                      Filesize(title = _("Critical at")),
                    ]
                )
            )

        ]
    ),
    TextAscii(
        title = _("File name"),
        allow_empty = True),
    match_type = "dict",
)


register_check_parameters(
    subgroup_os,
    "memory_pagefile_win",
    _("Memory and pagefile levels for Windows"),
    Dictionary(
        elements = [
            ( "memory",
               Alternative(
                   title = _("Memory Levels"),
                   style = "dropdown",
                   elements = [
                       Tuple(
                           title = _("Memory usage in percent"),
                           elements = [
                               Percentage(title = _("Warning at")),
                               Percentage(title = _("Critical at")),
                           ],
                       ),
                       Transform(
                            Tuple(
                                title = _("Absolute free memory"),
                                elements = [
                                     Filesize(title = _("Warning if less than")),
                                     Filesize(title = _("Critical if less than")),
                                ]
                            ),
                            # Note: Filesize values lesser 1MB will not work
                            # -> need hide option in filesize valuespec
                            back  = lambda x: (x[0] / 1024 / 1024, x[1] / 1024 / 1024),
                            forth = lambda x: (x[0] * 1024 * 1024, x[1] * 1024 * 1024)
                       ),
                       PredictiveLevels(
                           unit = _("GB"),
                           default_difference = (0.5, 1.0)
                       )
                   ],
                   default_value = (80.0, 90.0))),
            ( "pagefile",
               Alternative(
                   title = _("Pagefile Levels"),
                   style = "dropdown",
                   elements = [
                       Tuple(
                           title = _("Pagefile usage in percent"),
                           elements = [
                               Percentage(title = _("Warning at")),
                               Percentage(title = _("Critical at")),
                           ]
                       ),
                       Transform(
                            Tuple(
                                title = _("Absolute free pagefile"),
                                elements = [
                                     Filesize(title = _("Warning if less than")),
                                     Filesize(title = _("Critical if less than")),
                                ]
                            ),
                            # Note: Filesize values lesser 1MB will not work
                            # -> need hide option in filesize valuespec
                            back  = lambda x: (x[0] / 1024 / 1024, x[1] / 1024 / 1024),
                            forth = lambda x: (x[0] * 1024 * 1024, x[1] * 1024 * 1024)
                       ),
                       PredictiveLevels(
                           title = _("Predictive levels"),
                           unit = _("GB"),
                           default_difference = (0.5, 1.0)
                       )
                   ],
                   default_value = (80.0, 90.0))
            ),
            ("average",
                Integer (
                    title = _("Averaging"),
                    help = _("If this parameter is set, all measured values will be averaged "
                           "over the specified time interval before levels are being applied. Per "
                           "default, averaging is turned off. "),
                   unit = _("minutes"),
                   minvalue = 1,
                   default_value = 60,
                )
            ),

        ]),
    None,
    "dict"
)

register_check_parameters(
    subgroup_applications,
    "apache_status",
    ("Apache Status"),
    Dictionary(
        elements = [
            ( "OpenSlots",
              Tuple(
                  title = _("Remaining Open Slots"),
                  help = _("Here you can set the number of remaining open slots"),
                  elements = [
                      Integer(title = _("Warning at"),  label = _("slots")),
                      Integer(title = _("Critical at"), label = _("slots"))
                  ]
              )
            )
        ]
    ),
    TextAscii(
        title = _("Apache Server"),
        help  = _("A string-combination of servername and port, e.g. 127.0.0.1:5000.")
    ),
    match_type = "dict",
)

register_check_parameters(
    subgroup_applications,
    "nginx_status",
    ("Nginx Status"),
    Dictionary(
        elements = [
            ( "active_connections",
              Tuple(
                  title = _("Active Connections"),
                  help = _("You can configure upper thresholds for the currently active "
                           "connections handled by the web server."),
                  elements = [
                      Integer(title = _("Warning at"),  unit = _("connections")),
                      Integer(title = _("Critical at"), unit = _("connections"))
                  ]
              )
            )
        ]
    ),
    TextAscii(
        title = _("Nginx Server"),
        help  = _("A string-combination of servername and port, e.g. 127.0.0.1:80.")
    ),
    match_type = "dict",
)

register_check_parameters(
    subgroup_networking,
    "viprinet_router",
    _("Viprinet router"),
    Dictionary(
        elements = [
            ( "expect_mode",
              DropdownChoice(
                  title = _("Set expected router mode"),
                  choices = [
                        ( "inv", _("Mode found during inventory") ),
                        ( "0"  , _("Node") ),
                        ( "1"  , _("Hub") ),
                        ( "2"  , _("Hub running as HotSpare") ),
                        ( "3"  , _("Hotspare-Hub replacing another router") ),
                  ]
              )
            ),
        ]
    ),
    None,
    match_type = "dict",
)

register_check_parameters(
    subgroup_networking,
    'docsis_channels_upstream',
    _("Docsis Upstream Channels"),
    Dictionary(
        elements = [
            ( 'signal_noise', Tuple(
                title = _("Levels for signal/noise ratio"),
                elements = [
                    Float(title = _("Warning at or below"), unit = "dB", default_value = 10.0),
                    Float(title = _("Critical at or below"), unit = "dB",  default_value = 5.0 ),
                ]
            )),
            ( 'correcteds', Tuple(
                title = _("Levels for rate of corrected errors"),
                elements = [
                    Percentage(title = _("Warning at"), default_value = 5.0),
                    Percentage(title = _("Critical at"), default_value = 8.0),
                ]
            )),
            ( 'uncorrectables', Tuple(
                title = _("Levels for rate of uncorrectable errors"),
                elements = [
                    Percentage(title = _("Warning at"), default_value = 1.0),
                    Percentage(title = _("Critical at"), default_value = 2.0),
                ]
            )),
        ]
    ),
    TextAscii(title = _("ID of the channel (usually ranging from 1)")),
    "dict"
)

register_check_parameters(
    subgroup_networking,
    "docsis_channels_downstream",
    _("Docsis Downstream Channels"),
    Dictionary(
        elements = [
            ( "power", Tuple(
                title = _("Transmit Power"),
                help = _("The operational transmit power"),
                elements = [
                    Float(title = _("warning at or below"), unit = "dBmV", default_value = 5.0 ),
                    Float(title = _("critical at or below"), unit = "dBmV", default_value = 1.0 ),
                ])
            ),
        ]
    ),
    TextAscii(title = _("ID of the channel (usually ranging from 1)")),
    "dict"
)

register_check_parameters(
    subgroup_networking,
    "docsis_cm_status",
    _("Docsis Cable Modem Status"),
    Dictionary(
        elements = [
            ( "error_states", ListChoice(
                title = _("Modem States that lead to a critical state"),
                help = _("If one of the selected states occurs the check will repsond with a critical state "),
                choices = [
                  ( 1,   "other" ),
                  ( 2,   "notReady" ),
                  ( 3,   "notSynchronized" ),
                  ( 4,   "phySynchronized" ),
                  ( 5,   "usParametersAcquired" ),
                  ( 6,   "rangingComplete" ),
                  ( 7,   "ipComplete" ),
                  ( 8,   "todEstablished" ),
                  ( 9,   "securityEstablished" ),
                  ( 10,  "paramTransferComplete"),
                  ( 11,  "registrationComplete"),
                  ( 12,  "operational"),
                  ( 13,  "accessDenied"),
                ],
                default_value = [ 1, 2, 13 ],
                )),
            ( "tx_power", Tuple(
                title = _("Transmit Power"),
                help = _("The operational transmit power"),
                elements = [
                    Float(title = _("warning at"), unit = "dBmV", default_value = 20.0 ),
                    Float(title = _("critical at"), unit = "dBmV", default_value = 10.0 ),
                ])),
        ]
    ),
    TextAscii( title = _("ID of the Entry")),
    "dict"
)

register_check_parameters(
    subgroup_networking,
    "vpn_tunnel",
    _("VPN Tunnel"),
    Dictionary(
        elements = [
            ( "tunnels",
              ListOf(
                  Tuple(
                      title = ("VPN Tunnel Endpoints"),
                      elements = [
                      IPv4Address(
                          title = _("IP-Address or Name of Tunnel Endpoint"),
                          help = _("The configured value must match a tunnel reported by the monitored "
                                   "device."),
                          allow_empty = False,
                      ),
                      TextUnicode(
                          title = _("Tunnel Alias"),
                          help = _("You can configure an individual alias here for the tunnel matching "
                                   "the IP-Address or Name configured in the field above."),
                      ),
                      MonitoringState(
                          default_value = 2,
                          title = _("State if tunnel is not found"),
                          )]),
                  add_label = _("Add tunnel"),
                  movable = False,
                  title = _("VPN tunnel specific configuration"),
                  )),
            ( "state",
              MonitoringState(
                  title = _("Default state to report when tunnel can not be found anymore"),
                  help = _("Default state if a tunnel, which is not listed above in this rule, "
                           "can no longer be found."),
                  ),
            ),
        ],
    ),
    TextAscii( title = _("IP-Address of Tunnel Endpoint")),
    match_type = "dict",
)

register_check_parameters(
    subgroup_networking,
    "lsnat",
    _("Enterasys LSNAT Bindings"),
    Dictionary(
        elements = [
                ( "current_bindings",
                    Tuple(
                        title = _("Number of current LSNAT bindings"),
                              elements = [
                                Integer(title = _("Warning at"),  size = 10, unit=_("bindings")),
                                Integer(title = _("Critical at"), size = 10, unit=_("bindings")),
                              ]
                   )
                ),
        ],
        optional_keys = False,
    ),
    None,
    "dict"
)

register_check_parameters(
    subgroup_networking,
    "enterasys_powersupply",
    _("Enterasys Power Supply Settings"),
    Dictionary(
        elements = [
                ( "redundancy_ok_states",
                    ListChoice(
                        title = _("States treated as OK"),
                        choices = [
                            (1, 'redundant'),
                            (2, 'notRedundant'),
                            (3, 'notSupported'),
                        ],
                        default_value = [ 1 ],
                        )
                ),
        ],
        optional_keys = False,
    ),
    TextAscii(
        title = _("Number of Powersupply"),
    ),
    "dict"
)

hivemanger_states = [
 ( "Critical" , "Critical" ),
 ( "Maybe" , "Maybe" ),
 ( "Major" , "Major" ),
 ( "Minor" , "Minor" ),
]
register_check_parameters(
    subgroup_networking,
    "hivemanager_devices",
    _("Hivemanager Devices"),
    Dictionary(
        elements = [
            ( 'max_clients',
                Tuple(
                    title = _("Number of clients"),
                    help  = _("Number of clients connected to a Device."),
                          elements = [
                              Integer(title = _("Warning at"),  unit=_("clients")),
                              Integer(title = _("Critical at"), unit=_("clients")),
                          ]
                )),
            ( 'max_uptime',
                Tuple(
                    title = _("Maximum uptime of Device"),
                          elements = [
                              Age(title = _("Warning at")),
                              Age(title = _("Critical at")),
                          ]
                )),
            ( 'alert_on_loss',
                FixedValue(
                  False,
                  totext = "",
                  title = _("Do not alert on connection loss"),
                )),
                ( "war_states",
                    ListChoice(
                        title = _("States treated as warning"),
                        choices = hivemanger_states,
                        default_value = ['Maybe', 'Major', 'Minor'],
                        )
                ),
                ( "crit_states",
                    ListChoice(
                        title = _("States treated as critical"),
                        choices = hivemanger_states,
                        default_value = ['Critical'],
                        )
                ),
        ]),
    TextAscii(
       title = _("Hostname of the Device")
    ),
    match_type = "dict",
)

register_check_parameters(
    subgroup_networking,
    "wlc_clients",
    _("WLC WiFi client connections"),
    Tuple(
        title = _("Number of connections"),
        help = _("Number of connections for a WiFi"),
              elements = [
              Integer(title = _("Critical if below"), unit=_("connections")),
              Integer(title = _("Warning if below"),  unit=_("connections")),
              Integer(title = _("Warning if above"),  unit=_("connections")),
              Integer(title = _("Critical if above"), unit=_("connections")),
              ]
    ),
    TextAscii( title = _("Name of Wifi")),
    "first"
)

register_check_parameters(
   subgroup_networking,
   "cisco_wlc",
   _("Cisco WLAN AP"),
   Dictionary(
       help = _("Here you can set which alert type is set when the given "
                "access point is missing (might be powered off). The access point "
                "can be specified by the AP name or the AP model"),
        elements = [
           ( "ap_name",
            ListOf(
                Tuple(
                    elements = [
                        TextAscii(title = _("AP name")),
                        MonitoringState( title=_("State when missing"), default_value = 2)
                    ]
                ),
                title = _("Access point name"),
            add_label = _("Add name"))
           )
        ]
    ),
   TextAscii(title = _("Access Point")),
   match_type = "dict",
)

register_check_parameters(
    subgroup_networking,
    "tcp_conn_stats",
    ("TCP connection stats (LINUX / UNIX)"),
    Dictionary(
        elements = [
            ( "ESTABLISHED",
              Tuple(
                  title = _("ESTABLISHED"),
                  help = _("connection up and passing data"),
                  elements = [
                      Integer(title = _("Warning at"),  label = _("connections")),
                      Integer(title = _("Critical at"), label = _("connections"))
                  ]
              )
            ),
            ( "SYN_SENT",
              Tuple(
                  title = _("SYN_SENT"),
                  help = _("session has been requested by us; waiting for reply from remote endpoint"),
                  elements = [
                      Integer(title = _("Warning at"),  label = _("connections")),
                      Integer(title = _("Critical at"), label = _("connections"))
                  ]
              )
            ),
            ( "SYN_RECV",
              Tuple(
                  title = _("SYN_RECV"),
                  help = _("session has been requested by a remote endpoint "
                           "for a socket on which we were listening"),
                  elements = [
                      Integer(title = _("Warning at"),  label = _("connections")),
                      Integer(title = _("Critical at"), label = _("connections"))
                  ]
              )
            ),
            ( "LAST_ACK",
              Tuple(
                  title = _("LAST_ACK"),
                  help = _("our socket is closed; remote endpoint has also shut down; "
                           " we are waiting for a final acknowledgement"),
                  elements = [
                      Integer(title = _("Warning at"),  label = _("connections")),
                      Integer(title = _("Critical at"), label = _("connections"))
                  ]
              )
            ),
            ( "CLOSE_WAIT",
              Tuple(
                  title = _("CLOSE_WAIT"),
                  help = _("remote endpoint has shut down; the kernel is waiting "
                           "for the application to close the socket"),
                  elements = [
                      Integer(title = _("Warning at"),  label = _("connections")),
                      Integer(title = _("Critical at"), label = _("connections"))
                  ]
              )
            ),
            ( "TIME_WAIT",
              Tuple(
                  title = _("TIME_WAIT"),
                  help = _("socket is waiting after closing for any packets left on the network"),
                  elements = [
                      Integer(title = _("Warning at"),  label = _("connections")),
                      Integer(title = _("Critical at"), label = _("connections"))
                  ]
              )
            ),
            ( "CLOSED",
              Tuple(
                  title = _("CLOSED"),
                  help = _("socket is not being used"),
                  elements = [
                      Integer(title = _("Warning at"),  label = _("connections")),
                      Integer(title = _("Critical at"), label = _("connections"))
                  ]
              )
            ),
            ( "CLOSING",
              Tuple(
                  title = _("CLOSING"),
                  help = _("our socket is shut down; remote endpoint is shut down; "
                           "not all data has been sent"),
                  elements = [
                      Integer(title = _("Warning at"),  label = _("connections")),
                      Integer(title = _("Critical at"), label = _("connections"))
                  ]
              )
            ),
            ( "FIN_WAIT1",
              Tuple(
                  title = _("FIN_WAIT1"),
                  help = _("our socket has closed; we are in the process of "
                           "tearing down the connection"),
                  elements = [
                      Integer(title = _("Warning at"),  label = _("connections")),
                      Integer(title = _("Critical at"), label = _("connections"))
                  ]
              )
            ),
            ( "FIN_WAIT2",
              Tuple(
                  title = _("FIN_WAIT2"),
                  help = _("the connection has been closed; our socket is waiting "
                           "for the remote endpoint to shutdown"),
                  elements = [
                      Integer(title = _("Warning at"),  label = _("connections")),
                      Integer(title = _("Critical at"), label = _("connections"))
                  ]
              )
            ),
            ( "BOUND",
              Tuple(
                  title = _("BOUND"),
                  help = _("the socket has been created and an address assigned "
                           "to with bind(). The TCP stack is not active yet. "
                           "This state is only reported on Solaris."),
                  elements = [
                      Integer(title = _("Warning at"),  label = _("connections")),
                      Integer(title = _("Critical at"), label = _("connections"))
                  ]
              )
            ),
        ]
    ),
    None,
    match_type = "dict",
)


register_check_parameters(
    subgroup_networking,
    "tcp_connections",
    _("Monitor specific TCP/UDP connections and listeners"),
    Dictionary(
        help = _("This rule allows to monitor the existence of specific TCP connections or "
                 "TCP/UDP listeners."),
        elements = [
            ( "proto",
              DropdownChoice(
                  title = _("Protocol"),
                  choices = [ ("TCP", _("TCP")), ("UDP", _("UDP")) ],
                  default_value = "TCP",
              ),
            ),
            ( "state",
              DropdownChoice(
                  title = _("State"),
                  choices = [
                            ( "ESTABLISHED", "ESTABLISHED" ),
                            ( "LISTENING", "LISTENING" ),
                            ( "SYN_SENT", "SYN_SENT" ),
                            ( "SYN_RECV", "SYN_RECV" ),
                            ( "LAST_ACK", "LAST_ACK" ),
                            ( "CLOSE_WAIT", "CLOSE_WAIT" ),
                            ( "TIME_WAIT", "TIME_WAIT" ),
                            ( "CLOSED", "CLOSED" ),
                            ( "CLOSING", "CLOSING" ),
                            ( "FIN_WAIT1", "FIN_WAIT1" ),
                            ( "FIN_WAIT2", "FIN_WAIT2" ),
                            ( "BOUND", "BOUND" ),
                  ]
              ),
            ),
            ( "local_ip", IPv4Address(title = _("Local IP address"))),
            ( "local_port", Integer(title = _("Local port number"), minvalue = 1, maxvalue = 65535, )),
            ( "remote_ip", IPv4Address(title = _("Remote IP address"))),
            ( "remote_port", Integer(title = _("Remote port number"), minvalue = 1, maxvalue = 65535, )),
            ( "min_states",
               Tuple(
                   title = _("Minimum number of connections or listeners"),
                   elements = [
                       Integer(title = _("Warning if below")),
                       Integer(title = _("Critical if below")),
                    ],
               ),
            ),
            ( "max_states",
               Tuple(
                   title = _("Maximum number of connections or listeners"),
                   elements = [
                       Integer(title = _("Warning at")),
                       Integer(title = _("Critical at")),
                    ],
               ),
            ),
        ]
    ),
    TextAscii(title = _("Connection name"), help = _("Specify an arbitrary name of this connection here"), allow_empty = False),
    "dict",
    has_inventory = False,
)

def transform_msx_queues(params):
    if type(params) == tuple:
        return { "levels" : ( params[0], params[1] ) }
    return params


register_check_parameters(
    subgroup_applications,
    "msx_queues",
    _("MS Exchange Message Queues"),
         Transform(
              Dictionary(
                  title = _("Set Levels"),
                  elements = [
                     ( 'levels',
                            Tuple(
                                title = _("Maximum Number of E-Mails in Queue"),
                                elements = [
                                    Integer(title = _("Warning at"), unit = _("E-Mails")),
                                    Integer(title = _("Critical at"), unit = _("E-Mails"))
                                ]),
                     ),
                     ('offset',
                        Integer(
                            title = _("Offset"),
                            help = _("Use this only if you want to overwrite the postion of the information in the agent "
                                     "output. Also refer to the rule <i>Microsoft Exchange Queues Discovery</i> ")
                        )
                    ),
                  ],
                optional_keys = [ "offset" ],
              ),
              forth = transform_msx_queues,
         ),
    TextAscii(
        title = _("Explicit Queue Names"),
        help = _("Specify queue names that the rule should apply to"),
    ),
    "first"
)

register_check_parameters(
    subgroup_applications,
    "msexch_copyqueue",
    _("MS Exchange DAG CopyQueue"),
          Tuple(
              title = _("Upper Levels for CopyQueue Length"),
              help = _("This rule sets upper levels to the number of transaction logs waiting to be copied "
                       "and inspected on your Exchange Mailbox Servers in a Database Availability Group "
                       "(DAG). This is also known as the CopyQueue length."),
              elements = [
                  Integer(title = _("Warning at")),
                  Integer(title = _("Critical at"))
              ],
          ),
    TextAscii(
        title = _("Database Name"),
        help = _("The database name on the Mailbox Server."),
    ),
    "first"
)

def get_free_used_dynamic_valuespec(what, name, default_value = (80.0, 90.0)):
    if what == "used":
        title  = _("used space")
        course = _("above")
    else:
        title  = _("free space")
        course = _("below")


    vs_subgroup =  [
        Tuple( title = _("Percentage %s") % title,
            elements = [
                Percentage(title = _("Warning if %s") % course, unit = "%", minvalue = 0.0),
                Percentage(title = _("Critical if %s") % course, unit = "%", minvalue = 0.0),
            ]
        ),
        Tuple( title = _("Absolute %s") % title,
            elements = [
                Integer(title = _("Warning if %s") % course, unit = _("MB"), minvalue = 0),
                Integer(title = _("Critical if %s") % course, unit = _("MB"), minvalue = 0),
            ]
        )
    ]

    return Alternative(
        title = _("Levels for %s %s") % (name, title),
        show_alternative_title = True,
        default_value = default_value,
        elements = vs_subgroup + [
            ListOf(
                Tuple(
                    orientation = "horizontal",
                    elements = [
                        Filesize(title = _("%s larger than") % name.title()),
                        Alternative(
                            elements = vs_subgroup
                        )
                    ]
                ),
                title = _('Dynamic levels'),
            )],
        )


# Match and transform functions for level configurations like
# -- used absolute,        positive int   (2, 4)
# -- used percentage,      positive float (2.0, 4.0)
# -- available absolute,   negative int   (-2, -4)
# -- available percentage, negative float (-2.0, -4.0)
# (4 alternatives)
def match_dual_level_type(value):
    if type(value) == list:
        for entry in value:
            if entry[1][0] < 0 or entry[1][1] < 0:
                return 1
        else:
            return 0
    else:
        if value[0] < 0 or value[1] < 0:
            return 1
        else:
            return 0

def transform_filesystem_free(value):
    tuple_convert = lambda val: tuple(map(lambda x: -x, val))

    if type(value) == tuple:
        return tuple_convert(value)
    else:
        result = []
        for item in value:
            result.append((item[0], tuple_convert(item[1])))
        return result


filesystem_elements = [
    ("levels",
        Alternative(
            title = _("Levels for filesystem"),
            show_alternative_title = True,
            default_value = (80.0, 90.0),
            match = match_dual_level_type,
            elements = [
                   get_free_used_dynamic_valuespec("used", "filesystem"),
                   Transform(
                            get_free_used_dynamic_valuespec("free", "filesystem", default_value = (20.0, 10.0)),
                            title = _("Levels for filesystem free space"),
                            allow_empty = False,
                            forth = transform_filesystem_free,
                            back  = transform_filesystem_free
                    )
                ]
                )
    ),
    # Beware: this is a nasty hack that helps us to detect new-style paramters.
    # Something hat has todo with float/int conversion and has not been documented
    # by the one who implemented this.
    ( "flex_levels",
      FixedValue(
          None,
          totext = "",
          title = "",
          )),
    ( "show_levels",
      DropdownChoice(
          title = _("Display warn/crit levels in check output..."),
          choices = [
            ( "onproblem", _("Only if the status is non-OK")),
            ( "onmagic",   _("If the status is non-OK or a magic factor is set")),
            ( "always",    _("Always") ),
          ],
          default_value = "onmagic",
    )),
    ( "show_reserved",
      DropdownChoice(
          title = _("Show space reserved for the <tt>root</tt> user"),
          help = _("Check_MK accounts space that is reserved for the <tt>root</tt> user on Linux, Unix as "
                   "used space. Usually 5% are being reserved for root when a new filesystem is being created. "
                   "With this option you can have Check_MK display the current amount of reserved but yet unused "
                   "space."),
          choices = [
            ( True, _("Show reserved space") ),
            ( False, _("Do now show reserved space") ),
         ]
    )),
    ( "inodes_levels",
        Alternative(
            title = _("Levels for Inodes"),
            help  = _("The number of remaining inodes on the filesystem. "
                      "Please note that this setting has no effect on some filesystem checks."),
            elements = [
                    Tuple(title = _("Percentage free"),
                          elements = [
                               Percentage(title = _("Warning if less than")),
                               Percentage(title = _("Critical if less than")),
                          ]
                    ),
                    Tuple(title = _("Absolute free"),
                          elements = [
                               Integer(title = _("Warning if less than"),  size = 10, unit = _("inodes"), minvalue = 0, default_value = 10000),
                               Integer(title = _("Critical if less than"), size = 10, unit = _("inodes"), minvalue = 0, default_value = 5000),
                          ]
                    )
            ],
            default_value = (10.0, 5.0),
        )
    ),
    ( "show_inodes",
      DropdownChoice(
          title = _("Display inode usage in check output..."),
          choices = [
            ( "onproblem", _("Only in case of a problem")),
            ( "onlow",     _("Only in case of a problem or if inodes are below 50%")),
            ( "always",    _("Always")),
          ],
          default_value = "onlow",
    )),
    (  "magic",
       Float(
          title = _("Magic factor (automatic level adaptation for large filesystems)"),
          default_value = 0.8,
          minvalue = 0.1,
          maxvalue = 1.0)),
    (  "magic_normsize",
       Integer(
           title = _("Reference size for magic factor"),
           default_value = 20,
           minvalue = 1,
           unit = _("GB"))),
    ( "levels_low",
      Tuple(
          title = _("Minimum levels if using magic factor"),
          help = _("The filesystem levels will never fall below these values, when using "
                   "the magic factor and the filesystem is very small."),
          elements = [
              Percentage(title = _("Warning at"),  unit = _("% usage"), allow_int = True, default_value=50),
              Percentage(title = _("Critical at"), unit = _("% usage"), allow_int = True, default_value=60)])),
    (  "trend_range",
       Optional(
           Integer(
               title = _("Time Range for filesystem trend computation"),
               default_value = 24,
               minvalue = 1,
               unit= _("hours")),
           title = _("Trend computation"),
           label = _("Enable trend computation"))),
    (  "trend_mb",
       Tuple(
           title = _("Levels on trends in MB per time range"),
           elements = [
               Integer(title = _("Warning at"), unit = _("MB / range"), default_value = 100),
               Integer(title = _("Critical at"), unit = _("MB / range"), default_value = 200)
           ])),
    (  "trend_perc",
       Tuple(
           title = _("Levels for the percentual growth per time range"),
           elements = [
               Percentage(title = _("Warning at"), unit = _("% / range"), default_value = 5,),
               Percentage(title = _("Critical at"), unit = _("% / range"), default_value = 10,),
           ])),
    (  "trend_timeleft",
       Tuple(
           title = _("Levels on the time left until the filesystem gets full"),
           elements = [
               Integer(title = _("Warning if below"), unit = _("hours"), default_value = 12,),
               Integer(title = _("Critical if below"), unit = _("hours"), default_value = 6, ),
            ])),
    ( "trend_showtimeleft",
            Checkbox( title = _("Display time left in check output"), label = _("Enable"),
                       help = _("Normally, the time left until the disk is full is only displayed when "
                                "the configured levels have been breached. If you set this option "
                                "the check always reports this information"))
    ),
    ( "trend_perfdata",
      Checkbox(
          title = _("Trend performance data"),
          label = _("Enable generation of performance data from trends"))),

]

register_check_parameters(
    subgroup_storage,
    "filesystem",
    _("Filesystems (used space and growth)"),
    Dictionary(
        elements = filesystem_elements,
        hidden_keys = ["flex_levels"],
    ),
    TextAscii(
        title = _("Mount point"),
        help = _("For Linux/UNIX systems, specify the mount point, for Windows systems "
                 "the drive letter uppercase followed by a colon and a slash, e.g. <tt>C:/</tt>"),
        allow_empty = False),
    "dict"
)

register_check_parameters(
    subgroup_storage,
    "volume_groups",
    _("Volume Groups (LVM)"),
    Alternative(
        title = _("Levels for volume group"),
        show_alternative_title = True,
        default_value = (80.0, 90.0),
        match = match_dual_level_type,
        elements = [
            get_free_used_dynamic_valuespec("used", "volume group"),
            get_free_used_dynamic_valuespec("free", "volume group", default_value = (20.0, 10.0)),
         ]
    ),
    TextAscii(
        title = _("Volume Group"),
        allow_empty = False),
    "dict"
)

register_check_parameters(
    subgroup_storage,
    "ibm_svc_mdiskgrp",
    _("IBM SVC Pool Capacity"),
    Dictionary(
        elements = filesystem_elements + [
            ( "provisioning_levels", Tuple(
                title = _("Provisioning Levels"),
                help = _("A provisioning of over 100% means over provisioning."),
                elements = [
                    Percentage(title = _("Warning at provisioning of"), default_value = 110.0, maxvalue = None),
                    Percentage(title = _("Critical at provisioning of"), default_value = 120.0, maxvalue = None),
                ]
            )),
        ],
        hidden_keys = ["flex_levels"],
    ),
    TextAscii(
        title = _("Name of the pool"),
        allow_empty = False
    ),
    "dict"
)

register_check_parameters(
    subgroup_storage,
    "esx_vsphere_datastores",
    _("ESX Datastores (used space and growth)"),
    Dictionary(
        elements = filesystem_elements + [
            ("provisioning_levels", Tuple(
                title = _("Provisioning Levels"),
                help = _("Configure thresholds for overprovisioning of datastores."),
                elements = [
                  Percentage(title = _("Warning at overprovisioning of"), maxvalue = None),
                  Percentage(title = _("Critical at overprovisioning of"), maxvalue = None),
                ]
            )),
        ],
        hidden_keys = ["flex_levels"],
    ),
    TextAscii(
        title = _("Datastore Name"),
        help = _("The name of the Datastore"),
        allow_empty = False
    ),
    "dict"
)

register_check_parameters(
    subgroup_storage,
    "esx_hostystem_maintenance",
    _("ESX Hostsystem Maintenance Mode"),
    Dictionary(
        elements = [
            ("target_state", DropdownChoice(
                title = _("Target State"),
                help = _("Configure the target mode for the system."),
                choices = [
                 ('true', "System should be in Maintenance Mode"),
                 ('false', "System not should be in Maintenance Mode"),
                ]
            )),
        ],
    ),
    None,
    "dict"
)

register_check_parameters(
    subgroup_networking,
    "bonding",
    _("Status of Linux bonding interfaces"),
    Dictionary(
        elements = [
            ( "expect_active",
              DropdownChoice(
                  title = _("Warn on unexpected active interface"),
                  choices = [
                     ( "ignore",   _("ignore which one is active") ),
                     ( "primary", _("require primary interface to be active") ),
                     ( "lowest",   _("require interface that sorts lowest alphabetically") ),
                  ]
              )
            ),
        ]
    ),
    TextAscii(
        title = _("Name of the bonding interface"),
    ),
    "dict"
)

def vs_interface_traffic():
    def vs_abs_perc():
        return CascadingDropdown(
            orientation = "horizontal",
            choices = [
                ("perc", _("Percentual levels (in relation to port speed)"), Tuple(
                    orientation = "float",
                    show_titles = False,
                    elements = [
                        Percentage(label = _("Warning at")),
                        Percentage(label = _("Critical at")),
                    ]
                )),
                ("abs", _("Absolute levels in bits or bytes per second"), Tuple(
                    orientation = "float",
                    show_titles = False,
                    elements = [
                        Integer(label = _("Warning at")),
                        Integer(label = _("Critical at")),
                    ]
                )),
                ("predictive", _("Predictive Levels"), PredictiveLevels())
            ]
        )

    return CascadingDropdown(
        orientation = "horizontal",
        choices = [
            ("upper", _("Upper"), vs_abs_perc()),
            ("lower", _("Lower"), vs_abs_perc()),
        ]
    )

def transform_if(v):
    new_traffic = []

    if 'traffic' in v and type(v['traffic']) != list:
        warn, crit = v['traffic']
        if type(warn) == int:
            new_traffic.append(('both', ('upper', ('abs', (warn, crit)))))
        elif type(warn) == float:
            new_traffic.append(('both', ('upper', ('perc', (warn, crit)))))

    if 'traffic_minimum' in v:
        warn, crit = v['traffic_minimum']
        if type(warn) == int:
            new_traffic.append(('both', ('lower', ('abs', (warn, crit)))))
        elif type(warn) == float:
            new_traffic.append(('both', ('lower', ('perc', (warn, crit)))))
        del v['traffic_minimum']

    if new_traffic:
        v['traffic'] = new_traffic

    return v

register_check_parameters(
    subgroup_networking,
    "if",
    _("Network interfaces and switch ports"),
    # Transform old traffic related levels which used "traffic" and "traffic_minimum"
    # keys where each was configured with an Alternative valuespec
    Transform(Dictionary(
        elements = [
            ( "errors",
              Tuple(
                  title = _("Levels for error rates"),
                  help = _("These levels make the check go warning or critical whenever the "
                           "<b>percentual error rate</b> of the monitored interface reaches "
                           "the given bounds. The error rate is computed by dividing number of "
                           "errors by the total number of packets (successful plus errors)."),
                  elements = [
                      Percentage(title = _("Warning at"), label = _("errors"), default_value = 0.01, display_format = '%.3f' ),
                      Percentage(title = _("Critical at"), label = _("errors"), default_value = 0.1, display_format = '%.3f' )
                  ])),
             ( "speed",
               OptionalDropdownChoice(
                   title = _("Operating speed"),
                   help = _("If you use this parameter then the check goes warning if the "
                            "interface is not operating at the expected speed (e.g. it "
                            "is working with 100Mbit/s instead of 1Gbit/s.<b>Note:</b> "
                            "some interfaces do not provide speed information. In such cases "
                            "this setting is used as the assumed speed when it comes to "
                            "traffic monitoring (see below)."),
                  choices = [
                     ( None,       _("ignore speed") ),
                     ( 10000000,    "10 Mbit/s" ),
                     ( 100000000,   "100 Mbit/s" ),
                     ( 1000000000,  "1 Gbit/s" ),
                     ( 10000000000, "10 Gbit/s" ) ],
                  otherlabel = _("specify manually ->"),
                  explicit = \
                      Integer(title = _("Other speed in bits per second"),
                              label = _("Bits per second")))
             ),
             ( "state",
                Optional(
                    ListChoice(
                        title = _("Allowed states:"),
                        choices = dict_choices(interface_oper_states)),
                    title = _("Operational State"),
                    help = _("Activating the monitoring of the operational state (opstate), "
                             "the check will get warning or critical of the current state "
                             "of the interface does not match the expected state or states."),
                    label = _("Ignore the operational state"),
                    none_label = _("ignore"),
                    negate = True)
             ),
             ( "assumed_speed_in",
               OptionalDropdownChoice(
                        title = _("Assumed input speed"),
                        help = _("If the automatic detection of the link speed does not work "
                                 "or the switch's capabilities are throttled because of the network setup "
                                 "you can set the assumed speed here."),
                  choices = [
                     ( None,       _("ignore speed") ),
                     ( 10000000,    "10 Mbit/s" ),
                     ( 100000000,   "100 Mbit/s" ),
                     ( 1000000000,  "1 Gbit/s" ),
                     ( 10000000000, "10 Gbit/s" ) ],
                  otherlabel = _("specify manually ->"),
                  default_value = 16000000,
                  explicit = \
                      Integer(title = _("Other speed in bits per second"),
                              label = _("Bits per second"),
                              size = 10))
             ),
             ( "assumed_speed_out",
               OptionalDropdownChoice(
                        title = _("Assumed output speed"),
                        help = _("If the automatic detection of the link speed does not work "
                                 "or the switch's capabilities are throttled because of the network setup "
                                 "you can set the assumed speed here."),
                  choices = [
                     ( None,       _("ignore speed") ),
                     ( 10000000,    "10 Mbit/s" ),
                     ( 100000000,   "100 Mbit/s" ),
                     ( 1000000000,  "1 Gbit/s" ),
                     ( 10000000000, "10 Gbit/s" ) ],
                  otherlabel = _("specify manually ->"),
                  default_value = 1500000,
                  explicit = \
                      Integer(title = _("Other speed in bits per second"),
                              label = _("Bits per second"),
                              size = 12))
             ),
             ( "unit",
               RadioChoice(
                   title = _("Measurement unit"),
                   help = _("Here you can specifiy the measurement unit of the network interface"),
                   default_value = "byte",
                   choices = [
                       ( "bit",  _("Bits") ),
                       ( "byte", _("Bytes") ),],
               )),
              ( "traffic",
                ListOf(CascadingDropdown(
                        title = _("Direction"),
                        orientation = "horizontal",
                        choices = [
                            ('both', _("In / Out"), vs_interface_traffic()),
                            ('in',   _("In"),       vs_interface_traffic()),
                            ('out',  _("Out"),      vs_interface_traffic()),
                        ]
                    ),
                    title = _("Used bandwidth (minimum or maximum traffic)"),
                    help = _("Setting levels on the used bandwidth is optional. If you do set "
                             "levels you might also consider using an averaging."),
                )
              ),
             ( "nucasts",
                   Tuple(
                       title = _("Non-unicast packet rates"),
                       help = _("Setting levels on non-unicast packet rates is optional. This may help "
                            "to detect broadcast storms and other unwanted traffic."),
                       elements = [
                           Integer(title = _("Warning at"), unit = _("pkts / sec")),
                           Integer(title = _("Critical at"), unit = _("pkts / sec")),
                       ]
                   ),
             ),

             ( "average",
                 Integer(
                     title = _("Average values"),
                     help = _("By activating the computation of averages, the levels on "
                              "errors and traffic are applied to the averaged value. That "
                              "way you can make the check react only on long-time changes, "
                              "not on one-minute events."),
                     unit = _("minutes"),
                     minvalue = 1,
                     default_value = 15,
                 )
             ),

         ]),
        forth = transform_if,
    ),
    TextAscii(
        title = _("port specification"),
        allow_empty = False),
    "dict",
)
register_check_parameters(
    subgroup_networking,
    "signal_quality",
    _("Signal quality of Wireless device"),
    Tuple(
        elements=[
            Percentage(title = _("Warning if under"), maxvalue=100 ),
            Percentage(title = _("Critical if under"), maxvalue=100 ),
    ]),
    TextAscii(
        title = _("Network specification"),
        allow_empty = True),
    "first",
)

register_check_parameters(
    subgroup_networking,
    "cisco_qos",
    _("Cisco quality of service"),
    Dictionary(
        elements = [
             ( "unit",
               RadioChoice(
                   title = _("Measurement unit"),
                   help = _("Here you can specifiy the measurement unit of the network interface"),
                   default_value = "bit",
                   choices = [
                       ( "bit",  _("Bits") ),
                       ( "byte", _("Bytes") ),],
               )),
             ( "post",
               Alternative(
                   title = _("Used bandwidth (traffic)"),
                   help = _("Settings levels on the used bandwidth is optional. If you do set "
                            "levels you might also consider using averaging."),
                   elements = [
                       Tuple(
                           title = _("Percentual levels (in relation to policy speed)"),
                           elements = [
                               Percentage(title = _("Warning at"), maxvalue=1000, label = _("% of port speed")),
                               Percentage(title = _("Critical at"), maxvalue=1000, label = _("% of port speed")),
                           ]
                       ),
                       Tuple(
                           title = _("Absolute levels in bits or bytes per second"),
                           help = _("Depending on the measurement unit (defaults to bit) the absolute levels are set in bit or byte"),
                           elements = [
                               Integer(title = _("Warning at"), size = 10, label = _("bits / bytes per second")),
                               Integer(title = _("Critical at"), size = 10, label = _("bits / bytes per second")),
                           ]
                        )
                   ])
               ),
               ( "average",
                 Integer(
                     title = _("Average values"),
                     help = _("By activating the computation of averages, the levels on "
                              "errors and traffic are applied to the averaged value. That "
                              "way you can make the check react only on long-time changes, "
                              "not on one-minute events."),
                     label = _("minutes"),
                     minvalue = 1,
                 )
               ),
               ( "drop",
                 Alternative(
                     title = _("Number of dropped bits or bytes per second"),
                     help = _("Depending on the measurement unit (defaults to bit) you can set the warn and crit "
                              "levels for the number of dropped bits or bytes"),
                     elements = [
                         Tuple(
                             title = _("Percentual levels (in relation to policy speed)"),
                             elements = [
                                 Percentage(title = _("Warning at"), maxvalue=1000, label = _("% of port speed")),
                                 Percentage(title = _("Critical at"), maxvalue=1000, label = _("% of port speed")),
                             ]
                         ),
                         Tuple(
                             elements = [
                                 Integer(title = _("Warning at"), size = 8, label = _("bits / bytes per second")),
                                 Integer(title = _("Critical at"), size = 8, label = _("bits / bytes per second")),
                             ]
                          )
                     ])
               ),
           ]),
    TextAscii(
        title = _("port specification"),
        allow_empty = False),
    "dict",
)

register_check_parameters(
    subgroup_os,
    "innovaphone_mem",
    _("Innovaphone Memory Usage"),
    Tuple(
       title = _("Specify levels in percentage of total RAM"),
       elements = [
          Percentage(title = _("Warning at a usage of"), unit = _("% of RAM") ),
          Percentage(title = _("Critical at a usage of"), unit = _("% of RAM") ),
       ]
    ),
    None,
    "first"
)

register_check_parameters(
    subgroup_os,
    "statgrab_mem",
    _("Statgrab Memory Usage"),
    Alternative(
        elements = [
            Tuple(
                title = _("Specify levels in percentage of total RAM"),
                elements = [
                  Percentage(title = _("Warning at a usage of"), unit = _("% of RAM"), maxvalue = None),
                  Percentage(title = _("Critical at a usage of"), unit = _("% of RAM"), maxvalue = None)
                ]
            ),
            Tuple(
                title = _("Specify levels in absolute usage values"),
                elements = [
                  Integer(title = _("Warning at"), unit = _("MB")),
                  Integer(title = _("Critical at"), unit = _("MB"))
                ]
            ),
        ]
    ),
    None,
    "first"
)

register_check_parameters(
    subgroup_os,
    "cisco_mem",
    _("Cisco Memory Usage"),
    Alternative(
        elements = [
            Tuple(
                title = _("Specify levels in percentage of total RAM"),
                elements = [
                  Percentage(title = _("Warning at a usage of"), unit = _("% of RAM"), maxvalue = None),
                  Percentage(title = _("Critical at a usage of"), unit = _("% of RAM"), maxvalue = None)
                ]
            ),
            Tuple(
                title = _("Specify levels in absolute usage values"),
                elements = [
                  Integer(title = _("Warning at"), unit = _("MB")),
                  Integer(title = _("Critical at"), unit = _("MB"))
                ]
            ),
        ]
    ),
    TextAscii(
        title = _("Memory Pool Name"),
        allow_empty = False
    ),
    match_type = "first",
)

register_check_parameters(
    subgroup_os,
    "juniper_mem",
    _("Juniper Memory Usage"),
    Tuple(
        title = _("Specify levels in percentage of total memory usage"),
        elements = [
            Percentage(title = _("Warning at a usage of"), unit =_("% of RAM"), default_value = 80.0, maxvalue = 100.0 ),
            Percentage(title = _("Critical at a usage of"), unit =_("% of RAM"), default_value = 90.0, maxvalue = 100.0 )
        ]
    ),
    None,
    "first"
)

register_check_parameters(
    subgroup_os,
    "netscaler_mem",
    _("Netscaler Memory Usage"),
    Tuple(
        title = _("Specify levels in percentage of total memory usage"),
        elements = [
            Percentage(title = _("Warning at a usage of"), unit =_("% of RAM"), default_value = 80.0, maxvalue = 100.0 ),
            Percentage(title = _("Critical at a usage of"), unit =_("% of RAM"), default_value = 90.0, maxvalue = 100.0 )
        ]
    ),
    None,
    "first"
)

register_check_parameters(
    subgroup_os,
    "general_flash_usage",
    _("Flash Space Usage"),
    Alternative(
        elements = [
            Tuple(
                title = _("Specify levels in percentage of total Flash"),
                elements = [
                  Percentage(title = _("Warning at a usage of"), label = _("% of Flash"), maxvalue = None),
                  Percentage(title = _("Critical at a usage of"), label = _("% of Flash"), maxvalue = None)
                ]
            ),
            Tuple(
                title = _("Specify levels in absolute usage values"),
                elements = [
                  Integer(title = _("Warning at"), unit = _("MB")),
                  Integer(title = _("Critical at"), unit = _("MB"))
                ]
            ),
        ]
    ),
    None,
    match_type = "first",
)

register_check_parameters(
    subgroup_os,
    "cisco_supervisor_mem",
    _("Cisco Nexus Supervisor Memory Usage"),
    Tuple(
        title = _("The average utilization of memory on the active supervisor"),
        elements = [
          Percentage(title = _("Warning at a usage of"), default_value = 80.0, maxvalue = 100.0 ),
          Percentage(title = _("Critical at a usage of"), default_value = 90.0, maxvalue = 100.0 )
        ]
    ),
    None,
    match_type = "first",
)


def UsedSize(**args):
    GB = 1024 * 1024 * 1024
    return Tuple(
        elements = [
            Filesize(title = _("Warning at"), default_value = 1 * GB),
            Filesize(title = _("Critical at"), default_value = 2 * GB),
        ],
        **args)

def FreeSize(**args):
    GB = 1024 * 1024 * 1024
    return Tuple(
        elements = [
            Filesize(title = _("Warning below"), default_value = 2 * GB),
            Filesize(title = _("Critical below"), default_value = 1 * GB),
        ],
        **args)

def UsedPercentage(default_percents=None, of_what=None):
    if of_what:
        unit = _("%% of %s") % of_what
        maxvalue = None
    else:
        unit = "%"
        maxvalue = 101.0
    return Tuple(
        elements = [
            Percentage(title = _("Warning at"),
                       default_value = default_percents and default_percents[0] or 80.0,
                       unit = unit,
                       maxvalue = maxvalue,
                       ),
            Percentage(title = _("Critical at"),
                       default_value = default_percents and default_percents[1] or 90.0,
                       unit = unit,
                       maxvalue = maxvalue),
        ])

def FreePercentage(default_percents=None, of_what=None):
    if of_what:
        unit = _("%% of %s") % of_what
    else:
        unit = "%"
    return Tuple(
        elements = [
            Percentage(title = _("Warning below"),
                       default_value = default_percents and default_percents[0] or 20.0,
                       unit = unit),
            Percentage(title = _("Critical below"),
                       default_value = default_percents and default_percents[1] or 10.0,
                       unit = unit),
        ])

def DualMemoryLevels(what, default_percents=None):
    return CascadingDropdown(
        title = _("Levels for %s") % what,
        choices = [
            ( "perc_used",  _("Percentual levels for used %s") % what, UsedPercentage(default_percents) ),
            ( "perc_free",  _("Percentual levels for free %s") % what, FreePercentage() ),
            ( "abs_used",   _("Absolute levels for used %s") % what,   UsedSize() ),
            ( "abs_free",   _("Absolute levels for free %s") % what,   FreeSize() ),
            # PredictiveMemoryChoice(_("used %s") % what), # not yet implemented
            ( "ignore",     _("Do not impose levels") ),
        ]
    )

def UpperMemoryLevels(what, default_percents=None, of_what=None):
    return CascadingDropdown(
        title = _("Upper levels for %s") % what,
        choices = [
            ( "perc_used",  _("Percentual levels%s") % (of_what and (_(" in relation to %s") % of_what) or ""),
              UsedPercentage(default_percents, of_what) ),
            ( "abs_used",   _("Absolute levels"),   UsedSize() ),
            # PredictiveMemoryChoice(what), # not yet implemented
            ( "ignore",     _("Do not impose levels") ),
        ]
    )

def LowerMemoryLevels(what, default_percents=None, of_what=None):
    return CascadingDropdown(
        title = _("Lower levels for %s") % what,
        choices = [
            ( "perc_free",  _("Percentual levels"), FreePercentage(default_percents, of_what) ),
            ( "abs_free",   _("Absolute levels"),   FreeSize() ),
            # PredictiveMemoryChoice(what), # not yet implemented
            ( "ignore",     _("Do not impose levels") ),
        ]
    )

# Beware: This is not yet implemented in the check.
# def PredictiveMemoryChoice(what):
#     return ( "predictive", _("Predictive levels for %s") % what,
#         PredictiveLevels(
#            unit = _("GB"),
#            default_difference = (0.5, 1.0)
#     ))


register_check_parameters(
    subgroup_os,
    "memory_linux",
    _("Memory and Swap usage on Linux"),
    Dictionary(
        elements = [
            ( "levels_ram",         DualMemoryLevels(_("RAM"))),
            ( "levels_swap",        DualMemoryLevels(_("Swap"))),
            ( "levels_virtual",     DualMemoryLevels(_("Total virtual memory"), ( 80.0, 90.0))),
            ( "levels_total",       UpperMemoryLevels(_("Total Data in relation to RAM"), (120.0, 150.0), _("RAM"))),
            ( "levels_shm",         UpperMemoryLevels(_("Shared Memory"),       ( 20.0,  30.0), _("RAM"))),
            ( "levels_pagetables",  UpperMemoryLevels(_("Page tables"),         (  8.0,  16.0), _("RAM"))),
            ( "levels_writeback",   UpperMemoryLevels(_("Disk Writeback"))),
            ( "levels_committed",   UpperMemoryLevels(_("Committed memory"),    (100.0, 150.0), _("RAM + Swap"))),
            ( "levels_commitlimit", LowerMemoryLevels(_("Commit Limit"),        ( 20.0,  10.0), _("RAM + Swap"))),
            ( "levels_vmalloc",     LowerMemoryLevels(_("Largest Free VMalloc Chunk"))),
        ],
    ),
    None,
    "dict",
)



register_check_parameters(
    subgroup_os,
    "memory",
    _("Main memory usage (UNIX / Other Devices)"),
    Transform(
        Dictionary(
            elements = [
                ( "levels",
                    Alternative(
                        title = _("Levels for memory"),
                        show_alternative_title = True,
                        default_value = (150.0, 200.0),
                        match = match_dual_level_type,
                        help = _("The used and free levels for the memory on UNIX systems take into account the "
                               "currently used memory (RAM or SWAP) by all processes and sets this in relation "
                               "to the total RAM of the system. This means that the memory usage can exceed 100%. "
                               "A usage of 200% means that the total size of all processes is twice as large as "
                               "the main memory, so <b>at least</b> half of it is currently swapped out. For systems "
                               "without Swap space you should choose levels below 100%."),
                        elements = [
                            Alternative(
                                title = _("Levels for used memory"),
                                style = "dropdown",
                                elements = [
                                    Tuple(
                                        title = _("Specify levels in percentage of total RAM"),
                                        elements = [
                                          Percentage(title = _("Warning at a usage of"),  maxvalue = None),
                                          Percentage(title = _("Critical at a usage of"), maxvalue = None)
                                        ]
                                    ),
                                    Tuple(
                                        title = _("Specify levels in absolute values"),
                                        elements = [
                                          Integer(title = _("Warning at"), unit = _("MB")),
                                          Integer(title = _("Critical at"), unit = _("MB"))
                                        ]
                                    ),
                                ]
                            ),
                            Transform(
                                    Alternative(
                                        style = "dropdown",
                                        elements = [
                                            Tuple(
                                                title = _("Specify levels in percentage of total RAM"),
                                                elements = [
                                                  Percentage(title = _("Warning if less than"),  maxvalue = None),
                                                  Percentage(title = _("Critical if less than"), maxvalue = None)
                                                ]
                                            ),
                                            Tuple(
                                                title = _("Specify levels in absolute values"),
                                                elements = [
                                                  Integer(title = _("Warning if below"), unit = _("MB")),
                                                  Integer(title = _("Critical if below"), unit = _("MB"))
                                                ]
                                            ),
                                        ]
                                    ),
                                    title = _("Levels for free memory"),
                                    help = _("Keep in mind that if you have 1GB RAM and 1GB SWAP you need to "
                                             "specify 120% or 1200MB to get an alert if there is only 20% free RAM available. "
                                             "The free memory levels do not work with the fortigate check, because it does "
                                             "not provide total memory data."),
                                    allow_empty = False,
                                    forth = lambda val: tuple(map(lambda x: -x, val)),
                                    back  = lambda val: tuple(map(lambda x: -x, val))
                             )
                        ]
                    ),
                ),
                ("average",
                    Integer(
                        title = _("Averaging"),
                        help = _("If this parameter is set, all measured values will be averaged "
                               "over the specified time interval before levels are being applied. Per "
                               "default, averaging is turned off."),
                       unit = _("minutes"),
                       minvalue = 1,
                       default_value = 60,
                    )
                ),
            ],
            optional_keys = [ "average" ],
        ),
        forth = lambda t: type(t) == tuple and { "levels" : t } or t,
    ),
    None,
    match_type = "first",
)

register_check_parameters(
    subgroup_os,
    "memory_simple",
    _("Main memory usage of simple devices"),
    Transform(
        Dictionary(
            help = _("Memory levels for simple devices not running more complex OSs"),
            elements = [
                ("levels", CascadingDropdown(
                    title = _("Levels for memory usage"),
                    choices = [
                        ( "perc_used",
                          _("Percentual levels for used memory"),
                          Tuple(
                              elements = [
                                   Percentage(title = _("Warning at a memory usage of"), default_value = 80.0, maxvalue = None),
                                   Percentage(title = _("Critical at a memory usage of"), default_value = 90.0, maxvalue = None)
                              ]
                        )),
                        ( "abs_free",
                          _("Absolute levels for free memory"),
                          Tuple(
                              elements = [
                                 Filesize(title = _("Warning below")),
                                 Filesize(title = _("Critical below"))
                              ]
                        )),
                        ( "ignore", _("Do not impose levels")),
                    ])
                ),
            ],
            optional_keys = [],
        ),
        # Convert default levels from discovered checks
        forth = lambda v: type(v) != dict and { "levels" : ( "perc_used", v) } or v,
    ),
    TextAscii(
        title = _("Module name or empty"),
        help = _("Leave this empty for systems without modules, which just "
                 "have one global memory usage."),
        allow_empty = True,
    ),
    "dict",
)

register_check_parameters(
    subgroup_os,
    "memory_multiitem",
    _("Main memory usage of devices with modules"),
    Dictionary(
        help = _("The memory levels for one specific module of this host. This is relevant for hosts that have "
                 "several distinct memory areas, e.g. pluggable cards"),
        elements = [
            ("levels", Alternative(
                title = _("Memory levels"),
                elements = [
                     Tuple(
                         title = _("Specify levels in percentage of total RAM"),
                         elements = [
                             Percentage(title = _("Warning at a memory usage of"), default_value = 80.0, maxvalue = None),
                             Percentage(title = _("Critical at a memory usage of"), default_value = 90.0, maxvalue = None)]),
                     Tuple(
                         title = _("Specify levels in absolute usage values"),
                         elements = [
                           Filesize(title = _("Warning at")),
                           Filesize(title = _("Critical at"))]),
                ])),
            ],
        optional_keys = []),
    TextAscii(
        title = _("Module name"),
        allow_empty = False
    ),
    "dict",
)

register_check_parameters(
   subgroup_networking,
   "mem_cluster",
   _("Memory Usage of Clusters"),
    ListOf(
        Tuple(
            elements = [
                Integer(title = _("Equal or more than"), unit = _("nodes")),
                Tuple(
                    title = _("Percentage of total RAM"),
                    elements = [
                      Percentage(title = _("Warning at a RAM usage of"), default_value = 80.0),
                      Percentage(title = _("Critical at a RAM usage of"), default_value = 90.0),
                    ])
            ]
        ),
        help = _("Here you can specify the total memory usage levels for clustered hosts."),
        title = _("Memory Usage"),
        add_label = _("Add limits")
    ),
    None,
   "first",
   False
)

register_check_parameters(
   subgroup_networking,
   "cpu_utilization_cluster",
   _("CPU Utilization of Clusters"),
    ListOf(
        Tuple(
            elements = [
                Integer(title = _("Equal or more than"), unit = _("nodes")),
                Tuple(
                      elements = [
                          Percentage(title = _("Warning at a utilization of"), default_value = 90.0),
                          Percentage(title = _("Critical at a utilization of"), default_value = 95.0)
                      ],
                      title = _("Alert on too high CPU utilization"),
                )
            ]
        ),
        help = _("Configure levels for averaged CPU utilization depending on number of cluster nodes. "
                 "The CPU utilization sums up the percentages of CPU time that is used "
                 "for user processes and kernel routines over all available cores within "
                 "the last check interval. The possible range is from 0% to 100%"),
        title = _("Memory Usage"),
        add_label = _("Add limits")
    ),
   None,
   "first",
   False
)

register_check_parameters(
    subgroup_os,
    "esx_host_memory",
    _("Main memory usage of ESX host system"),
    Tuple(
        title = _("Specify levels in percentage of total RAM"),
        elements = [
          Percentage(title = _("Warning at a RAM usage of"), default_value = 80.0),
          Percentage(title = _("Critical at a RAM usage of"), default_value = 90.0),
        ]),
    None,
    match_type = "first",
)

register_check_parameters(
    subgroup_os,
    "vm_guest_tools",
    _("Virtual machine (for example ESX) guest tools status"),
     Dictionary(
         optional_keys = False,
         elements = [
            ( "guestToolsCurrent",
               MonitoringState(
                   title = _("VMware Tools is installed, and the version is current"),
                   default_value = 0,
               )
            ),
            ( "guestToolsNeedUpgrade",
               MonitoringState(
                   title = _("VMware Tools is installed, but the version is not current"),
                   default_value = 1,
               )
            ),
             ( "guestToolsNotInstalled",
               MonitoringState(
                   title = _("VMware Tools have never been installed"),
                   default_value = 2,
               )
            ),
            ( "guestToolsUnmanaged",
               MonitoringState(
                   title = _("VMware Tools is installed, but it is not managed by VMWare"),
                   default_value = 1,
               )
            ),
         ]
      ),
    None,
    "dict",
)
register_check_parameters(
    subgroup_os,
    "vm_heartbeat",
    _("Virtual machine (for example ESX) heartbeat status"),
     Dictionary(
         optional_keys = False,
         elements = [
            ( "heartbeat_missing",
               MonitoringState(
                   title = _("No heartbeat"),
                   help = _("Guest operating system may have stopped responding."),
                   default_value = 2,
               )
            ),
            ( "heartbeat_intermittend",
               MonitoringState(
                   title = _("Intermittent heartbeat"),
                   help = _("May be due to high guest load."),
                   default_value = 1,
               )
            ),
             ( "heartbeat_no_tools",
               MonitoringState(
                   title = _("Heartbeat tools missing or not installed"),
                   help = _("No VMWare Tools installed."),
                   default_value = 1,
               )
            ),
            ( "heartbeat_ok",
               MonitoringState(
                   title = _("Heartbeat OK"),
                   help = _("Guest operating system is responding normally."),
                   default_value = 0,
               )
            ),
         ]
      ),
    None,
    "dict",
)

register_check_parameters(
    subgroup_applications,
    "services_summary",
    _("Windows Service Summary"),
    Dictionary(
        title = _('Autostart Services'),
        elements = [
            ('ignored',
            ListOfStrings(
                title = _("Ignored autostart services"),
                help  = _('Regular expressions matching the begining of the internal name '
                          'or the description of the service. '
                          'If no name is given then this rule will match all services. The '
                          'match is done on the <i>beginning</i> of the service name. It '
                          'is done <i>case sensitive</i>. You can do a case insensitive match '
                          'by prefixing the regular expression with <tt>(?i)</tt>. Example: '
                          '<tt>(?i).*mssql</tt> matches all services which contain <tt>MSSQL</tt> '
                          'or <tt>MsSQL</tt> or <tt>mssql</tt> or...'),
                orientation = "horizontal",
            )),
            ('state_if_stopped',
            MonitoringState(
                title = _("Default state if stopped autostart services are found"),
                default_value = 0,
            )),
        ],
    ),
    None,
    "dict"
)

register_check_parameters(
    subgroup_applications,
    "esx_vsphere_objects",
    _("State of ESX hosts and virtual machines"),
    Dictionary(
        help = _("Usually the check goes to WARN if a VM or host is powered off and OK otherwise. "
                 "You can change this behaviour on a per-state-basis here."),
        optional_keys = False,
        elements = [
           ( "states",
             Dictionary(
                 title = _("Target states"),
                 optional_keys = False,
                 elements = [
                     ( "poweredOn",
                       MonitoringState(
                           title = _("Powered ON"),
                           help = _("Check result if the host or VM is powered on"),
                           default_value = 0,
                       )
                    ),
                    ( "poweredOff",
                       MonitoringState(
                           title = _("Powered OFF"),
                           help = _("Check result if the host or VM is powered off"),
                           default_value = 1,
                       )
                    ),
                    ( "suspended",
                       MonitoringState(
                           title = _("Suspended"),
                           help = _("Check result if the host or VM is suspended"),
                           default_value = 1,
                       )
                    ),
                    ( "unknown",
                       MonitoringState(
                           title = _("Unknown"),
                           help = _("Check result if the host or VM state is reported as <i>unknown</i>"),
                           default_value = 3,
                       )
                    ),
                 ]
              )
           ),
        ]
    ),
    TextAscii(
        title = _("Name of the VM/HostSystem"),
        help = _("Please do not forget to specify either <tt>VM</tt> or <tt>HostSystem</tt>. Example: <tt>VM abcsrv123</tt>. Also note, "
                 "that we match the <i>beginning</i> of the name."),
        regex = "(^VM|HostSystem)( .*|$)",
        regex_error = _("The name of the system must begin with <tt>VM</tt> or <tt>HostSystem</tt>."),
        allow_empty = False,
    ),
    "dict",
)

def transform_printer_supply(l):
    if type(l) == tuple:
        if len(l) == 2:
            return { "levels" : l }
        else:
            return {
                "levels" : l[:2],
                "upturn_toner" : l[2],
            }
    else:
        return l

register_check_parameters(
    subgroup_printing,
    "printer_supply",
    _("Printer cartridge levels"),
    Transform(
        Dictionary(
            elements = [
                ( "levels",
                    Tuple(
                        title = _("Levels for remaining supply"),
                        elements = [
                            Percentage(
                                title = _("Warning level for remaining"),
                                allow_int = True,
                                default_value = 20.0,
                                help = _("For consumable supplies, this is configured as the percentage of "
                                         "remaining capacity. For supplies that fill up, this is configured "
                                         "as remaining space."),
                            ),
                            Percentage(
                                title = _("Critical level for remaining"),
                                allow_int = True,
                                default_value = 10.0,
                                help = _("For consumable supplies, this is configured as the percentage of "
                                         "remaining capacity. For supplies that fill up, this is configured "
                                         "as remaining space."),
                            ),
                        ]
                )),
                ( "some_remaining",
                   MonitoringState(
                    title = _("State for <i>some remaining</i>"),
                    help = _("Some printers do not report a precise percentage but "
                             "just <i>some remaining</i> at a low fill state. Here you "
                             "can set the monitoring state for that situation"),
                    default_value = 1,
                )),
                ( "upturn_toner",
                    Checkbox(
                        title = _("Upturn toner levels"),
                        label = _("Printer sends <i>used</i> material instead of <i>remaining</i>"),
                        help =  _("Some Printers (eg. Konica for Drum Cartdiges) returning the available"
                                  " fuel instead of what is left. In this case it's possible"
                                  " to upturn the levels to handle this behavior"),
                )),
            ]
        ),
        forth = transform_printer_supply,
    ),
    TextAscii(
        title = _("cartridge specification"),
        allow_empty = True
    ),
    match_type = "first",
)
register_check_parameters(
    subgroup_printing,
    "windows_printer_queues",
    _("Number of open jobs of a printer on windows" ),
    Transform(
        Optional(
            Tuple(
                help = _("This rule is applied to the number of print jobs "
                         "currently waiting in windows printer queue."),
                elements = [
                    Integer(title = _("Warning at"), unit = _("jobs"), default_value = 40),
                    Integer(title = _("Critical at"), unit = _("jobs"), default_value = 60),
                ]
            ),
            label=_('Enable thresholds on the number of jobs'),
        ),
        forth = lambda old: old != (None, None) and old or None,
    ),
    TextAscii(
        title = _("Printer Name"),
        allow_empty = True
    ),
    match_type = "first",
)

register_check_parameters(
    subgroup_printing,
    "printer_input",
    _("Printer Input Units"),
    Dictionary(
        elements =  [
            ('capacity_levels', Tuple(
                title = _('Capacity remaining'),
                elements = [
                    Percentage(title = _("Warning at"), default_value = 0.0),
                    Percentage(title = _("Critical at"), default_value = 0.0),
                ],
            )),
        ],
        default_keys = ['capacity_levels'],
    ),
    TextAscii(
        title = _('Unit Name'),
        allow_empty = True
    ),
    match_type = "dict",
)

register_check_parameters(
    subgroup_printing,
    "printer_output",
    _("Printer Output Units"),
    Dictionary(
        elements =  [
            ('capacity_levels', Tuple(
                title = _('Capacity filled'),
                elements = [
                    Percentage(title = _("Warning at"), default_value = 0.0),
                    Percentage(title = _("Critical at"), default_value = 0.0),
                ],
            )),
        ],
        default_keys = ['capacity_levels'],
    ),
    TextAscii(
        title = _('Unit Name'),
        allow_empty = True
    ),
    match_type = "dict",
)

register_check_parameters(
    subgroup_os,
    "cpu_load",
    _("CPU load (not utilization!)"),
    Levels(
          help = _("The CPU load of a system is the number of processes currently being "
                   "in the state <u>running</u>, i.e. either they occupy a CPU or wait "
                   "for one. The <u>load average</u> is the averaged CPU load over the last 1, "
                   "5 or 15 minutes. The following levels will be applied on the average "
                   "load. On Linux system the 15-minute average load is used when applying "
                   "those levels. The configured levels are multiplied with the number of "
                   "CPUs, so you should configure the levels based on the value you want to "
                   "be warned \"per CPU\"."),
          unit = "per core",
          default_difference = (2.0, 4.0),
          default_levels = (5.0, 10.0),
    ),
    None,
    match_type = "first",
)

register_check_parameters(
    subgroup_os,
    "cpu_utilization",
    _("CPU utilization for Appliances"),
    Optional(
        Tuple(
              elements = [
                  Percentage(title = _("Warning at a utilization of")),
                  Percentage(title = _("Critical at a utilization of"))]),
        label = _("Alert on too high CPU utilization"),
        help = _("The CPU utilization sums up the percentages of CPU time that is used "
                 "for user processes and kernel routines over all available cores within "
                 "the last check interval. The possible range is from 0% to 100%"),
        default_value = (90.0, 95.0)),
    None,
    match_type = "first",
)

register_check_parameters(
    subgroup_os,
    "cpu_utilization_multiitem",
    _("CPU utilization of Devices with Modules"),
    Dictionary(
        help = _("The CPU utilization sums up the percentages of CPU time that is used "
                 "for user processes and kernel routines over all available cores within "
                 "the last check interval. The possible range is from 0% to 100%"),
        elements =  [
                        ("levels", Tuple(
                            title = _("Alert on too high CPU utilization"),
                            elements = [
                                Percentage(title = _("Warning at a utilization of"), default_value=90.0),
                                Percentage(title = _("Critical at a utilization of"), default_value=95.0)],
                            ),
                        ),
                    ]
                ),
    TextAscii(
        title = _("Module name"),
        allow_empty = False
    ),
    match_type = "dict",
)

register_check_parameters(
    subgroup_os,
    "fpga_utilization",
    _("FPGA utilization"),
    Dictionary(
        help = _("Give FPGA utilization levels in percent. The possible range is from 0% to 100%."),
        elements =  [
                        ("levels", Tuple(
                            title = _("Alert on too high FPGA utilization"),
                            elements = [
                                Percentage(title = _("Warning at a utilization of"), default_value = 80.0),
                                Percentage(title = _("Critical at a utilization of"), default_value = 90.0)],
                            ),
                        ),
                    ]
                ),
    TextAscii(
        title = _("FPGA"),
        allow_empty = False
    ),
    match_type = "dict",
)


register_check_parameters(
    subgroup_os,
    "cpu_utilization_os",
    _("CPU utilization for simple devices"),
    Dictionary(
        help = _("This rule configures levels for the CPU utilization (not load) for "
                 "the operating systems Windows and VMWare ESX host systems, as well as devices "
                 "implementing the Host Resources MIB. The utilization "
                 "ranges from 0 to 100 - regardless of the number of CPUs."),
        elements = [
            ( "levels",
                Levels(
                    title = _("Levels"),
                    unit = "%",
                    default_levels = (85, 90),
                    default_difference = (5, 8),
                    default_value = None,
                ),
            ),
            ( "average",
              Integer(
                  title = _("Averaging"),
                  help = _("When this option is activated then the CPU utilization is being "
                           "averaged <b>before</b> the levels are being applied."),
                  unit = "min",
                  default_value = 15,
                  label = _("Compute average over last "),
            )),
        ]
    ),
    None,
    match_type = "dict",
)

register_check_parameters(
    subgroup_os,
    "cpu_iowait",
    _("CPU utilization on Linux/UNIX"),
    Transform(
        Dictionary(
            elements = [
                ( "util",
                   Tuple(
                       title = _("Alert on too high CPU utilization"),
                       elements = [
                             Percentage(title = _("Warning at a utilization of"), default_value = 90.0),
                             Percentage(title = _("Critical at a utilization of"), default_value = 95.0)],

                       help = _("Here you can set levels on the total CPU utilization, i.e. the sum of "
                                "<i>system</i>, <i>user</i> and <i>iowait</i>. The levels are always applied "
                                "on the average utiliazation since the last check - which is usually one minute."),
                    )
                ),
                ( "iowait",
                   Tuple(
                       title = _("Alert on too high disk wait (IO wait)"),
                       elements = [
                             Percentage(title = _("Warning at a disk wait of"), default_value = 30.0),
                             Percentage(title = _("Critical at a disk wait of"), default_value = 50.0)],
                       help = _("The CPU utilization sums up the percentages of CPU time that is used "
                                "for user processes, kernel routines (system), disk wait (sometimes also "
                                "called IO wait) or nothing (idle). "
                                "Currently you can only set warning/critical levels to the disk wait. This "
                                "is the total percentage of time all CPUs have nothing else to do then waiting "
                                "for data coming from or going to disk. If you have a significant disk wait "
                                "the the bottleneck of your server is IO. Please note that depending on the "
                                "applications being run this might or might not be totally normal.")),
                ),
            ]
        ),
        forth = lambda old: type(old) != dict and { "iowait" : old } or old,
    ),
    None,
    "dict",
)

register_check_parameters(
    subgroup_environment,
    "humidity",
    _("Humidity Levels"),
    Tuple(
          help = _("This Ruleset sets the threshold limits for humidity sensors"),
          elements = [
              Integer(title = _("Critical at or below"), unit="%" ),
              Integer(title = _("Warning at or below"), unit="%" ),
              Integer(title = _("Warning at or above"), unit="%" ),
              Integer(title = _("Critical at or above"), unit="%" ),
              ]),
    TextAscii(
        title = _("Sensor names"),
        allow_empty = False),
    match_type = "first",
)

register_check_parameters(
    subgroup_environment,
    "single_humidity",
    _("Humidity Levels for devices with a single sensor"),
    Tuple(
          help = _("This Ruleset sets the threshold limits for humidity sensors"),
          elements = [
              Integer(title = _("Critical at or below"), unit="%" ),
              Integer(title = _("Warning at or below"), unit="%" ),
              Integer(title = _("Warning at or above"), unit="%" ),
              Integer(title = _("Critical at or above"), unit="%" ),
              ]),
     None,
     match_type = "first",
)

db_levels_common = [
    ("levels",
        Alternative(
            title = _("Levels for the Tablespace usage"),
            default_value = (10.0, 5.0),
            elements = [
                Tuple(
                    title = _("Percentage free space"),
                    elements = [
                        Percentage(title = _("Warning if below"), unit = _("% free")),
                        Percentage(title = _("Critical if below"), unit = _("% free")),
                    ]
                ),
                Tuple(
                    title = _("Absolute free space"),
                    elements = [
                         Integer(title = _("Warning if below"), unit = _("MB"), default_value = 1000),
                         Integer(title = _("Critical if below"), unit = _("MB"), default_value = 500),
                    ]
                ),
                ListOf(
                    Tuple(
                        orientation = "horizontal",
                        elements = [
                            Filesize(title = _("Tablespace larger than")),
                            Alternative(
                                title = _("Levels for the Tablespace size"),
                                elements = [
                                    Tuple(
                                        title = _("Percentage free space"),
                                        elements = [
                                            Percentage(title = _("Warning if below"), unit = _("% free")),
                                            Percentage(title = _("Critical if below"), unit = _("% free")),
                                        ]
                                    ),
                                    Tuple(
                                        title = _("Absolute free space"),
                                        elements = [
                                             Integer(title = _("Warning if below"), unit = _("MB")),
                                             Integer(title = _("Critical if below"), unit = _("MB")),
                                        ]
                                    ),
                                ]
                            ),
                        ],
                    ),
                    title = _('Dynamic levels'),
                ),
            ]
        )
    ),
    ("magic",
       Float(
          title = _("Magic factor (automatic level adaptation for large tablespaces)"),
          help = _("This is only be used in case of percentual levels"),
          minvalue = 0.1,
          maxvalue = 1.0,
          default_value = 0.9)),
    (  "magic_normsize",
       Integer(
           title = _("Reference size for magic factor"),
           minvalue = 1,
           default_value = 1000,
           unit = _("MB"))),
    ( "magic_maxlevels",
      Tuple(
          title = _("Maximum levels if using magic factor"),
          help = _("The tablespace levels will never be raise above these values, when using "
                   "the magic factor and the tablespace is very small."),
          elements = [
              Percentage(title = _("Maximum warning level"),  unit = _("% free"), allow_int = True, default_value = 60.0),
              Percentage(title = _("Maximum critical level"), unit = _("% free"), allow_int = True, default_value = 50.0)])
    )
]

register_check_parameters(
    subgroup_applications,
    "oracle_tablespaces",
    _("Oracle Tablespaces"),
    Dictionary(
        help = _("A tablespace is a container for segments (tables, indexes, etc). A "
                 "database consists of one or more tablespaces, each made up of one or "
                 "more data files. Tables and indexes are created within a particular "
                 "tablespace. "
                 "This rule allows you to define checks on the size of tablespaces."),
        elements = db_levels_common + [
            ( "autoextend",
                Checkbox(
                  title = _("Autoextend"),
                  label = _("Autoextension is expected"),
                  help = "")),
            ( "defaultincrement",
                Checkbox(
                  title = _("Default Increment"),
                  label = _("State is WARNING in case the next extent has the default size."),
                  help = "")),
                   ]),
    TextAscii(
        title = _("Explicit tablespaces"),
        help = _("Here you can set explicit tablespaces by defining them via SID and the tablespace name, separated by a dot, for example <b>pengt.TEMP</b>"),
        regex = '.+\..+',
        allow_empty = False),
     match_type = "dict",
)

register_check_parameters(
    subgroup_applications,
    "oracle_processes",
    _("Oracle Processes"),
    Dictionary(
          help = _("Here you can override the default levels for the ORACLE Processes check. The levels "
                   "are applied on the number of used processes in percentage of the configured limit."),
          elements = [
              ( "levels",
                Tuple(
                    title = _("Levels for used processes"),
                    elements = [
                        Percentage(title = _("Warning if more than"), default_value = 70.0),
                        Percentage(title = _("Critical if more than"), default_value = 90.0)
                    ]
                )
             ),
          ],
          optional_keys = False,
    ),
    TextAscii(
        title = _("Database SID"),
        size = 12,
        allow_empty = False),
    "dict",
)

register_check_parameters(
    subgroup_applications,
    "oracle_logswitches",
    _("Oracle Logswitches"),
    Tuple(
          help = _("This check monitors the number of log switches of an ORACLE "
                   "database instance in the last 60 minutes. You can set levels for upper and lower bounds."),
          elements = [
              Integer(title = _("Critical at or below"), unit=_("log switches / hour"), default_value = -1),
              Integer(title = _("Warning at or below"),  unit=_("log switches / hour"), default_value = -1),
              Integer(title = _("Warning at or above"),  unit=_("log switches / hour"), default_value = 50),
              Integer(title = _("Critical at or above"), unit=_("log switches / hour"), default_value = 100),
              ]),
    TextAscii(
        title = _("Database SID"),
        size = 12,
        allow_empty = False),
    "first",
)

register_check_parameters(
    subgroup_applications,
    "oracle_recovery_area",
    _("Oracle Recovery Area"),
    Dictionary(
         elements = [
             ("levels",
                 Tuple(
                     title = _("Levels for used space (reclaimable is considered as free)"),
                     elements = [
                       Percentage(title = _("warning at"), default_value = 70.0),
                       Percentage(title = _("critical at"), default_value = 90.0),
                     ]
                 )
             )
         ]
    ),
    TextAscii(
        title = _("Database SID"),
        size = 12,
        allow_empty = False),
    "dict",
)

register_check_parameters(
    subgroup_applications,
    "oracle_dataguard_stats",
    _("Oracle Data-Guard Stats"),
    Dictionary(
        help = _("The Data-Guard statistics are available in Oracle Enterprise Edition with enabled Data-Guard. "
                 "The <tt>init.ora</tt> parameter <tt>dg_broker_start</tt> must be <tt>TRUE</tt> for this check. "
                 "The apply and transport lag can be configured with this rule."),
        elements = [
            ( "apply_lag",
              Tuple(
                  title = _("Apply Lag Maximum Time"),
                  help = _( "The maximum limit for the apply lag in <tt>v$dataguard_stats</tt>."),
                  elements = [
                      Age(title = _("Warning at"),),
                      Age(title = _("Critical at"),)])),
            ( "apply_lag_min",
              Tuple(
                  title = _("Apply Lag Minimum Time"),
                  help = _( "The minimum limit for the apply lag in <tt>v$dataguard_stats</tt>. "
                            "This is only useful if also <i>Apply Lag Maximum Time</i> has been configured."),
                  elements = [
                      Age(title = _("Warning at"),),
                      Age(title = _("Critical at"),)])),
            ( "transport_lag",
              Tuple(
                  title = _("Transport Lag"),
                  help = _( "The limit for the transport lag in <tt>v$dataguard_stats</tt>"),
                  elements = [
                      Age(title = _("Warning at"),),
                      Age(title = _("Critical at"),)])),
                   ]),
    TextAscii(
        title = _("Database SID"),
        size = 12,
        allow_empty = False),
    "dict",
)

register_check_parameters(
    subgroup_applications,
    "oracle_undostat",
    _("Oracle Undo Retention"),
    Dictionary(
         elements = [
             ("levels",
                 Tuple(
                     title = _("Levels for remaining undo retention"),
                     elements = [
                          Age(title = _("warning if less then"), default_value = 600),
                          Age(title = _("critical if less then"), default_value = 300),
                     ]
                 )
             ),(
            'nospaceerrcnt_state',
                MonitoringState(
                    default_value = 2,
                    title = _("State in case of non space error count is greater then 0: "),
                ),
            ),
         ]
    ),
    TextAscii(
        title = _("Database SID"),
        size = 12,
        allow_empty = False),
    "dict",
)

register_check_parameters(
    subgroup_applications,
    "oracle_recovery_status",
    _("Oracle Recovery Status"),
    Dictionary(
         elements = [
             ("levels",
                 Tuple(
                     title = _("Levels for checkpoint time"),
                     elements = [
                          Age(title = _("warning if higher then"), default_value = 1800),
                          Age(title = _("critical if higher then"), default_value = 3600),
                     ]
                 )
             ),
             ("backup_age",
                 Tuple(
                     title = _("Levels for user managed backup files"),
                     help = _( "Important! This checks is only for monitoring of datafiles "
                               "who were left in backup mode. "
                               "(alter database datafile ... begin backup;) "),
                     elements = [
                          Age(title = _("warning if higher then"), default_value = 1800),
                          Age(title = _("critical if higher then"), default_value = 3600),
                     ]
                 )
             )
         ]
    ),
    TextAscii(
        title = _("Database SID"),
        size = 12,
        allow_empty = False),
    "dict",
)

register_check_parameters(
    subgroup_applications,
    "oracle_jobs",
    _("ORACLE Scheduler Job"),
    Dictionary(
        help = _("A scheduler job is an object in an ORACLE database which could be "
                 "compared to a cron job on Unix. "),
        elements = [
            ( "run_duration",
              Tuple(
                  title = _("Maximum run duration for last execution"),
                  help = _("Here you can define an upper limit for the run duration of "
                           "last execution of the job."),
                     elements = [
                          Age(title = _("warning at")),
                          Age(title = _("critical at")),
                     ])),
            ( "disabled", DropdownChoice(
             title = _("Job State"),
             totext = "",
             choices = [
                 ( True, _("Ignore the state of the Job")),
                 ( False, _("Consider the state of the job")),],
             help = _("The state of the job is ignored per default.")
            )),]
    ),
    TextAscii(
        title = _("Scheduler Job Name"),
        help = _("Here you can set explicit Scheduler-Jobs by defining them via SID, Job-Owner "
                 "and Job-Name, separated by a dot, for example <tt>TUX12C.SYS.PURGE_LOG</tt>"),
        regex = '.+\..+',
        allow_empty = False),
    match_type = "dict",
)

register_check_parameters(
    subgroup_applications,
    "oracle_instance",
    _("Oracle Instance"),
    Dictionary(
        title = _("Consider state of Archivelogmode: "),
        elements = [(
            'archivelog',
                MonitoringState(
                    default_value = 0,
                    title = _("State in case of Archivelogmode is enabled: "),
                )
            ),(
            'noarchivelog',
                MonitoringState(
                    default_value = 1,
                    title = _("State in case of Archivelogmode is disabled: "),
                ),
            ),(
            'forcelogging',
                MonitoringState(
                    default_value = 0,
                    title = _("State in case of Force Logging is enabled: "),
                ),
            ),(
            'noforcelogging',
                MonitoringState(
                    default_value = 1,
                    title = _("State in case of Force Logging is disabled: "),
                ),
            ),(
            'logins',
                MonitoringState(
                    default_value = 2,
                    title = _("State in case of logins are not possible: "),
                ),
            ),(
            'primarynotopen',
                MonitoringState(
                    default_value = 2,
                    title = _("State in case of Database is PRIMARY and not OPEN: "),
                ),
            ),(
            'uptime_min',
             Tuple(
                 title = _("Minimum required uptime"),
                 elements = [
                     Age(title = _("Warning if below")),
                     Age(title = _("Critical if below")),
                 ]
           )),
        ],
    ),
    TextAscii(
        title = _("Database SID"),
        size = 12,
        allow_empty = False),
    match_type = "dict",
)

register_check_parameters(
    subgroup_applications,
    "asm_diskgroup",
    _("ASM Disk Group (used space and growth)"),
    Dictionary(
        elements = filesystem_elements + [
            ("req_mir_free", DropdownChoice(
             title = _("Handling for required mirror space"),
             totext = "",
             choices = [
                 ( False, _("Do not regard required mirror space as free space")),
                 ( True, _("Regard required mirror space as free space")),],
             help = _("ASM calculates the free space depending on free_mb or required mirror "
                      "free space. Enable this option to set the check against required "
                      "mirror free space. This only works for normal or high redundancy Disk Groups."))
            ),
        ],
        hidden_keys = ["flex_levels"],
    ),
    TextAscii(
        title = _("ASM Disk Group"),
        help = _("Specify the name of the ASM Disk Group "),
        allow_empty = False),
    "dict"
)

register_check_parameters(
    subgroup_applications,
    "mssql_backup",
    _("MSSQL Time since last Backup"),
    Optional(
        Tuple(
            elements = [
              Integer(title = _("Warning if older than"), unit = _("seconds")),
              Integer(title = _("Critical if older than"), unit = _("seconds"))
            ]
        ),
        title = _("Specify time since last successful backup"),
    ),
    TextAscii(
        title = _("Service descriptions"),
        allow_empty = False),
    match_type = "first",
)

register_check_parameters(
    subgroup_applications,
    "mssql_file_sizes",
    _("MSSQL Log and Data File Sizes"),
    Dictionary(
        title = _("File Size Levels"),
        elements = [
            ("data_files",
                Tuple(
                    title = _("Levels for Datafiles"),
                    elements = [
                      Filesize(title = _("Warning at")),
                      Filesize(title = _("Critical at")),
                    ]
            )),
            ("log_files",
                Tuple(
                    title = _("Levels for Logfiles"),
                    elements = [
                      Filesize(title = _("Warning at")),
                      Filesize(title = _("Critical at")),
                    ]
            )),
            ("log_files_used",
                Tuple(
                    title = _("Levels for used Logfiles"),
                    elements = [
                      Filesize(title = _("Warning at")),
                      Filesize(title = _("Critical at")),
                    ]
            )),
        ]
    ),
    TextAscii(
        title = _("Service descriptions"),
        allow_empty = False),
     "dict"
)

register_check_parameters(
    subgroup_applications,
    "mssql_tablespaces",
    _("MSSQL Size of Tablespace"),
    Dictionary(
        elements = [
            ("size",
            Tuple(
                title = _("Size"),
                elements = [
                  Filesize(title = _("Warning at")),
                  Filesize(title = _("Critical at"))
                ]
            )),
            ("unallocated",
            Tuple(
                title = _("Unallocated Space"),
                elements = [
                  Filesize(title = _("Warning at")),
                  Filesize(title = _("Critical at"))
                ]
            )),
            ("reserved",
            Tuple(
                title = _("Reserved Space"),
                elements = [
                  Filesize(title = _("Warning at")),
                  Filesize(title = _("Critical at"))
                ]
            )),
            ("data",
            Tuple(
                title = _("Data"),
                elements = [
                  Filesize(title = _("Warning at")),
                  Filesize(title = _("Critical at"))
                ]
            )),
            ("indexes",
            Tuple(
                title = _("Indexes"),
                elements = [
                  Filesize(title = _("Warning at")),
                  Filesize(title = _("Critical at"))
                ]
            )),
            ("unused",
            Tuple(
                title = _("Unused"),
                elements = [
                  Filesize(title = _("Warning at")),
                  Filesize(title = _("Critical at"))
                ]
            )),

        ],
    ),
    TextAscii(
        title = _("Tablespace name"),
        allow_empty = False),
    match_type = "dict",
)

register_check_parameters(
    subgroup_applications,
    "vm_snapshots",
    _("Virtual Machine Snapshots"),
    Dictionary(
        elements = [
        ("age",
          Tuple(
            title = _("Age of the last snapshot"),
            elements = [
                Age(title = _("Warning if older than")),
                Age(title = _("Critical if older than"))
            ]
          )
        )]
    ),
    None,
    match_type = "dict",
)

register_check_parameters(
    subgroup_applications,
    "veeam_backup",
    _("Veeam: Time since last Backup"),
    Dictionary(
        elements = [
        ("age",
          Tuple(
            title = _("Time since end of last backup"),
            elements = [
                Age(title = _("Warning if older than"), default_value = 108000),
                Age(title = _("Critical if older than"), default_value = 172800)
            ]
          )
        )]
    ),
    TextAscii(title=_("Job name")),
    match_type = "dict",
)

register_check_parameters(
    subgroup_applications,
    "backup_timemachine",
    _("Age of timemachine backup"),
    Dictionary(
        elements = [
        ("age",
          Tuple(
            title = _("Maximum age of latest timemachine backup"),
            elements = [
                Age(title = _("Warning if older than"), default_value = 86400),
                Age(title = _("Critical if older than"), default_value = 172800)
            ]
          )
        )]
    ),
    None,
    match_type = "dict",
)

register_check_parameters(
    subgroup_applications,
    "job",
    _("Age of jobs controlled by mk-job"),
    Dictionary(
        elements = [
        ("age",
          Tuple(
            title = _("Maximum time since last start of job execution"),
            elements = [
                Age(title = _("Warning at"), default_value = 0),
                Age(title = _("Critical at"), default_value = 0)
            ]
          )
        )]
    ),
    TextAscii(
        title = _("Job name"),
    ),
    match_type = "dict",
)

register_check_parameters(
    subgroup_applications,
    "mssql_counters_locks",
    _("MSSQL Locks"),
    Dictionary(
         help = _("This check monitors locking related information of MSSQL tablespaces."),
         elements = [
             ("lock_requests/sec",
               Tuple(
                   title = _("Lock Requests / sec"),
                   help = _("Number of new locks and lock conversions per second requested from the lock manager."),
                   elements = [
                       Float(title = _("Warning at"),  unit = _("requests/sec")),
                       Float(title = _("Critical at"), unit = _("requests/sec")),
                    ],
               ),
            ),
            ( "lock_timeouts/sec",
               Tuple(
                   title = _("Lock Timeouts / sec"),
                   help = _("Number of lock requests per second that timed out, including requests for NOWAIT locks."),
                   elements = [
                       Float(title = _("Warning at"),  unit = _("timeouts/sec")),
                       Float(title = _("Critical at"), unit = _("timeouts/sec")),
                    ],
               ),
            ),
            ( "number_of_deadlocks/sec",
               Tuple(
                   title = _("Number of Deadlocks / sec"),
                   help = _("Number of lock requests per second that resulted in a deadlock."),
                   elements = [
                       Float(title = _("Warning at"),  unit = _("deadlocks/sec")),
                       Float(title = _("Critical at"), unit = _("deadlocks/sec")),
                    ],
               ),
            ),
            ( "lock_waits/sec",
               Tuple(
                   title = _("Lock Waits / sec"),
                   help = _("Number of lock requests per second that required the caller to wait."),
                   elements = [
                       Float(title = _("Warning at"),  unit = _("waits/sec")),
                       Float(title = _("Critical at"), unit = _("waits/sec")),
                    ],
               ),
            ),
         ]
    ),
    TextAscii(
        title = _("Service descriptions"),
        allow_empty = False
    ),
    match_type = "dict",
)


register_check_parameters(
    subgroup_applications,
    "mysql_sessions",
    _("MySQL Sessions & Connections"),
    Dictionary(
         help = _("This check monitors the current number of active sessions to the MySQL "
                  "database server as well as the connection rate."),
         elements = [
             ( "total",
               Tuple(
                   title = _("Number of current sessions"),
                   elements = [
                       Integer(title = _("Warning at"),  unit = _("sessions"), default_value = 100),
                       Integer(title = _("Critical at"), unit = _("sessions"), default_value = 200),
                    ],
               ),
            ),
            ( "running",
               Tuple(
                   title = _("Number of currently running sessions"),
                   help = _("Levels for the number of sessions that are currently active"),
                   elements = [
                       Integer(title = _("Warning at"),  unit = _("sessions"), default_value = 10),
                       Integer(title = _("Critical at"), unit = _("sessions"), default_value = 20),
                    ],
               ),
            ),
            ( "connections",
               Tuple(
                   title = _("Number of new connections per second"),
                   elements = [
                       Integer(title = _("Warning at"),  unit = _("connection/sec"), default_value = 20),
                       Integer(title = _("Critical at"), unit = _("connection/sec"), default_value = 40),
                    ],
               ),
            ),
         ]
    ),
    TextAscii(
        title = _("Instance"),
        help = _("Only needed if you have multiple MySQL Instances on one server"),
    ),
    "dict",
)

register_check_parameters(
    subgroup_applications,
    "mysql_innodb_io",
    _("MySQL InnoDB Throughput"),
    Dictionary(
        elements = [
            ( "read",
              Tuple(
                  title = _("Read throughput"),
                  elements = [
                      Float(title = _("warning at"), unit = _("MB/s")),
                      Float(title = _("critical at"), unit = _("MB/s"))
                  ])),
            ( "write",
              Tuple(
                  title = _("Write throughput"),
                  elements = [
                      Float(title = _("warning at"), unit = _("MB/s")),
                      Float(title = _("critical at"), unit = _("MB/s"))
                  ])),
            ( "average",
              Integer(
                  title = _("Average"),
                  help = _("When averaging is set, then an floating average value "
                           "of the disk throughput is computed and the levels for read "
                           "and write will be applied to the average instead of the current "
                           "value."),
                 unit = "min"))
        ]),
    TextAscii(
        title = _("Instance"),
        help = _("Only needed if you have multiple MySQL Instances on one server"),
    ),
    "dict",
)

register_check_parameters(
    subgroup_applications,
    "mysql_connections",
    _("MySQL Connections"),
    Dictionary(
        elements = [
            ( "perc_used",
                Tuple(
                    title = _("Max. parallel connections"),
                    help = _("Compares the maximum number of connections that have been "
                             "in use simultaneously since the server started with the maximum simultaneous "
                             "connections allowed by the configuration of the server. This threshold "
                             "makes the check raise warning/critical states if the percentage is equal to "
                             "or above the configured levels."),
                    elements = [
                       Percentage(title = _("Warning at")),
                       Percentage(title = _("Critical at")),
                    ]
                )
            ),
        ]),
    TextAscii(
        title = _("Instance"),
        help = _("Only needed if you have multiple MySQL Instances on one server"),
    ),
    "dict",
)

register_check_parameters(
    subgroup_applications,
    "db_bloat",
    _("Database Bloat (PostgreSQL)"),
    Dictionary(
        help = _("This rule allows you to configure bloat levels for a databases tablespace and "
                 "indexspace."),
        elements = [
            ("table_bloat_abs", Tuple(
                title = _("Table absolute bloat levels"),
                elements = [
                    Filesize(title = _("Warning at")),
                    Filesize(title = _("Critical at")),
            ])),
            ("table_bloat_perc", Tuple(
                title = _("Table percentage bloat levels"),
                help = _("Percentage in respect to the optimal utilization. "
                         "For example if an alarm should raise at 50% wasted space, you need "
                         "to configure 150%"),
                elements = [
                    Percentage(title = _("Warning at"), maxvalue = None),
                    Percentage(title = _("Critical at"), maxvalue = None),
            ])),
            ("index_bloat_abs", Tuple(
                title = _("Index absolute levels"),
                elements = [
                    Filesize(title = _("Warning at")),
                    Filesize(title = _("Critical at")),
            ])),
            ("index_bloat_perc", Tuple(
                title = _("Index percentage bloat levels"),
                help = _("Percentage in respect to the optimal utilization. "
                         "For example if an alarm should raise at 50% wasted space, you need "
                         "to configure 150%"),
                elements = [
                    Percentage(title = _("Warning at"), maxvalue = None),
                    Percentage(title = _("Critical at"), maxvalue = None),
            ])),
        ]
    ),
    TextAscii(
        title = _("Name of the database"),
    ),
    "dict"
)

register_check_parameters(
    subgroup_applications,
    "db_connections",
    _("Database Connections (PostgreSQL)"),
    Dictionary(
        help = _("This rule allows you to configure the number of maximum concurrent "
                "connections for a given database."),
        elements = [
            ("levels_perc", Tuple(
                title = _("Percentage of maximum available connections"),
                elements = [
                    Percentage(title = _("Warning at"),  unit=_("% of maximum connections")),
                    Percentage(title = _("Critical at"), unit=_("% of maximum connections")),
            ])),
            ("levels_abs", Tuple(
                title = _("Absolute number of connections"),
                elements = [
                    Integer(title = _("Warning at"),  minvalue = 0, unit=_("connections")),
                    Integer(title = _("Critical at"), minvalue = 0, unit=_("connections")),
            ])),
        ]
    ),
    TextAscii(
        title = _("Name of the database"),
    ),
    "dict"
)


register_check_parameters(
    subgroup_applications,
    "postgres_locks",
    _("PostgreSQL Locks"),
    Dictionary(
        help = _("This rule allows you to configure the limits for the SharedAccess and Exclusive Locks "
                 "for a PostgreSQL database."),
        elements = [
            ("levels_shared", Tuple(
                title = _("Shared Access Locks"),
                elements = [
                    Integer(title = _("Warning at"),  minvalue = 0),
                    Integer(title = _("Critical at"), minvalue = 0),
            ])),
            ("levels_exclusive", Tuple(
                title = _("Exclusive Locks"),
                elements = [
                    Integer(title = _("Warning at"),  minvalue = 0),
                    Integer(title = _("Critical at"), minvalue = 0),
            ])),
        ]
    ),
    TextAscii(
        title = _("Name of the database"),
    ),
    "dict"
)

register_check_parameters(
    subgroup_applications,
    "postgres_maintenance",
    _("PostgreSQL VACUUM and ANALYZE"),
    Dictionary(
        help = _("With this rule you can set limits for the VACUUM and ANALYZE operation of "
                 "a PostgreSQL database. Keep in mind that each table within a database is checked "
                 "with this limits."),
        elements = [
            ("last_vacuum", Tuple(
                title = _("Time since the last VACUUM"),
                elements = [
                    Age(title = _("Warning if older than"), default_value = 86400 * 7),
                    Age(title = _("Critical if older than"), default_value = 86400 * 14)
                ])
            ),
            ("last_analyze", Tuple(
                title = _("Time since the last ANALYZE"),
                elements = [
                    Age(title = _("Warning if older than"), default_value = 86400 * 7),
                    Age(title = _("Critical if older than"), default_value = 86400 * 14)
                ])
            ),
        ]
    ),
    TextAscii(
        title = _("Name of the database"),
    ),
    "dict"
)

register_check_parameters(
    subgroup_applications,
    "f5_connections",
    _("F5 Loadbalancer Connections"),
    Dictionary(
        elements = [
            ( "conns",
                Levels(
                     title = _("Max. number of connections"),
                     default_value = None,
                     default_levels = (25000, 30000)
                )
            ),
            ( "ssl_conns",
                Levels(
                     title = _("Max. number of SSL connections"),
                     default_value = None,
                     default_levels = (25000, 30000)
                )
            ),
        ]),
    None,
    "dict"
)

register_check_parameters(
    subgroup_applications,
    "checkpoint_connections",
    _("Checkpoint Firewall Connections"),
    Tuple(
       help = _("This rule sets limits to the current number of connections through "
                "a Checkpoint firewall."),
       title = _("Maximum number of firewall connections"),
       elements = [
           Integer( title = _("Warning at"), default_value = 40000),
           Integer( title = _("Critical at"), default_value = 50000),
       ],
    ),
    None,
    match_type = "first",
)

register_check_parameters(
    subgroup_applications,
    "checkpoint_packets",
    _("Checkpoint Firewall Packet Rates"),
    Dictionary(
        elements = [
            ( "accepted",
                Levels(
                     title = _("Maximum Rate of Accepted Packets"),
                     default_value = None,
                     default_levels = (100000, 200000),
                     unit = "pkts/sec"
                )
            ),
            ( "rejected",
                Levels(
                     title = _("Maximum Rate of Rejected Packets"),
                     default_value = None,
                     default_levels = (100000, 200000),
                     unit = "pkts/sec"
                )
            ),
            ( "dropped",
                Levels(
                     title = _("Maximum Rate of Dropped Packets"),
                     default_value = None,
                     default_levels = (100000, 200000),
                     unit = "pkts/sec"
                )
            ),
            ( "logged",
                Levels(
                     title = _("Maximum Rate of Logged Packets"),
                     default_value = None,
                     default_levels = (100000, 200000),
                     unit = "pkts/sec"
                )
            ),
        ]),
    None,
    "dict"
)

register_check_parameters(
    subgroup_applications,
    "f5_pools",
    _("F5 Loadbalancer Pools"),
    Tuple(
       title = _("Minimum number of pool members"),
       elements = [
           Integer( title = _("Warning if below"), unit=_("Members ")),
           Integer( title = _("Critical if below"), unit=_("Members")),
       ],
    ),
    TextAscii(title = _("Name of pool")),
    "first"
)

register_check_parameters(
    subgroup_applications,
    "mysql_db_size",
    _("Size of MySQL databases"),
    Optional(
        Tuple(
            elements = [
                Filesize(title = _("warning at")),
                Filesize(title = _("critical at")),
            ]),
        help = _("The check will trigger a warning or critical state if the size of the "
                 "database exceeds these levels."),
        title = _("Impose limits on the size of the database"),
    ),
    TextAscii(
        title = _("Name of the database"),
        help = _("Don't forgett the instance: instance:dbname"),
    ),
    "first"
)

register_check_parameters(
    subgroup_applications,
    "postgres_sessions",
    _("PostgreSQL Sessions"),
    Dictionary(
         help = _("This check monitors the current number of active and idle sessions on PostgreSQL"),
         elements = [
             ( "total",
               Tuple(
                   title = _("Number of current sessions"),
                   elements = [
                       Integer(title = _("Warning at"),  unit = _("sessions"), default_value = 100),
                       Integer(title = _("Critical at"), unit = _("sessions"), default_value = 200),
                    ],
               ),
            ),
            ( "running",
               Tuple(
                   title = _("Number of currently running sessions"),
                   help = _("Levels for the number of sessions that are currently active"),
                   elements = [
                       Integer(title = _("Warning at"),  unit = _("sessions"), default_value = 10),
                       Integer(title = _("Critical at"), unit = _("sessions"), default_value = 20),
                    ],
               ),
            ),
         ]
    ),
    None,
    match_type = "dict",
)


register_check_parameters(
    subgroup_applications,
    "oracle_sessions",
    _("Oracle Sessions"),
    Tuple(
         title = _("Number of active sessions"),
         help = _("This check monitors the current number of active sessions on Oracle"),
         elements = [
             Integer(title = _("Warning at"),  unit = _("sessions"), default_value = 100),
             Integer(title = _("Critical at"), unit = _("sessions"), default_value = 200),
          ],
     ),
    TextAscii(
        title = _("Database name"),
        allow_empty = False),
    match_type = "first",
)

register_check_parameters(
    subgroup_applications,
    "oracle_locks",
    _("Oracle Locks"),
    Dictionary(
         elements = [
             ("levels",
                 Tuple(
                     title = _("Levels for minimum wait time for a lock"),
                     elements = [
                          Age(title = _("warning if higher then"), default_value = 1800),
                          Age(title = _("critical if higher then"), default_value = 3600),
                     ]
                 )
             )
         ]
    ),
    TextAscii(
        title = _("Database SID"),
        size = 12,
        allow_empty = False),
    "dict",
)

register_check_parameters(
    subgroup_applications,
    "oracle_longactivesessions",
    _("Oracle Long Active Sessions"),
    Dictionary(
         elements = [
             ("levels",
                 Tuple(
                     title = _("Levels of active sessions"),
                     elements = [
                          Integer(title = _("Warning if more than"), unit=_("sessions")),
                          Integer(title = _("Critical if more than"), unit=_("sessions")),
                     ]
                 )
             )
         ]
    ),
    TextAscii(
        title = _("Database SID"),
        size = 12,
        allow_empty = False),
    "dict",
)

register_check_parameters(
    subgroup_applications,
    "postgres_stat_database",
    _("PostgreSQL Database Statistics"),
    Dictionary(
        help = _("This check monitors how often database objects in a PostgreSQL Database are accessed"),
        elements = [
            ( "blocks_read",
                Tuple(
                   title = _("Blocks read"),
                   elements = [
                      Float(title = _("Warning at"), unit = _("blocks/s")),
                      Float(title = _("Critical at"), unit = _("blocks/s")),
                   ],
                ),
            ),
            ( "xact_commit",
                Tuple(
                   title = _("Commits"),
                   elements = [
                      Float(title = _("Warning at"), unit = _("/s")),
                      Float(title = _("Critical at"), unit = _("/s")),
                   ],
                ),
            ),
            ( "tup_fetched",
                Tuple(
                   title = _("Fetches"),
                   elements = [
                      Float(title = _("Warning at"), unit = _("/s")),
                      Float(title = _("Critical at"), unit = _("/s")),
                   ],
                ),
            ),
            ( "tup_deleted",
                Tuple(
                   title = _("Deletes"),
                   elements = [
                      Float(title = _("Warning at"), unit = _("/s")),
                      Float(title = _("Critical at"), unit = _("/s")),
                   ],
                ),
            ),
            ( "tup_updated",
                Tuple(
                   title = _("Updates"),
                   elements = [
                      Float(title = _("Warning at"), unit = _("/s")),
                      Float(title = _("Critical at"), unit = _("/s")),
                   ],
                ),
            ),
            ( "tup_inserted",
                Tuple(
                   title = _("Inserts"),
                   elements = [
                      Float(title = _("Warning at"), unit = _("/s")),
                      Float(title = _("Critical at"), unit = _("/s")),
                   ],
                ),
            ),
        ],
    ),
    TextAscii(
        title = _("Database name"),
        allow_empty = False),
    match_type = "dict",
)


register_check_parameters(
    subgroup_applications,
    "win_dhcp_pools",
    _("DHCP Pools for Windows and Linux"),
    Tuple(
          help = _("The count of remaining entries in the DHCP pool represents "
                   "the number of IP addresses left which can be assigned in the network"),
          elements = [
              Percentage(title = _("Warning if less than"), unit = _("% free pool entries")),
              Percentage(title = _("Critical if less than"), unit = _("% free pool entries")),
              ]),
    TextAscii(
        title = _("Pool name"),
        allow_empty = False),
    match_type = "first",
)



register_check_parameters(
    subgroup_os,
    "threads",
    _("Number of threads"),
    Tuple(
          help = _("These levels check the number of currently existing threads on the system. Each process has at "
                   "least one thread."),
          elements = [
              Integer(title = _("Warning at"), unit = _("threads"), default_value = 1000),
              Integer(title = _("Critical at"), unit = _("threads"), default_value = 2000)]),
    None,
    match_type = "first",
)

register_check_parameters(
    subgroup_os,
    "logins",
    _("Number of Logins on System"),
    Tuple(
          help = _("This rule defines upper limits for the number of logins on a system."),
          elements = [
              Integer(title = _("Warning at"), unit = _("users"), default_value = 20),
              Integer(title = _("Critical at"), unit = _("users"), default_value = 30)]),
    None,
    match_type = "first",
)

register_check_parameters(
    subgroup_applications,
    "vms_procs",
    _("Number of processes on OpenVMS"),
    Optional(
        Tuple(
              elements = [
                  Integer(title = _("Warning at"), unit = _("processes"), default_value = 100),
                  Integer(title = _("Critical at"), unit = _("processes"), default_value = 200)]),
        title = _("Impose levels on number of processes"),
    ),
    None,
    match_type = "first",
)

register_check_parameters(
    subgroup_os,
    "vm_counter",
    _("Number of kernel events per second"),
    Levels(
          help = _("This ruleset applies to several similar checks measing various kernel "
                   "events like context switches, process creations and major page faults. "
                   "Please create separate rules for each type of kernel counter you "
                   "want to set levels for."),
          unit = _("events per second"),
          default_levels = (1000, 5000),
          default_difference = (500.0, 1000.0),
          default_value = None,
    ),
    DropdownChoice(
        title = _("kernel counter"),
        choices = [
           ( "Context Switches",  _("Context Switches") ),
           ( "Process Creations", _("Process Creations") ),
           ( "Major Page Faults", _("Major Page Faults") )]),
    "first"
)

register_check_parameters(
    subgroup_storage,
    "ibm_svc_total_latency",
    _("IBM SVC: Levels for total disk latency"),
    Dictionary(
        elements = [
            ( "read",
              Levels(
                  title = _("Read latency"),
                  unit = _("ms"),
                  default_value = None,
                  default_levels = (50.0, 100.0))),
            ( "write",
              Levels(
                  title = _("Write latency"),
                  unit = _("ms"),
                  default_value = None,
                  default_levels = (50.0, 100.0))),
        ]
    ),
    DropdownChoice(
        choices = [ ( "Drives",  _("Total latency for all drives") ),
                    ( "MDisks",  _("Total latency for all MDisks") ),
                    ( "VDisks",  _("Total latency for all VDisks") ),
                  ],
        title = _("Disk/Drive type"),
        help = _("Please enter <tt>Drives</tt>, <tt>Mdisks</tt> or <tt>VDisks</tt> here.")),
    match_type = "dict",
)

def transform_ibm_svc_host(params):
    if params == None:
        # Old inventory rule until version 1.2.7
        # params were None instead of emtpy dictionary
        params = { 'always_ok': False }

    if 'always_ok' in params:
        if params['always_ok'] == False:
            params = { 'degraded_hosts': (1,1), 'offline_hosts': (1,1), 'other_hosts': (1,1) }
        else:
            params = {}
    return params

register_check_parameters(
    subgroup_storage,
    "ibm_svc_host",
    _("IBM SVC: Options for SVC Hosts Check"),
    Transform(
        Dictionary(
            elements = [
                ( "active_hosts",
                    Tuple(
                        title = _("Count of active hosts"),
                        elements = [
                            Integer(title = _("Warning at or below"), minvalue = 0, unit = _("active hosts")),
                            Integer(title = _("Critical at or below"), minvalue = 0, unit = _("active hosts")),
                        ]
                    ),
                ),
                ( "inactive_hosts",
                    Tuple(
                        title = _("Count of inactive hosts"),
                        elements = [
                            Integer(title = _("Warning at or above"), minvalue = 0, unit = _("inactive hosts")),
                            Integer(title = _("Critical at or above"), minvalue = 0, unit = _("inactive hosts")),
                        ]
                    ),
                ),
                ( "degraded_hosts",
                    Tuple(
                        title = _("Count of degraded hosts"),
                        elements = [
                            Integer(title = _("Warning at or above"), minvalue = 0, unit = _("degraded hosts")),
                            Integer(title = _("Critical at or above"), minvalue = 0, unit = _("degraded hosts")),
                        ]
                    ),
                ),
                ( "offline_hosts",
                    Tuple(
                        title = _("Count of offline hosts"),
                        elements = [
                            Integer(title = _("Warning at or above"), minvalue = 0, unit = _("offline hosts")),
                            Integer(title = _("Critical at or above"), minvalue = 0, unit = _("offline hosts")),
                        ]
                    ),
                ),
                ( "other_hosts",
                    Tuple(
                        title = _("Count of other hosts"),
                        elements = [
                            Integer(title = _("Warning at or above"), minvalue = 0, unit = _("other hosts")),
                            Integer(title = _("Critical at or above"), minvalue = 0, unit = _("other hosts")),
                        ]
                    ),
                ),
            ]
        ),
        forth = transform_ibm_svc_host,
    ),
    None,
    "dict",
)

register_check_parameters(
    subgroup_storage,
    "ibm_svc_mdisk",
    _("IBM SVC: Options for SVC Disk Check"),
    Dictionary(
        optional_keys = False,
        elements = [
            ( "online_state",
                MonitoringState(
                    title = _("Resulting state if disk is online"),
                    default_value = 0,
                ),
            ),
            ( "degraded_state",
                MonitoringState(
                    title = _("Resulting state if disk is degraded"),
                    default_value = 1,
                ),
            ),
            ( "offline_state",
                MonitoringState(
                    title = _("Resulting state if disk is offline"),
                    default_value = 2,
                ),
            ),
            ( "excluded_state",
                MonitoringState(
                    title = _("Resulting state if disk is excluded"),
                    default_value = 2,
                ),
            ),
            ( "managed_mode",
                MonitoringState(
                    title= _("Resulting state if disk is in managed mode"),
                    default_value = 0,
                ),
            ),
            ( "array_mode",
                MonitoringState(
                    title = _("Resulting state if disk is in array mode"),
                    default_value = 0,
                ),
            ),
            ( "image_mode",
                MonitoringState(
                    title = _("Resulting state if disk is in image mode"),
                    default_value = 0,
                ),
            ),
            ( "unmanaged_mode",
                MonitoringState(
                    title = _("Resulting state if disk is in unmanaged mode"),
                    default_value = 1,
                ),
            ),
        ]
    ),
    TextAscii(
        title = _("IBM SVC disk"),
        help = _("Name of the disk, e.g. mdisk0"),
    ),
    "dict",
)



register_check_parameters(
    subgroup_storage,
    "diskstat",
    _("Levels for disk IO"),
    Dictionary(
        elements = [
            ( "read",
              Levels(
                  title = _("Read throughput"),
                  unit = _("MB/s"),
                  default_levels = (50.0, 100.0),
            )),
            ( "write",
              Levels(
                  title = _("Write throughput"),
                  unit = _("MB/s"),
                  default_levels = (50.0, 100.0),
            )),
            ( "utilization",
              Levels(
                  title = _("Disk Utilization"),
                  unit = _("%"),
                  default_levels = (80.0, 90.0),
            )),
            ( "latency",
              Levels(
                  title = _("Disk Latency"),
                  unit = _("ms"),
                  default_levels = (80.0, 160.0),
            )),
            ( "average",
              Age(
                  title = _("Averaging"),
                  help = _("When averaging is set, then all of the disk's metrics are averaged "
                           "over the selected interval - rather then the check interval. This allows "
                           "you to make your monitoring less reactive to short peaks. But it will also "
                           "introduce a loss of accuracy in your graphs. "),
                  default_value = 300,
            )),
        ]),
    OptionalDropdownChoice(
        choices = [ ( "SUMMARY",  _("Summary of all disks") ), ],
        otherlabel = _("On explicit devices ->"),
        explicit = TextAscii(allow_empty = False),
        title = _("Device"),
        help = _("For a summarized throughput of all disks, specify <tt>SUMMARY</tt>,  "
                 "a per-disk IO is specified by the drive letter, a colon and a slash on Windows "
                 "(e.g. <tt>C:/</tt>) or by the device name on Linux/UNIX (e.g. <tt>/dev/sda</tt>).")),
    "dict",
)


register_check_parameters(
    subgroup_storage,
    "disk_io",
    _("Levels on disk IO (old style checks)"),
    Dictionary(
        elements = [
            ( "read",
              Levels(
                  title = _("Read throughput"),
                  unit = _("MB/s"),
                  default_value = None,
                  default_levels = (50.0, 100.0))),
            ( "write",
              Levels(
                  title = _("Write throughput"),
                  unit = _("MB/s"),
                  default_value = None,
                  default_levels = (50.0, 100.0))),
            ( "average",
              Integer(
                  title = _("Average"),
                  help = _("When averaging is set, then an floating average value "
                           "of the disk throughput is computed and the levels for read "
                           "and write will be applied to the average instead of the current "
                           "value."),
                 unit = "min")),
            ( "latency",
              Tuple(
                  title = _("IO Latency"),
                  elements = [
                      Float(title = _("warning at"),  unit = _("ms"), default_value = 80.0),
                      Float(title = _("critical at"), unit = _("ms"), default_value = 160.0),
             ])),
            ( "latency_perfdata",
              Checkbox(
                  title = _("Performance Data for Latency"),
                  label = _("Collect performance data for disk latency"),
                  help = _("Note: enabling performance data for the latency might "
                           "cause incompatibilities with existing historical data "
                           "if you are running PNP4Nagios in SINGLE mode.")),
            ),
            ( "read_ql",
              Tuple(
                  title = _("Read Queue-Length"),
                  elements = [
                      Float(title = _("warning at"),  default_value = 80.0),
                      Float(title = _("critical at"), default_value = 90.0),
             ])),
            ( "write_ql",
              Tuple(
                  title = _("Write Queue-Length"),
                  elements = [
                      Float(title = _("warning at"),  default_value = 80.0),
                      Float(title = _("critical at"), default_value = 90.0),
             ])),
            ( "ql_perfdata",
              Checkbox(
                  title = _("Performance Data for Queue Length"),
                  label = _("Collect performance data for disk latency"),
                  help = _("Note: enabling performance data for the latency might "
                           "cause incompatibilities with existing historical data "
                           "if you are running PNP4Nagios in SINGLE mode.")),
            ),
        ]),
    OptionalDropdownChoice(
        choices = [ ( "SUMMARY",  _("Summary of all disks") ),
                    ( "read",     _("Summary of disk input (read)") ),
                    ( "write",    _("Summary of disk output (write)") ),
                  ],
        otherlabel = _("On explicit devices ->"),
        explicit = TextAscii(allow_empty = False),
        title = _("Device"),
        help = _("For a summarized throughput of all disks, specify <tt>SUMMARY</tt>, for a "
                 "sum of read or write throughput write <tt>read</tt> or <tt>write</tt> resp. "
                 "A per-disk IO is specified by the drive letter, a colon and a slash on Windows "
                 "(e.g. <tt>C:/</tt>) or by the device name on Linux/UNIX (e.g. <tt>/dev/sda</tt>).")),
    "dict"
)


register_rule(
    group + '/' + subgroup_storage,
    "diskstat_inventory",
    ListChoice(
        title = _("Discovery mode for Disk IO check"),
        help = _("This rule controls which and how many checks will be created "
                 "for monitoring individual physical and logical disks. "
                 "Note: the option <i>Create a summary for all read, one for "
                 "write</i> has been removed. Some checks will still support "
                 "this settings, but it will be removed there soon."),
        choices = [
           ( "summary",  _("Create a summary over all physical disks") ),
           # This option is still supported by some checks, but is deprecated and
           # we fade it out...
           # ( "legacy",   _("Create a summary for all read, one for write") ),
           ( "physical", _("Create a separate check for each physical disk") ),
           ( "lvm",      _("Create a separate check for each LVM volume (Linux)") ),
           ( "vxvm",     _("Creata a separate check for each VxVM volume (Linux)") ),
        ],
        default_value = [ 'summary' ],
    ),
    match="first")


register_rule(group + '/' + subgroup_networking,
    varname   = "if_groups",
    title     = _('Network interface groups'),
    help      = _('Normally the Interface checks create a single service for interface. '
                  'By defining if-group patterns multiple interfaces can be combined together. '
                  'A single service is created for this interface group showing the total traffic amount '
                  'of its members. You can configure if interfaces which are identified as group interfaces '
                  'should not show up as single service. You can restrict grouped interfaces by iftype and the '
                  'item name of the single interface.'),
    valuespec = ListOf(
                    Dictionary(
                        elements = [
                            ("name",
                                   TextAscii(
                                       title = _("Name of group"),
                                       help  = _("Name of group in service description"),
                                       allow_empty = False,
                                   )),
                            ("iftype", Transform(
                                        DropdownChoice(
                                            title = _("Select interface port type"),
                                            choices = interface_port_type_choices,
                                            help = _("Only interfaces with the given port type are put into this group. "
                                                     "For example 53 (propVirtual)."),
                                        ),
                                    forth = lambda x: str(x),
                                    back  = lambda x: int(x),
                            )),
                            ("include_items", ListOfStrings(
                                title = _("Restrict interface items"),
                                help = _("Only interface with these item names are put into this group."),
                            )),
                            ("single", Checkbox(
                                title = _("Group separately"),
                                label = _("Do not list grouped interfaces separately"),
                            )),
                        ],
                        required_keys = ["name", "single"]),
                    add_label = _("Add pattern")),
    match = 'all',
)

register_rule(group + '/' + subgroup_inventory,
    varname   = "winperf_msx_queues_inventory",
    title     = _('MS Exchange Message Queues Discovery'),
    help      = _('Per default the offsets of all Windows performance counters are preconfigured in the check. '
                  'If the format of your counters object is not compatible then you can adapt the counter '
                  'offsets manually.'),
    valuespec = ListOf(
                    Tuple(
                        orientation = "horizontal",
                        elements = [
                            TextAscii(
                                title = _("Name of Counter"),
                                help  = _("Name of the Counter to be monitored."),
                                size = 50,
                                allow_empty = False,
                            ),
                            Integer(
                                title = _("Offset"),
                                help  = _("The offset of the information relative to counter base"),
                                allow_empty = False,
                            ),
                        ]),
                    movable = False,
                    add_label = _("Add Counter")),
    match = 'all',
)

register_check_parameters(
    subgroup_applications,
    "mailqueue_length",
    _("Number of mails in outgoing mail queue"),
    Transform(
        Dictionary(
            elements = [
                ( "deferred",
                    Tuple(
                        title = _("Mails in outgoing mail queue/deferred mails"),
                        help = _("This rule is applied to the number of E-Mails currently "
                                 "in the deferred mail queue, or in the general outgoing mail "
                                 "queue, if such a distinction is not available."),
                        elements = [
                            Integer(title = _("Warning at"), unit = _("mails"), default_value = 10),
                            Integer(title = _("Critical at"), unit = _("mails"), default_value = 20),
                        ],
                    ),
                ),
                ( "active",
                    Tuple(
                        title = _("Mails in active mail queue"),
                        help = _("This rule is applied to the number of E-Mails currently "
                                 "in the active mail queue"),
                        elements = [
                            Integer(title = _("Warning at"), unit = _("mails"), default_value = 800),
                            Integer(title = _("Critical at"), unit = _("mails"), default_value = 1000),
                        ],
                    ),
                ),
            ],
            optional_keys = [ "active" ],
        ),
        forth = lambda old: type(old) != dict and { "deferred" : old } or old,
    ),
    None,
    match_type = "dict",
)

register_check_parameters(
    subgroup_storage,
    "zpool_status",
    _("ZFS storage pool status"),
    None,
    None,
    match_type = "first",
)

register_check_parameters(
    subgroup_virt,
    "vm_state",
    _("Overall state of a virtual machine (for example ESX VMs)"),
    None,
    None,
    match_type = "first",
)


register_check_parameters(
    subgroup_hardware,
    "hw_errors",
    _("Simple checks for BIOS/Hardware errors"),
    None,
    None,
    match_type = "first",
)

register_check_parameters(
    subgroup_applications,
    "omd_status",
    _("OMD site status"),
    None,
    TextAscii(
        title = _("Name of the OMD site"),
        help = _("The name of the OMD site to check the status for")),
    "first"
)

register_check_parameters(
    subgroup_storage,
    "network_fs",
    _("Network filesystem - overall status (e.g. NFS)"),
    None,
    TextAscii(
        title = _("Name of the mount point"),
        help = _("For NFS enter the name of the mount point.")),
    "first"
)

register_check_parameters(
     subgroup_storage,
    "multipath",
    _("Linux and Solaris Multipath Count"),
    Integer(
        help = _("This rules sets the expected number of active paths for a multipath LUN "
                 "on Linux and Solaris hosts"),
        title = _("Expected number of active paths")),
    TextAscii(
        title = _("Name of the MP LUN"),
        help = _("For Linux multipathing this is either the UUID (e.g. "
                 "60a9800043346937686f456f59386741), or the configured "
                 "alias.")),
    "first"
)

register_rule(
    "checkparams/" + subgroup_storage,
    varname   = "inventory_multipath_rules",
    title     = _("Linux Multipath Inventory"),
    valuespec = Dictionary(
        elements = [
            ("use_alias", Checkbox(
                     title = _("Use the multipath alias as service name, if one is set"),
                         label = _("use alias"),
                         help = _("If a multipath device has an alias then you can use it for specifying "
                                  "the device instead of the UUID. The alias will then be part of the service "
                                  "description. The UUID will be displayed in the pluging output."))
            ),
        ],
        help = _("This rule controls wether the UUID or the alias is used in the service description during "
                 "discovery of Multipath devices on Linux."),
    ),
    match = 'dict',
)

register_check_parameters(
     subgroup_storage,
    "multipath_count",
    _("ESX Multipath Count"),
    Alternative(
            help = _("This rules sets the expected number of active paths for a multipath LUN "
                     "on ESX servers"),
            title = _("Match type"),
            elements = [
                    FixedValue(
                        None,
                        title = _("OK if standby count is zero or equals active paths."),
                        totext  = "",
                    ),
                    Dictionary(
                        title = _("Custom settings"),
                        elements = [ (element,
                                      Transform(
                                            Tuple(
                                                title = description,
                                                elements = [
                                                    Integer(title = _("Critical if less than")),
                                                    Integer(title = _("Warning if less than")),
                                                    Integer(title = _("Warning if more than")),
                                                    Integer(title = _("Critical if more than")),
                                                ]
                                            ),
                                            forth = lambda x: len(x) == 2 and (0, 0, x[0], x[1]) or x
                                         )
                                         ) for (element, description) in [
                                                 ("active",   _("Active paths")),
                                                 ("dead",     _("Dead paths")),
                                                 ("disabled", _("Disabled paths")),
                                                 ("standby",  _("Standby paths")),
                                                 ("unknown",  _("Unknown paths"))
                                                ]
                                        ]
                        ),
                    ]
    ),
    TextAscii(
        title = _("Path ID")),
    "first"
)



register_check_parameters(
     subgroup_storage,
    "hpux_multipath",
    _("HPUX Multipath Count"),
    Tuple(
        title = _("Expected path situation"),
        help = _("This rules sets the expected number of various paths for a multipath LUN "
                 "on HPUX servers"),
        elements = [
            Integer(title = _("Number of active paths")),
            Integer(title = _("Number of standby paths")),
            Integer(title = _("Number of failed paths")),
            Integer(title = _("Number of unopen paths")),
        ]),
    TextAscii(
        title = _("WWID of the LUN")),
    "first"
)

register_check_parameters(
    subgroup_storage,
    "drbd",
    _("DR:BD roles and diskstates"),
    Dictionary(
        elements = [
            ( "roles",
              Alternative(
                  title = _("Roles"),
                  elements = [
                        FixedValue(None, totext = "", title = _("Do not monitor")),
                        ListOf(
                          Tuple(
                              orientation = "horizontal",
                              elements = [
                                  DropdownChoice(
                                      title = _("DRBD shows up as"),
                                      default_value = "running",
                                      choices = [
                                          ( "primary_secondary",   _("Primary / Secondary")   ),
                                          ( "primary_primary",     _("Primary / Primary")     ),
                                          ( "secondary_primary",   _("Secondary / Primary")   ),
                                          ( "secondary_secondary", _("Secondary / Secondary") )
                                      ]
                                  ),
                                  MonitoringState(
                                      title = _("Resulting state"),
                                  ),
                              ],
                              default_value = ( "ignore",  0)
                          ),
                          title = _("Set roles"),
                          add_label = _("Add role rule")
                        )
                    ]
                )
            ),
            ( "diskstates",
                Alternative(
                    title = _("Diskstates"),
                    elements = [
                            FixedValue(None, totext = "", title = _("Do not monitor")),
                            ListOf(
                                Tuple(
                                    elements = [
                                    DropdownChoice(
                                        title = _("Diskstate"),
                                        choices = [
                                              ( "primary_Diskless",       _("Primary - Diskless") ),
                                              ( "primary_Attaching",      _("Primary - Attaching") ),
                                              ( "primary_Failed",         _("Primary - Failed") ),
                                              ( "primary_Negotiating",    _("Primary - Negotiating") ),
                                              ( "primary_Inconsistent",   _("Primary - Inconsistent") ),
                                              ( "primary_Outdated",       _("Primary - Outdated") ),
                                              ( "primary_DUnknown",       _("Primary - DUnknown") ),
                                              ( "primary_Consistent",     _("Primary - Consistent") ),
                                              ( "primary_UpToDate",       _("Primary - UpToDate") ),
                                              ( "secondary_Diskless",     _("Secondary - Diskless") ),
                                              ( "secondary_Attaching",    _("Secondary - Attaching") ),
                                              ( "secondary_Failed",       _("Secondary - Failed") ),
                                              ( "secondary_Negotiating",  _("Secondary - Negotiating") ),
                                              ( "secondary_Inconsistent", _("Secondary - Inconsistent") ),
                                              ( "secondary_Outdated",     _("Secondary - Outdated") ),
                                              ( "secondary_DUnknown",     _("Secondary - DUnknown") ),
                                              ( "secondary_Consistent",   _("Secondary - Consistent") ),
                                              ( "secondary_UpToDate",     _("Secondary - UpToDate") ),
                                        ]
                                    ),
                                    MonitoringState( title = _("Resulting state") )
                                    ],
                                    orientation = "horizontal",
                                ),
                                title     = _("Set diskstates"),
                                add_label = _("Add diskstate rule")
                            )
                    ]
                ),
            )
        ]
    ),
    TextAscii( title = _("DRBD device") ),
    match_type = "dict",
)

register_check_parameters(
    subgroup_storage,
    "netapp_disks",
    _("Filer Disk Levels (netapp, ibm svc)"),
    Dictionary(
        elements = [
            ( "broken_spare_ratio",
            Tuple(
                title = _("Broken to spare ratio"),
                help  = _("You can set a limit to the broken to spare disk ratio. "
                          "The ratio is calculated with <i>broken / (broken + spare)</i>."),
                elements = [
                    Percentage(title = _("Warning at or above"), default_value = 1.0),
                    Percentage(title = _("Critical at or above"), default_value = 50.0),
                ]
            )),
        ],
        optional_keys = False
    ),
    None,
    match_type = "dict",
)

register_check_parameters(
    subgroup_storage,
    "netapp_volumes",
    _("NetApp Volumes"),
    Dictionary(
        elements = [
             ("levels",
                Alternative(
                    title = _("Levels for volume"),
                    show_alternative_title = True,
                    default_value = (80.0, 90.0),
                    match = match_dual_level_type,
                    elements = [
                           get_free_used_dynamic_valuespec("used", "volume"),
                           Transform(
                                    get_free_used_dynamic_valuespec("free", "volume", default_value = (20.0, 10.0)),
                                    allow_empty = False,
                                    forth = transform_filesystem_free,
                                    back  = transform_filesystem_free
                           )
                    ]
                 )
            ),
            ("perfdata",
                ListChoice(
                    title = _("Performance data for protocols"),
                    help = _("Specify for which protocol performance data should get recorded."),
                    choices = [
                       ( "", _("Summarized data of all protocols") ),
                       ( "nfs",    _("NFS") ),
                       ( "cifs",   _("CIFS") ),
                       ( "san",    _("SAN") ),
                       ( "fcp",    _("FCP") ),
                       ( "iscsi",  _("iSCSI") ),
                    ],
                )),
            (  "magic",
               Float(
                  title = _("Magic factor (automatic level adaptation for large volumes)"),
                  default_value = 0.8,
                  minvalue = 0.1,
                  maxvalue = 1.0)),
            (  "magic_normsize",
               Integer(
                   title = _("Reference size for magic factor"),
                   default_value = 20,
                   minvalue = 1,
                   unit = _("GB"))),
            ( "levels_low",
              Tuple(
                  title = _("Minimum levels if using magic factor"),
                  help = _("The volume levels will never fall below these values, when using "
                           "the magic factor and the volume is very small."),
                  elements = [
                      Percentage(title = _("Warning if above"),  unit = _("% usage"), allow_int = True, default_value=50),
                      Percentage(title = _("Critical if above"), unit = _("% usage"), allow_int = True, default_value=60)])),
            (  "trend_range",
               Optional(
                   Integer(
                       title = _("Time Range for filesystem trend computation"),
                       default_value = 24,
                       minvalue = 1,
                       unit= _("hours")),
                   title = _("Trend computation"),
                   label = _("Enable trend computation"))),
            (  "trend_mb",
               Tuple(
                   title = _("Levels on trends in MB per time range"),
                   elements = [
                       Integer(title = _("Warning at"), unit = _("MB / range"), default_value = 100),
                       Integer(title = _("Critical at"), unit = _("MB / range"), default_value = 200)
                   ])),
            (  "trend_perc",
               Tuple(
                   title = _("Levels for the percentual growth per time range"),
                   elements = [
                       Percentage(title = _("Warning at"), unit = _("% / range"), default_value = 5,),
                       Percentage(title = _("Critical at"), unit = _("% / range"), default_value = 10,),
                   ])),
            (  "trend_timeleft",
               Tuple(
                   title = _("Levels on the time left until the filesystem gets full"),
                   elements = [
                       Integer(title = _("Warning if below"), unit = _("hours"), default_value = 12,),
                       Integer(title = _("Critical if below"), unit = _("hours"), default_value = 6, ),
                    ])),
            ( "trend_showtimeleft",
                    Checkbox( title = _("Display time left in check output"), label = _("Enable"),
                               help = _("Normally, the time left until the disk is full is only displayed when "
                                        "the configured levels have been breached. If you set this option "
                                        "the check always reports this information"))
            ),
            ( "trend_perfdata",
              Checkbox(
                  title = _("Trend performance data"),
                  label = _("Enable generation of performance data from trends"))),


        ]
    ),
    TextAscii(title = _("Volume name")),
    match_type = "dict",
)

register_check_parameters(
    subgroup_applications,
    "services",
    _("Windows Services"),
    Dictionary(
        elements = [
            ( "additional_servicenames",
                ListOfStrings(
                    title = _("Alternative names for the service"),
                    help = _("Here you can specify alternative names that the service might have. "
                             "This helps when the exact spelling of the services can changed from "
                             "one version to another."),
                )
            ),
            ( "states",
              ListOf(
                Tuple(
                    orientation = "horizontal",
                    elements = [
                        DropdownChoice(
                            title = _("Expected state"),
                            default_value = "running",
                            choices = [
                                ( None, _("ignore the state") ),
                                ( "running", _("running") ),
                                ( "stopped", _("stopped") )]),
                        DropdownChoice(
                            title = _("Start type"),
                            default_value = "auto",
                            choices = [
                                ( None, _("ignore the start type") ),
                                ( "demand", _("demand") ),
                                ( "disabled", _("disabled") ),
                                ( "auto", _("auto") ),
                                ( "unknown", _("unknown (old agent)") ),
                            ]),
                        MonitoringState(
                            title = _("Resulting state"),
                        ),
                    ],
                    default_value = ( "running", "auto", 0)
                ),
                title = _("Services states"),
                help = _("You can specify a separate monitoring state for each possible "
                         "combination of service state and start type. If you do not use "
                         "this parameter, then only running/auto will be assumed to be OK."),
            )),
        ( "else",
           MonitoringState(
               title = _("State if no entry matches"),
               default_value = 2,
           ),
        ),
        ('icon', UserIconOrAction(
            title = _("Add custom icon or action"),
            help = _("You can assign icons or actions to the found services in the status GUI."),
        ))
        ]
    ),
    TextAscii(
        title = _("Name of the service"),
        help = _("Please Please note, that the agent replaces spaces in "
         "the service names with underscores. If you are unsure about the "
         "correct spelling of the name then please look at the output of "
         "the agent (cmk -d HOSTNAME). The service names  are in the first "
         "column of the section &lt;&lt;&lt;services&gt;&gt;&gt;. Please "
         "do not mix up the service name with the display name of the service."
         "The latter one is just being displayed as a further information."),
        allow_empty = False),
    match_type = "dict",
)

register_check_parameters(
    subgroup_applications,
    "winperf_ts_sessions",
    _("Windows Terminal Server Sessions"),
    Dictionary(
         help = _("This check monitors number of active and inactive terminal "
                  "server sessions."),
         elements = [
             ( "active",
               Tuple(
                   title = _("Number of active sessions"),
                   elements = [
                       Integer(title = _("Warning at"),  unit = _("sessions"), default_value = 100),
                       Integer(title = _("Critical at"), unit = _("sessions"), default_value = 200),
                    ],
               ),
            ),
            ( "inactive",
               Tuple(
                   title = _("Number of inactive sessions"),
                   help = _("Levels for the number of sessions that are currently inactive"),
                   elements = [
                       Integer(title = _("Warning at"),  unit = _("sessions"), default_value = 10),
                       Integer(title = _("Critical at"), unit = _("sessions"), default_value = 20),
                    ],
               ),
            ),
         ]
    ),
    None,
    match_type = "dict",
)

register_check_parameters(
    subgroup_storage,
    "raid",
    _("RAID: overall state"),
    None,
    TextAscii(
        title = _("Name of the device"),
        help = _("For Linux MD specify the device name without the "
                 "<tt>/dev/</tt>, e.g. <tt>md0</tt>, for hardware raids "
                 "please refer to the manual of the actual check being used.")),
    "first"
)

register_check_parameters(
    subgroup_storage,
    "raid_disk",
    _("RAID: state of a single disk"),
    TextAscii(
        title = _("Target state"),
        help = _("State the disk is expected to be in. Typical good states "
            "are online, host spare, OK and the like. The exact way of how "
            "to specify a state depends on the check and hard type being used. "
            "Please take examples from discovered checks for reference.")),
    TextAscii(
        title = _("Number or ID of the disk"),
        help = _("How the disks are named depends on the type of hardware being "
                 "used. Please look at already discovered checks for examples.")),
    "first"
)

register_check_parameters(
    subgroup_environment,
    "switch_contact",
    _("Switch contact state"),
    DropdownChoice(
          help = _("This rule sets the required state of a switch contact"),
          label = _("Required switch contact state"),
          choices = [
                    ( "open", "Switch contact is <b>open</b>" ),
                    ( "closed", "Switch contact is <b>closed</b>" ),
                    ( "ignore", "Ignore switch contact state" ),
                    ],
    ),
    TextAscii(
        title = _("Sensor"),
        allow_empty = False),
    match_type = "first",
)

register_check_parameters(
    subgroup_environment,
    "plugs",
    _("State of PDU Plugs"),
    DropdownChoice(
        help = _("This rule sets the required state of a PDU plug. It is meant to "
                 "be independent of the hardware manufacturer."),
        title = _("Required plug state"),
        choices = [
             ( "on", _("Plug is ON") ),
             ( "off", _("Plug is OFF") ),
        ],
        default_value = "on"
    ),
    TextAscii(
        title = _("Plug Item number or name"),
        help = _("If you need the number or the name depends on the check. Just take a look to the service description. "),
        allow_empty = True),
    match_type = "first",
)


# New temperature rule for modern temperature checks that have the
# sensor type (e.g. "CPU", "Chassis", etc.) as the beginning of their
# item (e.g. "CPU 1", "Chassis 17/11"). This will replace all other
# temperature rulesets in future. Note: those few temperature checks
# that do *not* use an item, need to be converted to use one single
# item (other than None).
register_check_parameters(
    subgroup_environment,
    "temperature",
    _("Temperature"),
    Transform(
        Dictionary(
            elements = [
                ( "levels",
                  Tuple(
                      title = _("Upper Temperature Levels"),
                      elements = [
                          Integer(title = _("warning at"), unit = u"°C", default_value = 26),
                          Integer(title = _("critical at"), unit = u"°C", default_value = 30),
                      ]
                )),
                ( "levels_lower",
                  Tuple(
                      title = _("Lower Temperature Levels"),
                      elements = [
                          Integer(title = _("warning below"), unit = u"°C", default_value = 0),
                          Integer(title = _("critical below"), unit = u"°C", default_value = -10),
                      ]
                )),
                ( "output_unit",
                  DropdownChoice(
                      title = _("Display values in "),
                      choices = [
                        ( "c", _("Celsius") ),
                        ( "f", _("Fahrenheit") ),
                        ( "k", _("Kelvin") ),
                      ]
                )),
                ( "input_unit",
                  DropdownChoice(
                      title = _("Override unit of sensor"),
                      help = _("In some rare cases the unit that is signalled by the sensor "
                               "is wrong and e.g. the sensor sends values in Fahrenheit while "
                               "they are misinterpreted as Celsius. With this setting you can "
                               "force the reading of the sensor to be interpreted as customized. "),
                      choices = [
                        ( "c", _("Celsius") ),
                        ( "f", _("Fahrenheit") ),
                        ( "k", _("Kelvin") ),
                      ]
                )),
                ( "device_levels_handling",
                  DropdownChoice(
                      title = _("Interpretation of the device's own temperature status"),
                      choices = [
                          ( "usr", _("Ignore device's own levels") ),
                          ( "dev", _("Only use device's levels, ignore yours" ) ),
                          ( "best", _("Use least critical of your and device's levels") ),
                          ( "worst", _("Use most critical of your and device's levels") ),
                          ( "devdefault", _("Use device's levels if present, otherwise yours") ),
                          ( "usrdefault", _("Use your own levels if present, otherwise the device's") ),
                      ],
                      default_value = "usrdefault",
                )),

            ]
        ),
        forth = lambda v: type(v) == tuple and { "levels" : v } or v,
    ),
    TextAscii(
        title = _("Sensor ID"),
        help = _("The identifier of the thermal sensor.")),
    "dict",
)

register_check_parameters(
    subgroup_environment,
    "room_temperature",
    _("Room temperature (external thermal sensors)"),
    Tuple(
        help = _("Temperature levels for external thermometers that are used "
                 "for monitoring the temperature of a datacenter. An example "
                 "is the webthem from W&T."),
        elements = [
            Integer(title = _("warning at"), unit = u"°C", default_value = 26),
            Integer(title = _("critical at"), unit = u"°C", default_value = 30),
        ]),
    TextAscii(
        title = _("Sensor ID"),
        help = _("The identifier of the thermal sensor.")),
    "first"
)

register_check_parameters(
    subgroup_environment,
    "hw_single_temperature",
    _("Host/Device temperature"),
    Tuple(
        help = _("Temperature levels for hardware devices with "
                 "a single temperature sensor."),
        elements = [
            Integer(title = _("warning at"), unit = u"°C", default_value = 35),
            Integer(title = _("critical at"), unit = u"°C", default_value = 40),
        ]),
    None,
    "first"
)

register_check_parameters(
    subgroup_environment,
    "evolt",
    _("Voltage levels (UPS / PDU / Other Devices)"),
    Tuple(
        help = _("Voltage Levels for devices like UPS or PDUs. "
                 "Several phases may be addressed independently."),
        elements = [
            Integer(title = _("warning if below"), unit = "V", default_value = 210),
            Integer(title = _("critical if below"), unit = "V", default_value = 180),
        ]),
    TextAscii(
        title = _("Phase"),
        help = _("The identifier of the phase the power is related to.")),
    "first"
)

register_check_parameters(
    subgroup_environment,
    "efreq",
    _("Nominal Frequencies"),
    Tuple(
        help = _("Levels for the nominal frequencies of AC devices "
                 "like UPSs or PDUs. Several phases may be addressed independently."),
        elements = [
            Integer(title = _("warning if below"), unit = "Hz", default_value = 40),
            Integer(title = _("critical if below"), unit = "Hz", default_value = 45),
        ]),
    TextAscii(
        title = _("Phase"),
        help = _("The identifier of the phase the power is related to.")),
    "first"
)

register_check_parameters(
    subgroup_environment,
    "epower",
    _("Electrical Power"),
    Tuple(
        help = _("Levels for the electrical power consumption of a device "
                 "like a UPS or a PDU. Several phases may be addressed independently."),
        elements = [
            Integer(title = _("warning if below"), unit = "Watt", default_value = 20),
            Integer(title = _("critical if below"), unit = "Watt", default_value = 1),
        ]),
    TextAscii(
        title = _("Phase"),
        help = _("The identifier of the phase the power is related to.")),
    "first"
)

register_check_parameters(
    subgroup_environment,
    "epower_single",
    _("Electrical Power for Devices with only one phase"),
    Tuple(
        help = _("Levels for the electrical power consumption of a device "),
        elements = [
            Integer(title = _("warning if at"), unit = "Watt", default_value = 300),
            Integer(title = _("critical if at"), unit = "Watt", default_value = 400),
        ]),
    None,
    "first"
)

register_check_parameters(
    subgroup_environment,
    "hw_temperature",
    _("Hardware temperature, multiple sensors"),
    Tuple(
        help = _("Temperature levels for hardware devices like "
                 "Brocade switches with (potentially) several "
                 "temperature sensors. Sensor IDs can be selected "
                 "in the rule."),
        elements = [
            Integer(title = _("warning at"), unit = u"°C", default_value = 35),
            Integer(title = _("critical at"), unit = u"°C", default_value = 40),
        ]),
    TextAscii(
        title = _("Sensor ID"),
        help = _("The identifier of the thermal sensor.")),
    "first"
)

register_check_parameters(
    subgroup_environment,
    "hw_temperature_single",
    _("Hardware temperature, single sensor"),
    Tuple(
        help = _("Temperature levels for hardware devices like "
                 "DELL Powerconnect that have just one temperature sensor. "),
        elements = [
            Integer(title = _("warning at"), unit = u"°C", default_value = 35),
            Integer(title = _("critical at"), unit = u"°C", default_value = 40),
        ]),
    None,
    "first"
)

register_check_parameters(
    subgroup_environment,
    "disk_temperature",
    _("Harddisk temperature (e.g. via SMART)"),
    Tuple(
        help = _("Temperature levels for hard disks, that is determined e.g. via SMART"),
        elements = [
            Integer(title = _("warning at"), unit = u"°C", default_value = 35),
            Integer(title = _("critical at"), unit = u"°C", default_value = 40),
        ]),
    TextAscii(
        title = _("Hard disk device"),
        help = _("The identificator of the hard disk device, e.g. <tt>/dev/sda</tt>.")),
    "first"
)

register_check_parameters(
    subgroup_environment,
    "eaton_enviroment",
    _("Temperature and Humidity for Eaton UPS"),
    Dictionary(
        elements = [
            ( "temp",
              Tuple(
                  title = _("Temperature"),
                  elements = [
                      Integer(title = _("warning at"), unit = u"°C", default_value = 26),
                      Integer(title = _("critical at"), unit = u"°C", default_value = 30),
                  ])),
            ( "remote_temp",
              Tuple(
                  title = _("Remote Temperature"),
                  elements = [
                      Integer(title = _("warning at"), unit = u"°C", default_value = 26),
                      Integer(title = _("critical at"), unit = u"°C", default_value = 30),
                  ])),
            ( "humidity",
              Tuple(
                  title = _("Humidity"),
                  elements = [
                      Integer(title = _("warning at"), unit = u"%", default_value = 60),
                      Integer(title = _("critical at"), unit = u"%", default_value = 75),
                  ])),
            ]),
    None,
    "dict"
)

phase_elements = [
    ( "voltage",
      Tuple(
          title = _("Voltage"),
          elements = [
              Integer(title = _("warning if below"), unit = u"V", default_value = 210),
              Integer(title = _("critical if below"), unit = u"V", default_value = 200),
          ],
    )),
    ( "power",
      Tuple(
          title = _("Power"),
          elements = [
              Integer(title = _("warning at"), unit = u"W", default_value = 1000),
              Integer(title = _("critical at"), unit = u"W", default_value = 1200),
          ],
    )),
    ( "appower",
      Tuple(
          title = _("Apparent Power"),
          elements = [
              Integer(title = _("warning at"), unit = u"VA", default_value = 1100),
              Integer(title = _("critical at"), unit = u"VA", default_value = 1300),
          ],
    )),
    ( "current",
      Tuple(
          title = _("Current"),
          elements = [
              Integer(title = _("warning at"), unit = u"A", default_value = 5),
              Integer(title = _("critical at"), unit = u"A", default_value = 10),
          ],
    )),
]

register_check_parameters(
    subgroup_environment,
    "ups_outphase",
    _("Parameters for output phases of UPSs and PDUs"),
    Dictionary(
        help = _("This rule allows you to specify levels for the voltage, current, load, power "
                 "and apparent power of your device. The levels will only be applied if the device "
                 "actually supplies values for these parameters."),
        elements = phase_elements + [
            ( "load",
              Tuple(
                  title = _("Load"),
                  elements = [
                      Integer(title = _("warning at"), unit = u"%", default_value = 80),
                      Integer(title = _("critical at"), unit = u"%", default_value = 90),
                  ]
            )),
        ]),
    TextAscii(
        title = _("Output Name"),
        help = _("The name of the output, e.g. <tt>Phase 1</tt>/<tt>PDU 1</tt>")),
    "dict"
)

register_check_parameters(
    subgroup_environment,
    "el_inphase",
    _("Parameters for input phases of UPSs and PDUs"),
    Dictionary(
        help = _("This rule allows you to specify levels for the voltage, current, power "
                 "and apparent power of your device. The levels will only be applied if the device "
                 "actually supplies values for these parameters."),
        elements = phase_elements,
    ),
    TextAscii(
        title = _("Input Name"),
        help = _("The name of the input, e.g. <tt>Phase 1</tt>")),
    "dict"
)

register_check_parameters(
    subgroup_environment,
    "hw_fans",
    _("FAN speed of Hardware devices"),
    Dictionary(
        elements = [
            ("lower",
            Tuple(
                help = _("Lower levels for the fan speed of a hardware device"),
                title = _("Lower levels"),
                elements = [
                    Integer(title = _("warning if below"), unit = u"rpm"),
                    Integer(title = _("critical if below"), unit = u"rpm"),
                ]),
            ),
            ( "upper",
            Tuple(
                help = _("Upper levels for the Fan speed of a hardware device"),
                title = _("Upper levels"),
                elements = [
                    Integer(title = _("warning at"), unit = u"rpm", default_value = 8000),
                    Integer(title = _("critical at"), unit = u"rpm", default_value = 8400),
                ]),
            ),
        ],
        optional_keys = ["upper"],
    ),
    TextAscii(
        title = _("Fan Name"),
        help = _("The identificator of the fan.")),
    match_type = "dict",
)

register_check_parameters(
    subgroup_os,
    "pf_used_states",
    _("Number of used states of OpenBSD PF engine"),
    Dictionary(
        elements = [
            ("used",
            Tuple(
                title = _("Limits for the number of used states"),
                elements = [
                    Integer(title = _("warning at")),
                    Integer(title = _("critical at")),
                ]),
            ),
        ],
        optional_keys = [None],
    ),
    None,
    match_type = "dict",
)

register_check_parameters(
    subgroup_environment,
    "pdu_gude",
    _("Levels for Gude PDU Devices"),
    Dictionary(
        elements = [
            ( "kWh",
              Tuple(
                  title = _("Total accumulated Active Energy of Power Channel"),
                  elements = [
                      Integer(title = _("warning at"), unit = _("kW") ),
                      Integer(title = _("critical at"), unit = _("kW")),
                  ])),
            ( "W",
              Tuple(
                  title = _("Active Power"),
                  elements = [
                      Integer(title = _("warning at"), unit = _("W") ),
                      Integer(title = _("critical at"), unit = _("W") ),
                  ])),
            ( "A",
              Tuple(
                  title = _("Current on Power Channel"),
                  elements = [
                      Integer(title = _("warning at"), unit = _("A") ),
                      Integer(title = _("critical at"), unit = _("A")),
                  ])),
            ( "V",
              Tuple(
                  title = _("Voltage on Power Channel"),
                  elements = [
                      Integer(title = _("warning if below"), unit = _("V") ),
                      Integer(title = _("critical if below"), unit = _("V") ),
                  ])),
            ( "VA",
              Tuple(
                  title = _("Line Mean Apparent Power"),
                  elements = [
                      Integer(title = _("warning at"), unit = _("VA") ),
                      Integer(title = _("critical at"), unit = _("VA")),
                  ])),
            ]),
    TextAscii(
        title = _("Phase Number"),
        help = _("The Number of the power Phase.")),
    match_type = "dict",
)


register_check_parameters(
    subgroup_environment,
    "hostsystem_sensors",
    _("Hostsystem sensor alerts"),
    ListOf(
        Dictionary(
        help     = _("This rule allows to override alert levels for the given sensor names."),
        elements = [("name", TextAscii(title = _("Sensor name")) ),
                    ("states", Dictionary(
                        title = _("Custom states"),
                        elements = [
                                (element,
                                  MonitoringState( title = "Sensor %s" %
                                                   description, label = _("Set state to"),
                                                   default_value = int(element) )
                                ) for (element, description) in [
                                         ("0", _("OK")),
                                         ("1", _("WARNING")),
                                         ("2", _("CRITICAL")),
                                         ("3", _("UNKNOWN"))
                                ]
                        ],
                    ))],
        optional_keys = False
        ),
        add_label = _("Add sensor name")
    ),
    None,
    "first"
)

register_check_parameters(
    subgroup_environment,
    "temperature_auto",
    _("Temperature sensors with builtin levels"),
    None,
    TextAscii(
        title = _("Sensor ID"),
        help = _("The identificator of the thermal sensor.")),
    "first"
)

register_check_parameters(
    subgroup_environment,
    "temperature_trends",
    _("Temperature trends for devices with builtin levels"),
    Dictionary(
        title = _("Temperature Trend Analysis"),
        help = _("This rule enables and configures a trend analysis and corresponding limits for devices, "
                 "which have their own limits configured on the device. It will only work for supported "
                 "checks, right now the <tt>adva_fsp_temp</tt> check."),
        elements = [
            (  "trend_range",
               Optional(
                   Integer(
                       title = _("Time range for temperature trend computation"),
                       default_value = 30,
                       minvalue = 5,
                       unit= _("minutes")),
                   title = _("Trend computation"),
                   label = _("Enable trend computation")
                )
            ),
            (  "trend_c",
               Tuple(
                   title = _("Levels on trends in degrees Celsius per time range"),
                   elements = [
                       Integer(title = _("Warning at"), unit = u"°C / " + _("range"), default_value = 5),
                       Integer(title = _("Critical at"), unit = u"°C / " + _("range"), default_value = 10)
                   ]
                )
            ),
            (  "trend_timeleft",
               Tuple(
                   title = _("Levels on the time left until limit is reached"),
                   elements = [
                       Integer(title = _("Warning if below"), unit = _("minutes"), default_value = 240,),
                       Integer(title = _("Critical if below"), unit = _("minutes"), default_value = 120, ),
                    ]
                )
            ),
        ]
    ),
    TextAscii(
        title = _("Sensor ID"),
        help = _("The identifier of the thermal sensor.")),
    "dict"
)
ntp_params = \
    Tuple(
        elements = [
            Integer(
                title = _("Critical at stratum"),
                default_value = 10,
                help = _("The stratum (\"distance\" to the reference clock) at which the check gets critical."),
            ),
            Float(
                title = _("Warning at"),
                unit = _("ms"),
                default_value = 200.0,
                help = _("The offset in ms at which a warning state is triggered."),
            ),
            Float(
                title = _("Critical at"),
                unit = _("ms"),
                default_value = 500.0,
                help = _("The offset in ms at which a critical state is triggered."),
            ),
        ]
    )

register_check_parameters(
   subgroup_os,
    "ntp_time",
    _("State of NTP time synchronisation"),
    ntp_params,
    None,
    "first"
)

register_check_parameters(
   subgroup_os,
    "ntp_peer",
    _("State of NTP peer"),
    ntp_params,
    TextAscii(
        title = _("Name of the peer")),
    "first"
)

def apc_convert_from_tuple(params):
    if type(params) in (list, tuple):
        params = { "levels": params}
    return params

register_check_parameters(
   subgroup_environment,
    "apc_symentra",
    _("APC Symmetra Checks"),
    Transform(
        Dictionary(
            elements = [
                ("levels",
                Tuple(
                    title = _("Levels of battery parameters during normal operation"),
                    elements = [
                        Integer(
                            title = _("Critical Battery Capacity"),
                            help = _("The battery capacity in percent at and below which a critical state is triggered"),
                            unit = "%", default_value = 95,
                        ),
                        Integer(
                            title = _("Critical System Temperature"),
                            help = _("The critical temperature of the System"),
                            unit = u"°C",
                            default_value = 55,
                        ),
                        Integer(
                            title = _("Critical Battery Current"),
                            help = _("The critical battery current in Ampere"),
                            unit = _("A"),
                            default_value = 1,
                        ),
                        Integer(
                            title = _("Critical Battery Voltage"),
                            help = _("The output voltage at and below which a critical state "
                                     "is triggered."),
                            unit = _("V"),
                            default_value = 220,
                        ),
                    ]
                )),
                ("output_load",
                Tuple(
                  title = _("Current Output Load"),
                  help = _("Here you can set levels on the current percentual output load of the UPS. "
                           "This load affects the running time of all components being supplied "
                           "with battery power."),
                  elements = [
                     Percentage(
                         title = _("Warning level"),
                     ),
                     Percentage(
                         title = _("Critical level"),
                     ),
                  ]
                )),
                ("post_calibration_levels",
                Dictionary(
                    title = _("Levels of battery parameters after calibration"),
                    help = _("After a battery calibration the battery capacity is reduced until the "
                             "battery is fully charged again. Here you can specify an alternative "
                             "lower level in this post-calibration phase. "
                             "Since apc devices remember the time of the last calibration only "
                             "as a date, the alternative lower level will be applied on the whole "
                             "day of the calibration until midnight. You can extend this time period "
                             "with an additional time span to make sure calibrations occuring just "
                             "before midnight do not trigger false alarms."
                    ),
                    elements = [
                        ("altcapacity",
                        Percentage(
                            title = _("Alternative critical battery capacity after calibration"),
                            default_value = 50,
                        )),
                        ("additional_time_span",
                        Integer(
                            title = ("Extend post-calibration phase by additional time span"),
                            unit = _("minutes"),
                            default_value = 0,
                        )),
                    ],
                    optional_keys = False,
                )),
            ("battime",
            Tuple(
                title = _("Time left on battery"),
                elements = [
                    Age(
                        title = _("Warning at"),
                        help = _("Time left on Battery at and below which a warning state is triggered"),
                        default_value = 0,
                        display = [ "hours", "minutes" ]
                    ),
                    Age(
                        title = _("Critical at"),
                        help = _("Time Left on Battery at and below which a critical state is triggered"),
                        default_value = 0,
                        display = [ "hours", "minutes" ]
                    ),
                ],
            ),
        )],
            optional_keys = ['post_calibration_levels', 'output_load', 'battime'],
        ),
        forth = apc_convert_from_tuple
    ),
    None,
    "first"
)

register_check_parameters(
   subgroup_environment,
   "apc_ats_output",
   _("APC Automatic Transfer Switch Output"),
   Dictionary(
       title = _("Levels for ATS Output parameters"),
       optional_keys = True,
       elements = [
        ("output_voltage_max",
            Tuple(
             title = _("Maximum Levels for Voltage"),
             elements = [
               Integer(title = _("Warning at"), unit="Volt"),
               Integer(title = _("Critical at"), unit="Volt"),
            ])),
        ("output_voltage_min",
            Tuple(
             title = _("Minimum Levels for Voltage"),
             elements = [
               Integer(title = _("Warning if below"), unit="Volt"),
               Integer(title = _("Critical if below"), unit="Volt"),
            ])),
        ("load_perc_max",
            Tuple(
             title = _("Maximum Levels for load in percent"),
             elements = [
               Percentage(title = _("Warning at")),
               Percentage(title = _("Critical at")),
            ])),
        ("load_perc_min",
            Tuple(
             title = _("Minimum Levels for load in percent"),
             elements = [
               Percentage(title = _("Warning if below")),
               Percentage(title = _("Critical if below")),
            ])),

       ],
   ),
   TextAscii( title = _("ID of phase")),
   "dict",
)

register_check_parameters(
    subgroup_environment,
    "airflow",
    _("Airflow levels"),
    Dictionary(
       title = _("Levels for airflow"),
       elements = [
       ("level_low",
         Tuple(
           title = _("Lower levels"),
           elements = [
             Integer(title = _( "Warning if below"), unit=_("l/s")),
             Integer(title = _( "Critical if below"), unit=_("l/s"))
           ]
         )
       ),
       ("level_high",
         Tuple(
           title = _("Upper levels"),
           elements = [
             Integer(title = _( "Warning at"), unit=_("l/s")),
             Integer(title = _( "Critical at"), unit=_("l/s"))
           ]
         )
       ),
       ]
    ),
    None,
    match_type = "dict",
)


register_check_parameters(
   subgroup_environment,
    "ups_capacity",
    _("UPS Capacity"),
    Dictionary(
        title = _("Levels for battery parameters"),
        optional_keys = False,
        elements = [
        ("capacity",
            Tuple(
                title = _("Battery capacity"),
                elements = [
                    Integer(
                        title = _("Warning at"),
                        help = _("The battery capacity in percent at and below which a warning state is triggered"),
                        unit = "%",
                        default_value = 95,
                    ),
                    Integer(
                        title = _("Critical at"),
                        help = _("The battery capacity in percent at and below which a critical state is triggered"),
                        unit = "%",
                        default_value = 90,
                    ),
                ],
            ),
        ),
        ("battime",
            Tuple(
                title = _("Time left on battery"),
                elements = [
                    Integer(
                        title = _("Warning at"),
                        help = _("Time left on Battery at and below which a warning state is triggered"),
                        unit = _("min"),
                        default_value = 0,
                    ),
                    Integer(
                        title = _("Critical at"),
                        help = _("Time Left on Battery at and below which a critical state is triggered"),
                        unit = _("min"),
                        default_value = 0,
                    ),
                ],
            ),
        )],
    ),
    None,
    match_type = "dict",
)

register_check_parameters(
   subgroup_applications,
    "mbg_lantime_state",
    _("Meinberg Lantime State"),
    Dictionary(
    title = _("Meinberg Lantime State"),
    elements = [
       ("stratum", Tuple(
            title = _("Warning levels for Stratum"),
            elements = [
                Integer(
                    title = _("Warning at"),
                    default_value = 2,
                ),
                Integer(
                    title = _("Critical at"),
                    default_value = 3,
            ),
            ])),
       ("offset", Tuple(
            title = _("Warning levels for Time Offset"),
            elements = [
                Integer(
                    title = _("Warning at"),
                    unit = _("microseconds"),
                    default_value = 10,
                ),
                Integer(
                    title = _("Critical at"),
                    unit = _("microseconds"),
                    default_value = 20,
            ),
            ])),
    ]),
    None,
    match_type = "dict",
)

register_check_parameters(
   subgroup_applications,
    "sansymphony_pool",
    _("Sansymphony: pool allocation"),
    Tuple(
        help = _("This rule sets the warn and crit levels for the percentage of allocated pools"),
        elements = [
            Integer(
                title = _("Warning at"),
                unit = _("percent"),
                default_value = 80,
            ),
            Integer(
                title = _("Critical at"),
                unit = _("percent"),
                default_value = 90,
            ),
        ]
    ),
    TextAscii(
        title = _("Name of the pool"),
    ),
    "first"
)

register_check_parameters(
   subgroup_applications,
    "sansymphony_alerts",
    _("Sansymphony: Number of unacknowlegded alerts"),
    Tuple(
        help = _("This rule sets the warn and crit levels for the number of unacknowlegded alerts"),
        elements = [
            Integer(
                title = _("Warning at"),
                unit = _("alerts"),
                default_value = 1,
            ),
            Integer(
                title = _("Critical at"),
                unit = _("alerts"),
                default_value = 2,
            ),
        ]
    ),
    None,
    "first"
)

register_check_parameters(
   subgroup_applications,
    "jvm_threads",
    _("JVM threads"),
    Tuple(
        help = _("This rule sets the warn and crit levels for the number of threads "
                 "running in a JVM."),
        elements = [
            Integer(
                title = _("Warning at"),
                unit = _("threads"),
                default_value = 80,
            ),
            Integer(
                title = _("Critical at"),
                unit = _("threads"),
                default_value = 100,
            ),
        ]
    ),
    TextAscii(
        title = _("Name of the virtual machine"),
        help = _("The name of the application server"),
        allow_empty = False,
    ),
    "first"
)

register_check_parameters(
    subgroup_applications,
    "jvm_uptime",
    _("JVM uptime (since last reboot)"),
    Dictionary(
        help = _("This rule sets the warn and crit levels for the uptime of a JVM. "
                 "Other keywords for this rule: Tomcat, Jolokia, JMX. "),
        elements = [
        ( "min",
          Tuple(
              title = _("Minimum required uptime"),
              elements = [
              Age(title = _("Warning if below")),
              Age(title = _("Critical if below")),
              ]
              )),
        ( "max",
          Tuple(
              title = _("Maximum allowed uptime"),
              elements = [
              Age(title = _("Warning at")),
              Age(title = _("Critical at")),
              ]
              )),
        ]
    ),
    TextAscii(
            title = _("Name of the virtual machine"),
            help = _("The name of the application server"),
            allow_empty = False,
            ),
    match_type = "dict",
)

register_check_parameters(
   subgroup_applications,
    "jvm_sessions",
    _("JVM session count"),
    Tuple(
        help = _("This rule sets the warn and crit levels for the number of current "
                 "connections to a JVM application on the servlet level."),
        elements = [
            Integer(
                title = _("Warning if below"),
                unit = _("sessions"),
                default_value = -1,
            ),
            Integer(
                title = _("Critical if below"),
                unit = _("sessions"),
                default_value = -1,
            ),
            Integer(
                title = _("Warning at"),
                unit = _("sessions"),
                default_value = 800,
            ),
            Integer(
                title = _("Critical at"),
                unit = _("sessions"),
                default_value = 1000,
            ),
        ]
    ),
    TextAscii(
        title = _("Name of the virtual machine"),
        help = _("The name of the application server"),
        allow_empty = False,
    ),
    "first"
)

register_check_parameters(
   subgroup_applications,
    "jvm_requests",
    _("JVM request count"),
    Tuple(
        help = _("This rule sets the warn and crit levels for the number "
                 "of incoming requests to a JVM application server."),
        elements = [
            Integer(
                title = _("Warning if below"),
                unit = _("requests/sec"),
                default_value = -1,
            ),
            Integer(
                title = _("Critical if below"),
                unit = _("requests/sec"),
                default_value = -1,
            ),
            Integer(
                title = _("Warning at"),
                unit = _("requests/sec"),
                default_value = 800,
            ),
            Integer(
                title = _("Critical at"),
                unit = _("requests/sec"),
                default_value = 1000,
            ),
        ]
    ),
    TextAscii(
        title = _("Name of the virtual machine"),
        help = _("The name of the application server"),
        allow_empty = False,
    ),
    "first"
)

register_check_parameters(
   subgroup_applications,
    "jvm_queue",
    _("JVM Execute Queue Count"),
    Tuple(
        help = _("The BEA application servers have 'Execute Queues' "
                 "in which requests are processed. This rule allows to set "
                 "warn and crit levels for the number of requests that are "
                 "being queued for processing."),
        elements = [
            Integer(
                title = _("Warning at"),
                unit = _("requests"),
                default_value = 20,
            ),
            Integer(
                title = _("Critical at"),
                unit = _("requests"),
                default_value = 50,
            ),
        ]
    ),
    TextAscii(
        title = _("Name of the virtual machine"),
        help = _("The name of the application server"),
        allow_empty = False,
    ),
    "first"
)


register_check_parameters(
    subgroup_applications,
    "jvm_memory",
    _("JVM memory levels"),
    Dictionary(
            help = _("This rule allows to set the warn and crit levels of the heap / "
                     "non-heap and total memory area usage on web application servers. "
                     "Other keywords for this rule: Tomcat, Jolokia, JMX. "),
            elements = [
                ( "totalheap",
                   Alternative(
                       title = _("Total Memory Levels"),
                       elements = [
                           Tuple(
                               title = _("Percentage levels of used space"),
                               elements = [
                                   Percentage(title = _("Warning at"), label = _("% usage")),
                                   Percentage(title = _("Critical at"), label = _("% usage")),
                               ]
                           ),
                           Tuple(
                               title = _("Absolute free space in MB"),
                               elements = [
                                    Integer(title = _("Warning if below"), unit = _("MB")),
                                    Integer(title = _("Critical if below"), unit = _("MB")),
                               ]
                            )
                       ])),
                ( "heap",
                   Alternative(
                       title = _("Heap Memory Levels"),
                       elements = [
                           Tuple(
                               title = _("Percentage levels of used space"),
                               elements = [
                                   Percentage(title = _("Warning at"), label = _("% usage")),
                                   Percentage(title = _("Critical at"), label = _("% usage")),
                               ]
                           ),
                           Tuple(
                               title = _("Absolute free space in MB"),
                               elements = [
                                    Integer(title = _("Warning if below"), unit = _("MB")),
                                    Integer(title = _("Critical if below"), unit = _("MB")),
                               ]
                            )
                       ])),
                ( "nonheap",
                   Alternative(
                       title = _("Nonheap Memory Levels"),
                       elements = [
                           Tuple(
                               title = _("Percentage levels of used space"),
                               elements = [
                                   Percentage(title = _("Warning at"), label = _("% usage")),
                                   Percentage(title = _("Critical at"), label = _("% usage")),
                               ]
                           ),
                           Tuple(
                               title = _("Absolute free space in MB"),
                               elements = [
                                    Integer(title = _("Warning if below"), unit = _("MB")),
                                    Integer(title = _("Critical if below"), unit = _("MB")),
                               ]
                            )
                       ])),
            ]),
        TextAscii(
            title = _("Name of the virtual machine"),
            help = _("The name of the application server"),
            allow_empty = False,
        ),
        "dict"
   )

register_check_parameters(
    subgroup_applications,
    "sym_brightmail_queues",
    "Symantec Brightmail Queues",
    Dictionary(
        help = _("This check is used to monitor successful email delivery through "
                 "Symantec Brightmail Scanner appliances."),
        elements = [
            ("connections",
            Tuple(
                title = _("Number of connections"),
                elements = [
                    Integer(title = _("Warning at")),
                    Integer(title = _("Critical at")),
                ]
            )),
            ("messageRate",
            Tuple(
                title = _("Number of messages delivered"),
                elements = [
                    Integer(title = _("Warning at")),
                    Integer(title = _("Critical at")),
                ]
            )),
            ("dataRate",
            Tuple(
                title = _("Amount of data processed"),
                elements = [
                    Integer(title = _("Warning at")),
                    Integer(title = _("Cricital at")),
                ]
            )),
            ("queuedMessages",
            Tuple(
                title = _("Number of messages currently queued"),
                elements = [
                    Integer(title = _("Warning at")),
                    Integer(title = _("Critical at")),
                ]
            )),
            ("queueSize",
            Tuple(
                title = _("Size of the queue"),
                elements = [
                    Integer(title = _("Warning at")),
                    Integer(title = _("Critical at")),
                ]
            )),
            ("deferredMessages",
            Tuple(
                title = _("Number of messages in deferred state"),
                elements = [
                    Integer(title = _("Warning at")),
                    Integer(title = _("Critical at")),
                ]
            )),

        ],
    ),
    TextAscii(
        title = _("Instance name"),
        allow_empty = True),
    "dict",
)


register_check_parameters(
    subgroup_applications,
    "db2_logsize",
    _("DB2 logfile usage"),
    Dictionary(
        elements = [ ("levels",
            Transform(
                get_free_used_dynamic_valuespec("free", "logfile", default_value = (20.0, 10.0)),
                title = _("Logfile levels"),
                allow_empty = False,
                forth = transform_filesystem_free,
                back  = transform_filesystem_free
           ))
        ]
    ),
    TextAscii(
        title = _("Instance"),
        help = _("DB2 instance followed by database name, e.g db2taddm:CMDBS1")
    ),
    "dict"
)

register_check_parameters(
    subgroup_applications,
    "db2_sortoverflow",
    _("DB2 Sort Overflow"),
    Dictionary(
         help = _("This rule allows you to set percentual limits for sort overflows."),
         elements = [
             ( "levels_perc",
               Tuple(
                   title = _("Overflows"),
                   elements = [
                       Percentage(title = _("Warning at"),  unit = _("%"), default_value = 2.0),
                       Percentage(title = _("Critical at"), unit = _("%"), default_value = 4.0),
                    ],
               ),
            ),
        ]
    ),
    TextAscii(
        title = _("Instance"),
        help = _("DB2 instance followed by database name, e.g db2taddm:CMDBS1")
    ),
    "dict",
)

register_check_parameters(
    subgroup_applications,
    "db2_tablespaces",
    _("DB2 Tablespaces"),
    Dictionary(
        help = _("A tablespace is a container for segments (tables, indexes, etc). A "
                 "database consists of one or more tablespaces, each made up of one or "
                 "more data files. Tables and indexes are created within a particular "
                 "tablespace. "
                 "This rule allows you to define checks on the size of tablespaces."),
        elements = db_levels_common,
    ),
    TextAscii(
        title = _("Instance"),
        help = _("The instance name, the database name and the tablespace name combined "
                 "like this db2wps8:WPSCOMT8.USERSPACE1")
    ),
    "dict"
)


register_check_parameters(
    subgroup_applications,
    "db2_connections",
    _("DB2 Connections"),
    Dictionary(
         help = _("This rule allows you to set limits for the maximum number of DB2 connections"),
         elements = [
             ( "levels_total",
               Tuple(
                   title = _("Number of current connections"),
                   elements = [
                       Integer(title = _("Warning at"),  unit = _("connections"), default_value = 150),
                       Integer(title = _("Critical at"), unit = _("connections"), default_value = 200),
                    ],
               ),
            ),
        ]
    ),
    TextAscii(
        title = _("Instance"),
        help = _("DB2 instance followed by database name, e.g db2taddm:CMDBS1")
    ),
    "dict"
)

register_check_parameters(
    subgroup_applications,
    "db2_counters",
    _("DB2 Counters"),
    Dictionary(
         help = _("This rule allows you to configure limits for the deadlocks and lockwaits "
                  "counters of a DB2."),
         elements = [
             ( "deadlocks",
               Tuple(
                   title = _("Deadlocks"),
                   elements = [
                       Float(title = _("Warning at"),  unit = _("deadlocks/sec")),
                       Float(title = _("Critical at"), unit = _("deadlocks/sec")),
                    ],
               ),
            ),
             ( "lockwaits",
               Tuple(
                   title = _("Lockwaits"),
                   elements = [
                       Float(title = _("Warning at"),  unit = _("lockwaits/sec")),
                       Float(title = _("Critical at"), unit = _("lockwaits/sec")),
                    ],
               ),
            ),
        ]
    ),
    TextAscii(
        title = _("Instance"),
        help = _("DB2 instance followed by database name, e.g db2taddm:CMDBS1")
    ),
    "dict",
)

register_check_parameters(
    subgroup_applications,
    "db2_backup",
    _("DB2 Time since last database Backup"),
    Optional(
        Tuple(
            elements = [
              Age(title = _("Warning at"),  display = ["days", "hours", "minutes"], default_value = 86400 * 14),
              Age(title = _("Critical at"), display = ["days", "hours", "minutes"], default_value = 86400 * 28)
            ]
        ),
        title = _("Specify time since last successful backup"),
    ),
    TextAscii(
        title = _("Instance"),
        help = _("DB2 instance followed by database name, e.g db2taddm:CMDBS1")
    ),
    "first"
)


register_check_parameters(
    subgroup_applications,
    "db2_mem",
    _("Memory levels for DB2 memory usage"),
    Tuple(
        elements = [
                Percentage(title = _("Warning if less than"), unit = _("% memory left")),
                Percentage(title = _("Critical if less than"), unit = _("% memory left")),
              ],
    ),
    TextAscii(
        title = _("Instance name"),
        allow_empty = True),
    "first"
)

register_check_parameters(
    subgroup_applications,
    "windows_updates",
    _("WSUS (Windows Updates)"),
    Tuple(
        title = _("Parameters for the Windows Update Check with WSUS"),
        help = _("Set the according numbers to 0 if you want to disable alerting."),
        elements = [
                Integer(title = _("Warning if at least this number of important updates are pending")),
                Integer(title = _("Critical if at least this number of important updates are pending")),
                Integer(title = _("Warning if at least this number of optional updates are pending")),
                Integer(title = _("Critical if at least this number of optional updates are pending")),
                Age(title = _("Warning if time until forced reboot is less then"), default_value = 604800),
                Age(title = _("Critical if time time until forced reboot is less then"), default_value = 172800),
                Checkbox(title = _("display all important updates verbosely"), default_value = True),
              ],
    ),
    None,
    "first"
)

synology_update_states = [
 (1, "Available"),
 (2, "Unavailable"),
 (4, "Disconnected"),
 (5, "Others"),
]

register_check_parameters(
    subgroup_applications,
    "synology_update",
    _("Synology Updates"),
    Dictionary(
        title = _("Update State"),
        elements = [
            ("ok_states", ListChoice(
              title = _("States which result in OK"),
              choices = synology_update_states,
              default_value = [ 2 ]
            )),
            ("warn_states", ListChoice(
              title = _("States which result in Warning"),
              choices = synology_update_states,
              default_value = [ 5 ]
            )),
            ("crit_states", ListChoice(
              title = _("States which result in Critical"),
              choices = synology_update_states,
              default_value = [ 1,4 ]
            )),
        ],
        optional_keys = None,
    ),
    None,
    match_type = "dict",
)

register_check_parameters(
    subgroup_applications,
    "antivir_update_age",
    _("Age of last AntiVirus update"),
    Tuple(
        title = _("Age of last AntiVirus update"),
            elements = [
                Age(title = _("Warning level for time since last update")),
                Age(title = _("Critical level for time since last update")),
            ]
    ),
    None,
    "first"
)

register_check_parameters(subgroup_applications,
    "logwatch_ec",
    _('Logwatch Event Console Forwarding'),
    Alternative(
        title = _("Forwarding"),
        help = _("Instead of using the regular logwatch check all lines received by logwatch can "
                 "be forwarded to a Check_MK event console daemon to be processed. The target event "
                 "console can be configured for each host in a separate rule."),
        style = "dropdown",
        elements = [
            FixedValue(
                "",
                totext = _("Messages are handled by logwatch."),
                title = _("No forwarding"),
            ),
            Dictionary(
                title = _('Forward Messages to Event Console'),
                elements = [
                    ('restrict_logfiles',
                        ListOfStrings(
                            title = _('Restrict Logfiles (Prefix matching regular expressions)'),
                            help  = _("Put the item names of the logfiles here. For example \"System$\" "
                                      "to select the service \"LOG System\". You can use regular expressions "
                                      "which must match the beginning of the logfile name."),
                        ),
                    ),
                    ('method', Alternative(
                        title = _("Forwarding Method"),
                        elements = [
                            Alternative(
                                title = _("Send events to local event console"),
                                elements = [
                                    FixedValue(
                                        "",
                                        totext = _("Directly forward to event console"),
                                        title = _("Send events to local event console in same OMD site"),
                                    ),
                                    TextAscii(
                                        title = _("Send events to local event console into unix socket"),
                                        allow_empty = False,
                                    ),

                                    FixedValue(
                                        "spool:",
                                        totext = _("Spool to event console"),
                                        title = _("Spooling: Send events to local event console in same OMD site"),
                                    ),
                                    Transform(
                                        TextAscii(),
                                        title = _("Spooling: Send events to local event console into given spool directory"),
                                        allow_empty = False,
                                        forth = lambda x: x[6:],        # remove prefix
                                        back  = lambda x: "spool:" + x, # add prefix
                                    ),
                                ],
                                match = lambda x: x and (x == 'spool:' and 2 or x.startswith('spool:') and 3 or 1) or 0
                            ),
                            Tuple(
                                title = _("Send events to remote syslog host"),
                                elements = [
                                    DropdownChoice(
                                        choices = [
                                            ('udp', _('UDP')),
                                            ('tcp', _('TCP')),
                                        ],
                                        title = _("Protocol"),
                                    ),
                                    TextAscii(
                                        title = _("Address"),
                                        allow_empty = False,
                                    ),
                                    Integer(
                                        title = _("Port"),
                                        allow_empty = False,
                                        default_value = 514,
                                        minvalue = 1,
                                        maxvalue = 65535,
                                        size = 6,
                                    ),
                                ]
                            ),
                        ],
                    )),
                    ('facility', DropdownChoice(
                        title = _("Syslog facility for forwarded messages"),
                        help = _("When forwarding messages and no facility can be extracted from the "
                                 "message this facility is used."),
                        choices = syslog_facilities,
                        default_value = 17, # local1
                    )),
                    ('monitor_logfilelist',
                        Checkbox(
                            title =  _("Monitoring of forwarded logfiles"),
                            label = _("Warn if list of forwarded logfiles changes"),
                            help = _("If this option is enabled, the check monitors the list of forwarded "
                                  "logfiles and will warn you if at any time a logfile is missing or exceeding "
                                  "when compared to the initial list that was snapshotted during service detection. "
                                  "Reinventorize this check in order to make it OK again."),
                     )
                    ),
                    ('expected_logfiles',
                        ListOfStrings(
                            title = _("List of expected logfiles"),
                            help = _("When the monitoring of forwarded logfiles is enabled, the check verifies that "
                                     "all of the logfiles listed here are reported by the monitored system."),
                        )
                    ),
                    ('logwatch_reclassify',
                        Checkbox(
                            title =  _("Reclassify messages before forwarding them to the EC"),
                            label = _("Apply logwatch patterns"),
                            help = _("If this option is enabled, the logwatch lines are first reclassified by the logwatch "
                                     "patterns before they are sent to the event console. If you reclassify specific lines to "
                                     "IGNORE they are not forwarded to the event console. This takes the burden from the "
                                     "event console to process the message itself through all of its rulesets. The reclassifcation "
                                     "of each line takes into account from which logfile the message originates. So you can create "
                                     "logwatch reclassification rules specifically designed for a logfile <i>access.log</i>, "
                                     "which do not apply to other logfiles."),
                     )
                    ),
                    ('separate_checks',
                        Checkbox(
                            title =  _("Create a separate check for each logfile"),
                            label = _("Separate check"),
                            help = _("If this option is enabled, there will be one separate check for each logfile found during "
                                     "the service discovery. This option also changes the behaviour for unknown logfiles. "
                                     "The default logwatch check forwards all logfiles to the event console, even logfiles "
                                     "which were not known during the service discovery. Creating one check per logfile changes "
                                     "this behaviour so that any data from unknown logfiles is discarded."),
                     )
                    )
                ],
                optional_keys = ['restrict_logfiles', 'expected_logfiles', 'logwatch_reclassify', 'separate_checks'],
            ),
        ],
        default_value = '',
    ),
    None,
    'first',
)

register_rule(group + '/' + subgroup_applications,
    varname   = "logwatch_groups",
    title     = _('Logfile Grouping Patterns'),
    help      = _('The check <tt>logwatch</tt> normally creates one service for each logfile. '
                  'By defining grouping patterns you can switch to the check <tt>logwatch.groups</tt>. '
                  'That check monitors a list of logfiles at once. This is useful if you have '
                  'e.g. a folder with rotated logfiles where the name of the current logfile'
                  'also changes with each rotation'),
    valuespec = ListOf(
        Tuple(
            help = _("This defines one logfile grouping pattern"),
            show_titles = True,
            orientation = "horizontal",
            elements = [
                TextAscii(
                     title = _("Name of group"),
                ),
                Tuple(
                    show_titles = True,
                    orientation = "vertical",
                    elements = [
                        TextAscii(title = _("Include Pattern")),
                        TextAscii(title = _("Exclude Pattern"))
                    ],
                ),
            ],
        ),
        add_label = _("Add pattern group"),
    ),
    match = 'all',
)

register_rule(
    group + "/" + subgroup_networking,
    "if_disable_if64_hosts",
    title = _("Hosts forced to use <tt>if</tt> instead of <tt>if64</tt>"),
    help = _("A couple of switches with broken firmware report that they "
             "support 64 bit counters but do not output any actual data "
             "in those counters. Listing those hosts in this rule forces "
             "them to use the interface check with 32 bit counters instead."))


# Create Rules for static checks
register_rulegroup("static", _("Manual Checks"),
    _("Statically configured Check_MK checks that do not rely on the inventory"))


# wmic_process does not support inventory at the moment
register_check_parameters(
    subgroup_applications,
    "wmic_process",
    _("Memory and CPU of processes on Windows"),
    Tuple(
        elements = [
            TextAscii(
                title = _("Name of the process"),
                allow_empty = False,
            ),
            Integer(title = _("Memory warning at"), unit = "MB"),
            Integer(title = _("Memory critical at"), unit = "MB"),
            Integer(title = _("Pagefile warning at"), unit = "MB"),
            Integer(title = _("Pagefile critical at"), unit = "MB"),
            Percentage(title = _("CPU usage warning at")),
            Percentage(title = _("CPU usage critical at")),
        ],
    ),
    TextAscii(
        title = _("Process name for usage in the Nagios service description"),
        allow_empty = False),
    "first", False
)

# Add checks that have parameters but are only configured as manual checks
def ps_convert_from_tuple(params):
    if type(params) in (list, tuple):
        if len(params) == 5:
            procname, warnmin, okmin, okmax, warnmax = params
            user = None
        elif len(params) == 6:
            procname, user, warnmin, okmin, okmax, warnmax = params
        params = {
            "process" : procname,
            "warnmin" : warnmin,
            "okmin"   : okmin,
            "okmax"   : okmax,
            "warnmax" : warnmax,
        }
        if user != None:
            params["user"] = user
    return params

# Next step in conversion: introduce "levels"
def ps_convert_from_singlekeys(old_params):
    params = {}
    params.update(ps_convert_from_tuple(old_params))
    if "warnmin" in params:
        params["levels"] = (
            params.get("warnmin",     1),
            params.get("okmin",       1),
            params.get("warnmax", 99999),
            params.get("okmax",   99999),
        )
        for key in [ "warnmin", "warnmax", "okmin", "okmax" ]:
            if key in params:
                del params[key]
    return params

def ps_convert_inventorized_from_singlekeys(old_params):
    params = ps_convert_from_singlekeys(old_params)
    if 'user' in params:
        del params['user']
    if 'process' in params:
        del params['process']
    return params

# Rule for disovered process checks
register_check_parameters(
    subgroup_applications,
    "ps",
    _("State and count of processes"),
    Transform(
        Dictionary(
            elements = process_level_elements + [
                ('icon', UserIconOrAction(
                    title = _("Add custom icon or action"),
                    help = _("You can assign icons or actions to the found services in the status GUI."),
                ))
            ]
        ),
        forth = ps_convert_inventorized_from_singlekeys,
    ),
    TextAscii(
        title = _("Process name as defined at discovery"),
    ),
    "dict",
    has_inventory = True,
    register_static_check = False,
)

# Rule for static process checks
register_check_parameters(
    subgroup_applications,
    "ps",
    _("State and count of processes"),
    Transform(
        Dictionary(
            elements = [
                ( "process", Alternative(
                    title = _("Process Matching"),
                    style = "dropdown",
                    elements = [
                        TextAscii(
                            title = _("Exact name of the process without argments"),
                            size = 50,
                        ),
                        Transform(
                            RegExp(size = 50),
                            title = _("Regular expression matching command line"),
                            help = _("This regex must match the <i>beginning</i> of the complete "
                                     "command line of the process including arguments"),
                            forth = lambda x: x[1:],   # remove ~
                            back  = lambda x: "~" + x, # prefix ~
                        ),
                        FixedValue(
                            None,
                            totext = "",
                            title = _("Match all processes"),
                        )
                    ],
                    match = lambda x: (not x and 2) or (x[0] == '~' and 1 or 0)
                )),
                ( "user", Alternative(
                    title = _("Name of operating system user"),
                    style = "dropdown",
                    elements = [
                        TextAscii(
                            title = _("Exact name of the operating system user")
                        ),
                        Transform(
                            RegExp(size = 50),
                            title = _("Regular expression matching username"),
                            help = _("This regex must match the <i>beginning</i> of the complete "
                                     "username"),
                            forth = lambda x: x[1:],   # remove ~
                            back  = lambda x: "~" + x, # prefix ~
                        ),
                        FixedValue(
                            None,
                            totext = "",
                            title = _("Match all users"),
                        )

                    ],
                    match = lambda x: (not x and 2) or (x[0] == '~' and 1 or 0)

                )),
                ('icon', UserIconOrAction(
                    title = _("Add custom icon or action"),
                    help = _("You can assign icons or actions to the found services in the status GUI."),
                )),
            ] + process_level_elements,
            # required_keys = [ "process" ],
        ),
        forth = ps_convert_from_singlekeys,
    ),
    TextAscii(
        title = _("Process Name"),
        help = _("This name will be used in the description of the service"),
        allow_empty = False,
        regex = "^[a-zA-Z_0-9 _.-]*$",
        regex_error = _("Please use only a-z, A-Z, 0-9, space, underscore, "
                        "dot and hyphon for your service description"),
    ),
    "dict",
    has_inventory = False,
)

register_check_parameters(
    subgroup_os,
    "zypper",
    _("Zypper Updates"),
    None,
    None,
    match_type = "first",
)

register_check_parameters(
    subgroup_os,
    "apt",
    _("APT Updates"),
    Dictionary(
        elements = [
            ( "normal",
               MonitoringState(
                  title = _("State when normal updates are pending"),
                  default_value = 1,
            )),
            ( "security",
               MonitoringState(
                  title = _("State when security updates are pending"),
                  default_value = 2,
            )),
        ]
    ),
    None,
    match_type = "dict",
)

register_check_parameters(
    subgroup_environment,
    "airflow_deviation",
    _("Airflow Deviation in Percent"),
    Tuple(
        help = _("Levels for Airflow Deviation measured at airflow sensors "),
        elements = [
            Float(title = _("critical if below or equal"), unit = u"%", default_value = -20),
            Float(title = _("warning if below or equal"),  unit = u"%", default_value = -20),
            Float(title = _("warning if above or equal"),  unit = u"%", default_value = 20),
            Float(title = _("critical if above or equal"), unit = u"%", default_value = 20),
        ]),
    TextAscii(
        title = _("Detector ID"),
        help = _("The identifier of the detector.")),
    "first"
)


vs_license = Alternative(
        title = _("Levels for Number of Licenses"),
        style = "dropdown",
        default_value = None,
        elements = [
              Tuple(
                  title = _("Absolute levels for unused licenses"),
                  elements = [
                      Integer(title = _("Warning below"), default_value = 5, unit = _("unused licenses")),
                      Integer(title = _("Critical below"), default_value = 0, unit = _("unused licenses")),
                  ]
              ),
              Tuple(
                  title = _("Percentual levels for unused licenses"),
                  elements = [
                      Percentage(title = _("Warning below"), default_value = 10.0),
                      Percentage(title = _("Critical below"), default_value = 0),
                  ]
             ),
             FixedValue(
                 None,
                 totext = _("Critical when all licenses are used"),
                 title = _("Go critical if all licenses are used"),
             ),
             FixedValue(
                False,
                title = _("Always report OK"),
                totext = _("Alerting depending on the number of used licenses is disabled"),
             )
          ]
        )

register_check_parameters(
    subgroup_applications,
    "esx_licenses",
    _("Number of used VMware licenses"),
    vs_license,
    TextAscii(
       title = _("Name of the license"),
       help  = _("For example <tt>VMware vSphere 5 Standard</tt>"),
       allow_empty = False,
    ),
    "first"
)

register_check_parameters(
    subgroup_applications,
    "citrix_licenses",
    _("Number of used Citrix licenses"),
    vs_license,
    TextAscii(
       title = _("ID of the license, e.g. <tt>PVSD_STD_CCS</tt>"),
       allow_empty = False,
    ),
    "first"
)

register_check_parameters(
    subgroup_applications,
    "ibmsvc_licenses",
    _("Number of used IBM SVC licenses"),
    vs_license,
    TextAscii(
       title = _("ID of the license, e.g. <tt>virtualization</tt>"),
       allow_empty = False,
    ),
    "first"
)

register_check_parameters(
    subgroup_applications,
    "citrix_load",
    _("Load of Citrix Server"),
    Tuple(
        title = _("Citrix Server load"),
        elements = [
            Integer(title = _("warning at"), default_value = 8500),
            Integer(title = _("critical at"), default_value = 9500),
        ]),
    None,
    match_type = "first",
)

register_check_parameters(
    subgroup_applications,
    "citrix_sessions",
    _("Citrix Terminal Server Sessions"),
    Dictionary(
        elements = [
            ( "total",
              Tuple(
                  title = _("Total number of Sessions"),
                  elements = [
                      Integer(title = _("warning at"), unit = "Sessions" ),
                      Integer(title = _("critical at"), unit = "Session" ),
                  ])
            ),
            ( "active",
              Tuple(
                  title = _("Number of Active Sessions"),
                  elements = [
                      Integer(title = _("warning at"), unit = "Sessions" ),
                      Integer(title = _("critical at"), unit = "Session" ),
                  ])
            ),
            ( "inactive",
              Tuple(
                  title = _("Number of Inactive Sessions"),
                  elements = [
                      Integer(title = _("warning at"), unit = "Sessions" ),
                      Integer(title = _("critical at"), unit = "Session" ),
                  ])
            ),
        ]
    ),
    None, "dict"
),

register_check_parameters(
    subgroup_networking,
    "adva_ifs",
    _("Adva Optical Transport Laser Power"),
    Dictionary(
        elements = [
            ( "limits_output_power",
              Tuple(
                  title = _("Sending Power"),
                  elements = [
                      Float(title = _("lower limit"), unit = "dBm"),
                      Float(title = _("upper limit"), unit = "dBm"),
                  ])
            ),
            ( "limits_input_power",
              Tuple(
                  title = _("Received Power"),
                  elements = [
                      Float(title = _("lower limit"), unit = "dBm"),
                      Float(title = _("upper limit"), unit = "dBm"),
                  ])
            ),
        ]
    ),
    TextAscii(
       title = _("Interface"),
       allow_empty = False,
    ),
    "dict"
),

bluecat_operstates = [
        (1, "running normally"),
        (2, "not running"),
        (3, "currently starting"),
        (4, "currently stopping"),
        (5, "fault"),
]

register_check_parameters(
    subgroup_networking,
    "bluecat_ntp",
    _("Bluecat NTP Settings"),
    Dictionary(
        elements = [
            ( "oper_states",
                Dictionary(
                    title = _("Operations States"),
                    elements = [
                        ( "warning",
                            ListChoice(
                                title = _("States treated as warning"),
                                choices = bluecat_operstates,
                                default_value = [ 2, 3, 4 ],
                                )
                        ),
                        ( "critical",
                            ListChoice(
                                title = _("States treated as critical"),
                                choices = bluecat_operstates,
                                default_value = [ 5 ],
                                )
                        ),
                    ],
                    required_keys = [ 'warning', 'critical' ],
                )
            ),
            ( "stratum",
              Tuple(
                  title = _("Levels for Stratum "),
                  elements = [
                      Integer(title = _("Warning at")),
                      Integer(title = _("Critical at")),
                  ])
            ),
        ]
    ),
    None,
    match_type = "dict",
),

register_check_parameters(
    subgroup_networking,
    "bluecat_dhcp",
    _("Bluecat DHCP Settings"),
    Dictionary(
        elements = [
            ( "oper_states",
                Dictionary(
                    title = _("Operations States"),
                    elements = [
                        ( "warning",
                            ListChoice(
                                title = _("States treated as warning"),
                                choices = bluecat_operstates,
                                default_value = [ 2, 3, 4 ],
                                )
                        ),
                        ( "critical",
                            ListChoice(
                                title = _("States treated as critical"),
                                choices = bluecat_operstates,
                                default_value = [ 5 ],
                                )
                        ),
                    ],
                    required_keys = [ 'warning', 'critical' ],
                )
            ),
        ],
        required_keys = [ 'oper_states' ],  # There is only one value, so its required
    ),
    None,
    match_type = "dict",
)

register_check_parameters(
    subgroup_networking,
    "bluecat_command_server",
    _("Bluecat Command Server Settings"),
    Dictionary(
        elements = [
            ( "oper_states",
                Dictionary(
                    title = _("Operations States"),
                    elements = [
                        ( "warning",
                            ListChoice(
                                title = _("States treated as warning"),
                                choices = bluecat_operstates,
                                default_value = [ 2, 3, 4 ],
                                )
                        ),
                        ( "critical",
                            ListChoice(
                                title = _("States treated as critical"),
                                choices = bluecat_operstates,
                                default_value = [ 5 ],
                                )
                        ),
                    ],
                    required_keys = [ 'warning', 'critical' ],
                )
            ),
        ],
        required_keys = [ 'oper_states' ],  # There is only one value, so its required
    ),
    None,
    match_type = "dict",
),

register_check_parameters(
    subgroup_networking,
    "bluecat_dns",
    _("Bluecat DNS Settings"),
    Dictionary(
        elements = [
            ( "oper_states",
                Dictionary(
                    title = _("Operations States"),
                    elements = [
                        ( "warning",
                            ListChoice(
                                title = _("States treated as warning"),
                                choices = bluecat_operstates,
                                default_value = [ 2, 3, 4 ],
                                )
                        ),
                        ( "critical",
                            ListChoice(
                                title = _("States treated as critical"),
                                choices = bluecat_operstates,
                                default_value = [ 5 ],
                                )
                        ),
                    ],
                    required_keys = [ 'warning', 'critical' ],
                )
            ),
        ],
        required_keys = [ 'oper_states' ],  # There is only one value, so its required
    ),
    None,
    match_type = "dict",
),

bluecat_ha_operstates = [
   ( 1 , "standalone"),
   ( 2 , "active"),
   ( 3 , "passiv"),
   ( 4 , "stopped"),
   ( 5 , "stopping"),
   ( 6 , "becoming active"),
   ( 7 , "becomming passive"),
   ( 8 , "fault"),
]

register_check_parameters(
    subgroup_networking,
    "bluecat_ha",
    _("Bluecat HA Settings"),
    Dictionary(
        elements = [
            ( "oper_states",
                Dictionary(
                    title = _("Operations States"),
                    elements = [
                        ( "warning",
                            ListChoice(
                                title = _("States treated as warning"),
                                choices = bluecat_ha_operstates,
                                default_value = [ 5, 6, 7 ],
                                ),
                        ),
                        ( "critical",
                            ListChoice(
                                title = _("States treated as critical"),
                                choices = bluecat_ha_operstates ,
                                default_value = [ 8, 4 ],
                                ),
                        ),
                    ],
                    required_keys = [ 'warning', 'critical' ],
                )
            ),
        ],
        required_keys = [ 'oper_states' ],  # There is only one value, so its required
    ),
    None,
    match_type = "dict",
)

register_check_parameters(
    subgroup_storage,
    "fc_port",
    _("FibreChannel Ports (FCMGMT MIB)"),
    Dictionary(
        elements = [
            ("bw",
              Alternative(
                  title = _("Throughput levels"),
                  help = _("Please note: in a few cases the automatic detection of the link speed "
                           "does not work. In these cases you have to set the link speed manually "
                           "below if you want to monitor percentage values"),
                  elements = [
                      Tuple(
                        title = _("Used bandwidth of port relative to the link speed"),
                        elements = [
                            Percentage(title = _("Warning at"), unit = _("percent")),
                            Percentage(title = _("Critical at"), unit = _("percent")),
                        ]
                    ),
                    Tuple(
                        title = _("Used Bandwidth of port in megabyte/s"),
                        elements = [
                            Integer(title = _("Warning at"), unit = _("MByte/s")),
                            Integer(title = _("Critical at"), unit = _("MByte/s")),
                        ]
                    )
                  ])
            ),
            ("assumed_speed",
                Float(
                    title = _("Assumed link speed"),
                    help = _("If the automatic detection of the link speed does "
                             "not work you can set the link speed here."),
                    unit = _("Gbit/s")
                )
            ),
            ("rxcrcs",
                Tuple (
                    title = _("CRC errors rate"),
                    elements = [
                        Percentage( title = _("Warning at"), unit = _("percent")),
                        Percentage( title = _("Critical at"), unit = _("percent")),
                    ]
               )
            ),
            ("rxencoutframes",
                Tuple (
                    title = _("Enc-Out frames rate"),
                    elements = [
                        Percentage( title = _("Warning at"), unit = _("percent")),
                        Percentage( title = _("Critical at"), unit = _("percent")),
                    ]
                )
            ),
            ("notxcredits",
                Tuple (
                    title = _("No-TxCredits errors"),
                    elements = [
                        Percentage( title = _("Warning at"), unit = _("percent")),
                        Percentage( title = _("Critical at"), unit = _("percent")),
                    ]
                )
            ),
            ("c3discards",
                Tuple (
                    title = _("C3 discards"),
                    elements = [
                        Percentage( title = _("Warning at"), unit = _("percent")),
                        Percentage( title = _("Critical at"), unit = _("percent")),
                    ]
                )
            ),
            ("average",
                Integer (
                    title = _("Averaging"),
                    help = _("If this parameter is set, all throughputs will be averaged "
                           "over the specified time interval before levels are being applied. Per "
                           "default, averaging is turned off. "),
                   unit = _("minutes"),
                   minvalue = 1,
                   default_value = 5,
                )
            ),
#            ("phystate",
#                Optional(
#                    ListChoice(
#                        title = _("Allowed states (otherwise check will be critical)"),
#                        choices = [ (1, _("unknown") ),
#                                    (2, _("failed") ),
#                                    (3, _("bypassed") ),
#                                    (4, _("active") ),
#                                    (5, _("loopback") ),
#                                    (6, _("txfault") ),
#                                    (7, _("nomedia") ),
#                                    (8, _("linkdown") ),
#                                  ]
#                    ),
#                    title = _("Physical state of port") ,
#                    negate = True,
#                    label = _("ignore physical state"),
#                )
#            ),
#            ("opstate",
#                Optional(
#                    ListChoice(
#                        title = _("Allowed states (otherwise check will be critical)"),
#                        choices = [ (1, _("unknown") ),
#                                    (2, _("unused") ),
#                                    (3, _("ready") ),
#                                    (4, _("warning") ),
#                                    (5, _("failure") ),
#                                    (6, _("not participating") ),
#                                    (7, _("initializing") ),
#                                    (8, _("bypass") ),
#                                    (9, _("ols") ),
#                                  ]
#                    ),
#                    title = _("Operational state") ,
#                    negate = True,
#                    label = _("ignore operational state"),
#                )
#            ),
#            ("admstate",
#                Optional(
#                    ListChoice(
#                        title = _("Allowed states (otherwise check will be critical)"),
#                        choices = [ (1, _("unknown") ),
#                                    (2, _("online") ),
#                                    (3, _("offline") ),
#                                    (4, _("bypassed") ),
#                                    (5, _("diagnostics") ),
#                                  ]
#                    ),
#                    title = _("Administrative state") ,
#                    negate = True,
#                    label = _("ignore administrative state"),
#                )
#            )
        ]
    ),
    TextAscii(
        title = _("port name"),
        help = _("The name of the FC port"),
    ),
    match_type = "dict",
)

register_check_parameters(
    subgroup_environment,
    "plug_count",
    _("Number of active Plugs"),
    Tuple(
        help = _("Levels for the number of active plugs in a device."),
        elements = [
            Integer(title = _("critical if below or equal"), default_value = 30),
            Integer(title = _("warning if below or equal"), default_value = 32),
            Integer(title = _("warning if above or equal"), default_value = 38),
            Integer(title = _("critical if above or equal"), default_value = 40),
        ]),
    None,
    "first"
)

# Rules for configuring parameters of checks (services)
register_check_parameters(
    subgroup_environment,
    "ucs_bladecenter_chassis_voltage",
    _("UCS Bladecenter Chassis Voltage Levels"),
    Dictionary(
        help = _("Here you can configure the 3.3V and 12V voltage levels for each chassis."),
        elements = [
            ( "levels_3v_lower",
            Tuple(
                title = _("3.3 Volt Output Lower Levels"),
                elements = [
                    Float(title = _("warning if below or equal"),  unit = "V", default_value = 3.25),
                    Float(title = _("critical if below or equal"), unit = "V", default_value = 3.20),
                ]
            )),
            ( "levels_3v_upper",
            Tuple(
                title = _("3.3 Volt Output Upper Levels"),
                elements = [
                    Float(title = _("warning if above or equal"),  unit = "V", default_value = 3.4),
                    Float(title = _("critical if above or equal"), unit = "V", default_value = 3.45),
                ]
            )),
            ( "levels_12v_lower",
            Tuple(
                title = _("12 Volt Output Lower Levels"),
                elements = [
                    Float(title = _("warning if below or equal"),  unit = "V", default_value = 11.9),
                    Float(title = _("critical if below or equal"), unit = "V", default_value = 11.8),
                ]
            )),
            ( "levels_12v_upper",
            Tuple(
                title = _("12 Volt Output Upper Levels"),
                elements = [
                    Float(title = _("warning if above or equal"),  unit = "V", default_value = 12.1),
                    Float(title = _("critical if above or equal"), unit = "V", default_value = 12.2),
                ]
            ))
        ]
    ),
    TextAscii(
        title = _("Chassis"),
        help = _("The identifier of the chassis.")),
    "dict"
)

register_check_parameters(
     subgroup_applications,
    "jvm_gc",
    _("JVM garbage collection levels"),
    Dictionary(
        help = _("This ruleset also covers Tomcat, Jolokia and JMX. "),
        elements = [
            ( "CollectionTime",
               Alternative(
                   title = _("Collection time levels"),
                   elements = [
                       Tuple(
                           title = _("Time of garbage collection in ms per minute"),
                           elements = [
                               Integer(title = _("Warning at"),
                                       unit = _("ms"),
                                       allow_empty = False),
                               Integer(title = _("Critical at"),
                                       unit = _("ms"),
                                       allow_empty = False),
                           ]
                       )
                   ])),
            ( "CollectionCount",
               Alternative(
                   title = _("Collection count levels"),
                   elements = [
                       Tuple(
                           title = _("Count of garbage collection per minute"),
                           elements = [
                               Integer(title = _("Warning at"), allow_empty = False),
                               Integer(title = _("Critical at"), allow_empty = False),
                           ]
                       )
                   ])),
        ]),
    TextAscii(
        title = _("Name of the virtual machine and/or<br>garbage collection type"),
        help = _("The name of the application server"),
        allow_empty = False,
    ),
    "dict"
)

register_check_parameters(
    subgroup_applications,
    "jvm_tp",
    _("JVM tomcat threadpool levels"),
    Dictionary(
        help = _("This ruleset also covers Tomcat, Jolokia and JMX. "),
        elements = [
            ( "currentThreadCount",
               Alternative(
                   title = _("Current thread count levels"),
                   elements = [
                       Tuple(
                           title = _("Percentage levels of current thread count in threadpool"),
                           elements = [
                               Integer(title = _("Warning at"),
                                       unit = _(u"%"),
                                       allow_empty = False),
                               Integer(title = _("Critical at"),
                                       unit = _(u"%"),
                                       allow_empty = False),
                           ]
                       )
                   ])),
            ( "currentThreadsBusy",
               Alternative(
                   title = _("Current threads busy levels"),
                   elements = [
                       Tuple(
                           title = _("Percentage of current threads busy in threadpool"),
                           elements = [
                               Integer(title = _("Warning at"),
                                       unit = _(u"%"),
                                       allow_empty = False),
                               Integer(title = _("Critical at"),
                                       unit = _(u"%"),
                                       allow_empty = False),
                           ]
                       )
                   ])),
        ]),
    TextAscii(
        title = _("Name of the virtual machine and/or<br>threadpool"),
        help = _("The name of the application server"),
        allow_empty = False,
    ),
    "dict"
)


register_check_parameters(
    subgroup_storage,
    "heartbeat_crm",
    _("Heartbeat CRM general status"),
    Tuple(
        elements = [
            Integer(
                title = _("Maximum age"),
                help = _("Maximum accepted age of the reported data in seconds"),
                unit = _("seconds"),
                default_value = 60,
            ),
            Optional(
                TextAscii(
                    allow_empty = False
                ),
                title = _("Expected DC"),
                help = _("The hostname of the expected distinguished controller of the cluster"),
            ),
            Optional(
                Integer(
                    min_value = 2,
                    default_value = 2
                ),
                title = _("Number of Nodes"),
                help = _("The expected number of nodes in the cluster"),
            ),
            Optional(
                Integer(
                    min_value = 0,
                ),
                title = _("Number of Resources"),
                help = _("The expected number of resources in the cluster"),
            ),
        ]
    ),
    None,
    match_type = "first",
)

register_check_parameters(
    subgroup_storage,
    "heartbeat_crm_resources",
    _("Heartbeat CRM resource status"),
    Optional(
        TextAscii(
            allow_empty = False
        ),
        title = _("Expected node"),
        help = _("The hostname of the expected node to hold this resource."),
        none_label = _("Do not enforce the resource to be hold by a specific node."),
    ),
    TextAscii(
        title = _("Resource Name"),
        help = _("The name of the cluster resource as shown in the service description."),
        allow_empty = False,
    ),
    "first"
)

register_check_parameters(
    subgroup_applications,
    "domino_tasks",
    _("Lotus Domino Tasks"),
    Dictionary(
        elements = [
            ( "process", Alternative(
                title = _("Name of the task"),
                style = "dropdown",
                elements = [
                    TextAscii(
                        title = _("Exact name of the task"),
                        size = 50,
                    ),
                    Transform(
                        RegExp(size = 50),
                        title = _("Regular expression matching tasks"),
                        help = _("This regex must match the <i>beginning</i> of the complete "
                                 "command line of the task including arguments"),
                        forth = lambda x: x[1:],   # remove ~
                        back  = lambda x: "~" + x, # prefix ~
                    ),
                    FixedValue(
                        None,
                        totext = "",
                        title = _("Match all tasks"),
                    )
                ],
                match = lambda x: (not x and 2) or (x[0] == '~' and 1 or 0)
            )),
            ( "warnmin", Integer(
                title = _("Minimum number of matched tasks for WARNING state"),
                default_value = 1,
            )),
            ( "okmin", Integer(
                title = _("Minimum number of matched tasks for OK state"),
                default_value = 1,
            )),
            ( "okmax", Integer(
                title = _("Maximum number of matched tasks for OK state"),
                default_value = 99999,
            )),
            ( "warnmax", Integer(
                title = _("Maximum number of matched tasks for WARNING state"),
                default_value = 99999,
            )),
        ],
        required_keys = [ 'warnmin', 'okmin', 'okmax', 'warnmax', 'process' ],
    ),
    TextAscii(
        title = _("Name of service"),
        help = _("This name will be used in the description of the service"),
        allow_empty = False,
        regex = "^[a-zA-Z_0-9 _.-]*$",
        regex_error = _("Please use only a-z, A-Z, 0-9, space, underscore, "
                        "dot and hyphon for your service description"),
    ),
    match_type = "dict",
    has_inventory = False
)

register_check_parameters(
    subgroup_applications,
    "domino_mailqueues",
    _("Lotus Domino Mail Queues"),
    Dictionary(
        elements = [
            ( "queue_length",
            Tuple(
                title = _("Number of Mails in Queue"),
                elements = [
                    Integer(title = _("warning at"), default_value = 300 ),
                    Integer(title = _("critical at"), default_value = 350 ),
                ]
            )),
        ],
        required_keys = [ 'queue_length' ],
    ),
    DropdownChoice(
        choices = [
            ('lnDeadMail', _('Mails in Dead Queue')),
            ('lnWaitingMail', _('Mails in Waiting Queue')),
            ('lnMailHold', _('Mails in Hold Queue')),
            ('lnMailTotalPending', _('Total Pending Mails')),
            ('InMailWaitingforDNS', _('Mails Waiting for DNS Queue')),
        ],
        title = _("Domino Mail Queue Names"),
    ),
    match_type = "dict",
)

register_check_parameters(
    subgroup_applications,
    "domino_users",
    _("Lotus Domino Users"),
    Tuple(
        title = _("Number of Lotus Domino Users"),
        elements = [
            Integer(title = _("warning at"), default_value = 1000 ),
            Integer(title = _("critical at"), default_value = 1500 ),
        ]
    ),
    None,
    match_type = "first",
)

register_check_parameters(
    subgroup_applications,
    "domino_transactions",
    _("Lotus Domino Transactions"),
    Tuple(
        title = _("Number of Transactions per Minute on a Lotus Domino Server"),
        elements = [
            Integer(title = _("warning at"), default_value = 30000 ),
            Integer(title = _("critical at"), default_value = 35000 ),
        ]
    ),
    None,
    match_type = "first",
)

register_check_parameters(
    subgroup_applications,
    "netscaler_dnsrates",
    _("Citrix Netscaler DNS counter rates"),
    Dictionary(
        help = _("Counter rates of DNS parameters for Citrix Netscaler Loadbalancer "
                 "Appliances"),
        elements =  [
            ("query",
            Tuple(
                title = _("Upper Levels for Total Number of DNS queries"),
                elements = [
                    Float(title = _("Warning at"), default_value=1500.0, unit="/sec"),
                    Float(title = _("Critical at"), default_value=2000.0, unit="/sec")],
                ),
            ),
            ("answer",
            Tuple(
                title = _("Upper Levels for Total Number of DNS replies"),
                elements = [
                    Float(title = _("Warning at"), default_value=1500.0, unit="/sec"),
                    Float(title = _("Critical at"), default_value=2000.0, unit="/sec")],
                ),
            ),
        ]
    ),
    None,
    "dict"
)

register_check_parameters(
    subgroup_applications,
    "netscaler_tcp_conns",
    _("Citrix Netscaler Loadbalancer TCP Connections"),
    Dictionary(
        elements = [
            ( "client_conns",
                Tuple(
                    title = _("Max. number of client connections"),
                    elements = [
                        Integer(
                            title = _("Warning at"),
                            default_value = 25000,
                        ),
                        Integer(
                            title = _("Critical at"),
                            default_value = 30000,
                        ),
                    ]
                ),
            ),
            ( "server_conns",
                Tuple(
                    title = _("Max. number of server connections"),
                    elements = [
                        Integer(
                            title = _("Warning at"),
                            default_value = 25000,
                        ),
                        Integer(
                            title = _("Critical at"),
                            default_value = 30000,
                        ),
                    ]
                ),
            ),
        ]),
    None,
    "dict"
)

register_check_parameters(
    subgroup_environment,
    "siemens_plc_flag",
    _("State of Siemens PLC Flags"),
    DropdownChoice(
        help = _("This rule sets the expected state, the one which should result in an OK state, "
                 "of the monitored flags of Siemens PLC devices."),
        title = _("Expected flag state"),
        choices = [
             (True,  _("Expect the flag to be: On")),
             (False, _("Expect the flag to be: Off")),
        ],
        default_value = True
    ),
    TextAscii(
        title = _("Device Name and Value Ident"),
        help = _("You need to concatenate the device name which is configured in the special agent "
                 "for the PLC device separated by a space with the ident of the value which is also "
                 "configured in the special agent."),
        allow_empty = True),
    match_type = "first",
)

register_check_parameters(
    subgroup_environment,
    "siemens_plc_duration",
    _("Siemens PLC Duration"),
    Dictionary(
        elements = [
            ('duration', Tuple(
                title = _("Duration"),
                elements = [
                    Age(
                        title = _("Warning at"),
                    ),
                    Age(
                        title = _("Critical at"),
                    ),
                ]
            )),
        ],
        help = _("This rule is used to configure thresholds for duration values read from "
                 "Siemens PLC  devices."),
        title = _("Duration levels"),
    ),
    TextAscii(
        title = _("Device Name and Value Ident"),
        help = _("You need to concatenate the device name which is configured in the special agent "
                 "for the PLC device separated by a space with the ident of the value which is also "
                 "configured in the special agent."),
    ),
    match_type = "dict",
)

register_check_parameters(
    subgroup_environment,
    "siemens_plc_counter",
    _("Siemens PLC Counter"),
    Dictionary(
        elements = [
            ('levels', Tuple(
                title = _("Counter level"),
                elements = [
                    Integer(
                        title = _("Warning at"),
                    ),
                    Integer(
                        title = _("Critical at"),
                    ),
                ]
            )),
        ],
        help = _("This rule is used to configure thresholds for counter values read from "
                 "Siemens PLC devices."),
        title = _("Counter levels"),
    ),
    TextAscii(
        title = _("Device Name and Value Ident"),
        help = _("You need to concatenate the device name which is configured in the special agent "
                 "for the PLC device separated by a space with the ident of the value which is also "
                 "configured in the special agent."),
    ),
    match_type = "dict",
)

register_check_parameters(
    subgroup_storage,
    "bossock_fibers",
    _("Number of Running Bossock Fibers"),
    Tuple(
        title = _("Number of fibers"),
              elements = [
              Integer(title = _("Warning at"),  unit=_("fibers")),
              Integer(title = _("Critical at"), unit=_("fibers")),
              ]
    ),
    TextAscii( title = _("Node ID")),
    "first"
)<|MERGE_RESOLUTION|>--- conflicted
+++ resolved
@@ -325,7 +325,6 @@
 )
 
 register_check_parameters(
-<<<<<<< HEAD
     subgroup_applications,
     "kaspersky_av_client",
     _("Kaspersky Anti-Virus Time Settings"),
@@ -422,7 +421,8 @@
 #     ),
 #     match_type = "dict",
 # )
-=======
+
+register_check_parameters(
      subgroup_applications,
      "pfsense_counter",
      _("pfSense Firewall Packet Rates"),
@@ -482,7 +482,6 @@
      None,
      match_type = "dict",
 )
->>>>>>> a39a0710
 
 #.
 #   .--Environment---------------------------------------------------------.
